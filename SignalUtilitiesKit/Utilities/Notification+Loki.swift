--- conflicted
+++ resolved
@@ -6,14 +6,6 @@
     static let contactOnlineStatusChanged = Notification.Name("contactOnlineStatusChanged")
     static let threadDeleted = Notification.Name("threadDeleted")
     static let threadSessionRestoreDevicesChanged = Notification.Name("threadSessionRestoreDevicesChanged")
-<<<<<<< HEAD
-    static let emojiReactsUpdated = Notification.Name("emojiReactsUpdated")
-    // Onboarding
-    static let seedViewed = Notification.Name("seedViewed")
-    // Interaction
-    static let dataNukeRequested = Notification.Name("dataNukeRequested")
-=======
->>>>>>> 3df3114b
 }
 
 @objc public extension NSNotification {
