--- conflicted
+++ resolved
@@ -9,40 +9,9 @@
 
 `pod update`
 
-<<<<<<< HEAD
-### WebRTC
-
-We don't currently have an automated build (cocoapod/carthage) setup for
-the WebRTC.framework. Instead, read the WebRTC upstream source and build
-setup instructions here:
-
-https://webrtc.org/native-code/ios/
-
-Once you have your build environment set up and the WebRTC source downloaded:
-
-    # The specific set of commands that worked for me were somewhat different.
-    # 1. Install depot tools
-    cd <somewhere>
-    git clone https://chromium.googlesource.com/chromium/tools/depot_tools.git
-    cd depot_tools
-    export PATH=<somewhere>/depot_tools:"$PATH"
-    # 2. Fetch webrtc source
-    cd <somewhere else>
-    mkdir webrtc
-    cd webrtc
-    fetch --nohooks webrtc_ios
-    gclient sync
-    # 3. Build webrtc
-    # NOTE: build_ios_libs.sh only worked for me from inside "src"
-    cd src
-    tools-webrtc/ios/build_ios_libs.sh
-    # NOTE: It's Carthage/Build/iOS, not Carthage/Builds
-    mv out_ios_libs/WebRTC.framework ../../Signal-iOS/Carthage/Build/iOS/
-=======
 Similarly, Carthage dependencies can be updated like so:
 
 `carthage update`
->>>>>>> 17ed7733
 
 ## Translations
 
