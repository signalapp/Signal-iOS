--- conflicted
+++ resolved
@@ -17,8 +17,5 @@
 pod 'JSQMessagesViewController', :git => 'https://github.com/dtsbourg/JSQMessagesViewController', :branch => 'JSignalQ'
 pod 'DJWActionSheet'
 pod 'UICKeyChainStore',           :podspec => 'Podspecs/UICKeyChainStore.podspec'
-<<<<<<< HEAD
 pod 'APDropDownNavToolbar',		  '~> 1.1'
-=======
-pod 'FFCircularProgressView', '>= 0.1'
->>>>>>> 4af4cecf
+pod 'FFCircularProgressView', '>= 0.1'