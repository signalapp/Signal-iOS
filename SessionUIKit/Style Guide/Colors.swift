--- conflicted
+++ resolved
@@ -41,9 +41,6 @@
     @objc public static var pnOptionBackground: UIColor { UIColor(named: "session_pn_option_background")! }
     @objc public static var pnOptionBorder: UIColor { UIColor(named: "session_pn_option_border")! }
     @objc public static var pathsBuilding: UIColor { UIColor(named: "session_paths_building")! }
-<<<<<<< HEAD
     @objc public static var callMessageBackground: UIColor { UIColor(named: "session_call_message_background")! }
-=======
     @objc public static var pinIcon: UIColor { UIColor(named: "session_pin_icon")! }
->>>>>>> 7e5573c9
 }