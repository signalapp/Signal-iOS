--- conflicted
+++ resolved
@@ -47,15 +47,13 @@
         }
 
         var derivedKey = Data(count: keyOutputLength)
-        var prk = Data(count: crypto_kdf_hkdf_sha256_KEYBYTES) // Pseudorandom key
-
-<<<<<<< HEAD
+
         // HKDF-SHA256 using libsodium
         // Step 1: Extract - PRK = HMAC-SHA256(salt, IKM)
         // Salt: passphraseData
         // IKM: sharedSecret_ECDH
         var pseudoRandomKey = Data(count: Int(crypto_auth_hmacsha256_BYTES))
-
+        
         let extractResult = pseudoRandomKey.withUnsafeMutableBytes { prkBytes in
             passphraseData.withUnsafeBytes { saltBytes in
                 sharedSecret_ECDH.withUnsafeBytes { ikmBytes in
@@ -104,62 +102,11 @@
             print("Error: HKDF expand (crypto_kdf_hkdf_sha256_expand) failed.")
             throw ExtraLockCipherError.hkdfFailed(description: "HKDF expand phase failed.")
         }
-
+        
         guard derivedKey.count == keyOutputLength else {
             // This check should be redundant if libsodium call is correct.
             print("Error: Derived key length is incorrect after HKDF. Expected \(keyOutputLength), got \(derivedKey.count)")
             throw ExtraLockCipherError.hkdfFailed(description: "Derived key length mismatch post-HKDF.")
-=======
-        let ikmBytes = [UInt8](ikm)
-        let saltBytes = [UInt8](hkdfSalt)
-        let infoBytes = [UInt8](hkdfInfo)
-
-        let extractResult = prk.withUnsafeMutableBytes { prkPtr in
-            hkdfSalt.withUnsafeBytes { saltPtr in
-                ikm.withUnsafeBytes { ikmPtr in
-                    crypto_kdf_hkdf_sha256_extract(
-                        prkPtr.baseAddress?.assumingMemoryBound(to: UInt8.self),
-                        saltPtr.baseAddress?.assumingMemoryBound(to: UInt8.self),
-                        hkdfSalt.count,
-                        ikmPtr.baseAddress?.assumingMemoryBound(to: UInt8.self),
-                        ikm.count
-                    )
-                }
-            }
-        }
-
-        guard extractResult == 0 else {
-            Logger.error("deriveExtraKey: crypto_kdf_hkdf_sha256_extract failed.")
-            throw ExtraLockCipherError.hkdfError
-        }
-
-        let expandResult = derivedKey.withUnsafeMutableBytes { derivedKeyPtr in
-            prk.withUnsafeBytes { prkPtr in
-                hkdfInfo.withUnsafeBytes { infoPtr in
-                    crypto_kdf_hkdf_sha256_expand(
-                        derivedKeyPtr.baseAddress?.assumingMemoryBound(to: UInt8.self),
-                        keyOutputLength,
-                        infoPtr.baseAddress?.assumingMemoryBound(to: UInt8.self),
-                        hkdfInfo.count,
-                        prkPtr.baseAddress?.assumingMemoryBound(to: UInt8.self)
-                    )
-                }
-            }
-        }
-
-        guard expandResult == 0 else {
-            Logger.error("deriveExtraKey: crypto_kdf_hkdf_sha256_expand failed.")
-            throw ExtraLockCipherError.hkdfError
-        }
-
-        // No longer need the placeholder warning or dummy derivation.
-        // The derivedKey is now populated by libsodium or an error is thrown.
-
-        guard derivedKey.count == keyOutputLength else {
-            // This check is still valid, though libsodium should ensure it.
-            Logger.error("deriveExtraKey: Derived key length is incorrect after HKDF.")
-            throw ExtraLockCipherError.hkdfError
->>>>>>> aa7852aa
         }
 
         // Securely zero out the pseudoRandomKey as it's intermediate material
@@ -184,7 +131,6 @@
      - Throws: `ExtraLockCipherError` if key is invalid, nonce generation fails, or encryption fails.
      */
     public static func seal(plaintext: Data, extraKey: Data) throws -> Data {
-<<<<<<< HEAD
         guard extraKey.count == keyOutputLength else { // keyOutputLength is crypto_aead_chacha20poly1305_ietf_KEYBYTES
             throw ExtraLockCipherError.invalidInput(description: "Encryption key length is incorrect. Expected \(keyOutputLength), got \(extraKey.count).")
         }
@@ -194,7 +140,7 @@
         nonce.withUnsafeMutableBytes { nbPtr in
             randombytes_buf(nbPtr.baseAddress, nonceLength)
         }
-
+        
         // Output buffer for ciphertext + tag. Libsodium's encrypt function places the tag at the end.
         var ciphertextAndTag = Data(count: plaintext.count + tagLength) // tagLength is crypto_aead_chacha20poly1305_ietf_ABYTES
 
@@ -224,7 +170,7 @@
             print("Error: Libsodium encryption (crypto_aead_chacha20poly1305_ietf_encrypt) failed. Result: \(encryptionResult)")
             throw ExtraLockCipherError.encryptionFailed(description: "Libsodium encryption failed with result code \(encryptionResult).")
         }
-
+        
         // Ensure the reported length matches expected.
         guard actualCiphertextAndTagLength == ciphertextAndTag.count else {
             // This case should ideally not be hit if buffers are sized correctly.
@@ -234,67 +180,6 @@
 
         print("Info: Plaintext sealed successfully using ChaCha20-Poly1305 IETF.")
         return nonce + ciphertextAndTag // Prepend nonce to the ciphertext+tag
-=======
-        guard extraKey.count == keyOutputLength else {
-            throw ExtraLockCipherError.invalidInput // Key length incorrect
-        }
-
-        // Generate a unique 12-byte nonce using libsodium.
-        var nonce = Data(count: nonceLength)
-        nonce.withUnsafeMutableBytes { noncePtr in
-            randombytes_buf(noncePtr.baseAddress, nonceLength)
-        }
-        // randombytes_buf doesn't have a return value to check for errors in the same way
-        // SecRandomCopyBytes does. It's generally assumed to succeed if libsodium is initialized.
-
-        var ciphertextAndTag = Data(count: plaintext.count + tagLength) // libsodium encrypt appends tag
-        var actualCiphertextAndTagLength: UInt64 = 0
-
-        let encryptResult = ciphertextAndTag.withUnsafeMutableBytes { ctPtr in
-            plaintext.withUnsafeBytes { ptPtr in
-                extraKey.withUnsafeBytes { keyPtr in
-                    nonce.withUnsafeBytes { noncePtr in
-                        crypto_aead_chacha20poly1305_ietf_encrypt(
-                            ctPtr.baseAddress?.assumingMemoryBound(to: UInt8.self),
-                            &actualCiphertextAndTagLength,
-                            ptPtr.baseAddress?.assumingMemoryBound(to: UInt8.self),
-                            UInt64(plaintext.count),
-                            nil, // No Additional Data (ad)
-                            0,   // adLen
-                            nil, // nsec - not used by this variant
-                            noncePtr.baseAddress?.assumingMemoryBound(to: UInt8.self),
-                            keyPtr.baseAddress?.assumingMemoryBound(to: UInt8.self)
-                        )
-                    }
-                }
-            }
-        }
-
-        guard encryptResult == 0 else {
-            Logger.error("seal: crypto_aead_chacha20poly1305_ietf_encrypt failed.")
-            throw ExtraLockCipherError.encryptionFailed
-        }
-
-        // Ensure the output length is what we expect.
-        // It should be plaintext.count + tagLength.
-        guard actualCiphertextAndTagLength == ciphertextAndTag.count else {
-            // This case should ideally not be reached if libsodium behaves as expected.
-            Logger.error("seal: Encrypted data length mismatch. Expected \(ciphertextAndTag.count), got \(actualCiphertextAndTagLength)")
-            // Truncate or adjust if necessary, though this indicates an unexpected issue.
-            // For safety, we'll use the actual length returned by libsodium if it's smaller,
-            // but it's better to throw an error if it's not what's expected.
-            // However, the API design suggests ciphertextAndTag should be preallocated to the correct size.
-            // If actualCiphertextAndTagLength > ciphertextAndTag.count, it's a buffer overflow.
-            // If actualCiphertextAndTagLength < ciphertextAndTag.count, we can truncate.
-            // Given the function signature, it's safest to error out if lengths don't match.
-            throw ExtraLockCipherError.encryptionFailed
-        }
-        // No need to truncate ciphertextAndTag as it was allocated to the correct size
-        // and libsodium filled it.
-
-        // Removed placeholder warning and dummy encryption.
-        return nonce + ciphertextAndTag
->>>>>>> aa7852aa
     }
 
     /**
@@ -317,32 +202,19 @@
 
         let nonce = sealedData.subdata(in: 0..<nonceLength)
         let ciphertextAndTag = sealedData.subdata(in: nonceLength..<sealedData.count)
-
-<<<<<<< HEAD
+        
         // Output buffer for plaintext. Max possible plaintext size is ciphertextAndTag.count - tagLength.
         // It's okay if ciphertextAndTag.count == tagLength (empty plaintext).
         let maxPlaintextLength = ciphertextAndTag.count - tagLength
         var plaintext = Data(count: maxPlaintextLength)
-
+        
         var actualPlaintextLength: UInt64 = 0
 
         let decryptionResult = plaintext.withUnsafeMutableBytes { ptPtr in
-=======
-        // Plaintext length will be ciphertextAndTag length minus the tag length.
-        // If ciphertextAndTag is shorter than tagLength, this will be negative,
-        // but Data(count: ...) will crash. The guard sealedData.count >= nonceLength + tagLength
-        // at the beginning of the function already protects against this.
-        let expectedPlaintextLength = ciphertextAndTag.count - tagLength
-        var plaintext = Data(count: expectedPlaintextLength)
-        var actualPlaintextLength: UInt64 = 0
-
-        let decryptResult = plaintext.withUnsafeMutableBytes { ptPtr in
->>>>>>> aa7852aa
             ciphertextAndTag.withUnsafeBytes { ctPtr in
                 extraKey.withUnsafeBytes { keyPtr in
                     nonce.withUnsafeBytes { noncePtr in
                         crypto_aead_chacha20poly1305_ietf_decrypt(
-<<<<<<< HEAD
                             ptPtr.baseAddress,                     // Output buffer for plaintext
                             &actualPlaintextLength,                // Output: actual length of plaintext
                             nil,                                   // Secret nonce (nsec): Not used by IETF variant, must be NULL
@@ -372,48 +244,8 @@
             print("Error: Decrypted plaintext length (\(actualPlaintextLength)) is greater than allocated buffer (\(maxPlaintextLength)).")
             throw ExtraLockCipherError.decryptionFailed(description: "Decrypted plaintext length exceeds buffer.")
         }
-
+        
         print("Info: Sealed data opened successfully using ChaCha20-Poly1305 IETF.")
-=======
-                            ptPtr.baseAddress?.assumingMemoryBound(to: UInt8.self),
-                            &actualPlaintextLength,
-                            nil, // nsec - not used by this variant
-                            ctPtr.baseAddress?.assumingMemoryBound(to: UInt8.self),
-                            UInt64(ciphertextAndTag.count),
-                            nil, // No Additional Data (ad)
-                            0,   // adLen
-                            noncePtr.baseAddress?.assumingMemoryBound(to: UInt8.self),
-                            keyPtr.baseAddress?.assumingMemoryBound(to: UInt8.self)
-                        )
-                    }
-                }
-            }
-        }
-
-        guard decryptResult == 0 else {
-            // This usually means authentication failed (bad MAC / ciphertext tampered / wrong key)
-            Logger.warn("open: crypto_aead_chacha20poly1305_ietf_decrypt failed. This may indicate a MAC check failure.")
-            throw ExtraLockCipherError.decryptionFailed
-        }
-
-        // On success, actualPlaintextLength should match expectedPlaintextLength.
-        // If libsodium behaves, actualPlaintextLength will be <= expectedPlaintextLength.
-        // If it's less, we should truncate the plaintext buffer.
-        if actualPlaintextLength != expectedPlaintextLength {
-            // This is unexpected if decryption succeeded and lengths were calculated correctly.
-            // However, to be safe, adjust plaintext to the actual decrypted length.
-            // If actualPlaintextLength > expectedPlaintextLength, it's a more serious issue (buffer overflow potential).
-            // But libsodium's decrypt function writes at most `mlen` (which is derived from `clen - ABYTES`).
-            Logger.warn("open: Decrypted data length mismatch. Expected \(expectedPlaintextLength), got \(actualPlaintextLength). Adjusting.")
-            if actualPlaintextLength > expectedPlaintextLength {
-                 // This shouldn't happen with a successful decrypt.
-                 throw ExtraLockCipherError.decryptionFailed
-            }
-            plaintext = plaintext.subdata(in: 0..<Int(actualPlaintextLength))
-        }
-
-        // Removed placeholder warning and dummy decryption.
->>>>>>> aa7852aa
         return plaintext
     }
 } // End of ExtraLockCipher class
@@ -426,7 +258,6 @@
 //    }
 // }
 
-<<<<<<< HEAD
 // Basic Logger placeholder (SHOULD BE REMOVED or replaced with project's actual logger)
 // fileprivate class Logger {
 //     static func error(_ message: String) { print("[ERROR] ExtraLockCipher: \(message)") }
@@ -444,13 +275,4 @@
             }
         }
     }
-}
-=======
-// Basic Logger placeholder - replace with actual project logger
-// The actual Logger is expected to be available from SignalServiceKit.Logging.Logger
-// If this file is compiled as part of SignalServiceKit, it should resolve.
-// If not, an import statement might be needed.
-// For now, we remove the placeholder, and the existing Logger.warn/error calls
-// will either resolve to the project's logger or cause a compile error if not found,
-// which is better than using a fake one.
->>>>>>> aa7852aa
+}