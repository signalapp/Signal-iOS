//
//  Copyright (c) 2020 Open Whisper Systems. All rights reserved.
//

#import "OWSFakeProfileManager.h"
#import "TSThread.h"
#import <SignalCoreKit/Cryptography.h>
#import <SignalCoreKit/NSData+OWS.h>
#import <SignalServiceKit/SignalServiceKit-Swift.h>

NS_ASSUME_NONNULL_BEGIN

#ifdef TESTABLE_BUILD

@interface OWSFakeProfileManager ()

@property (nonatomic, readonly) NSMutableDictionary<SignalServiceAddress *, OWSAES256Key *> *profileKeys;
@property (nonatomic, readonly) NSMutableSet<SignalServiceAddress *> *recipientWhitelist;
@property (nonatomic, readonly) NSMutableSet<NSString *> *threadWhitelist;
@property (nonatomic, readonly) OWSAES256Key *localProfileKey;
@property (nonatomic, nullable) NSString *localGivenName;
@property (nonatomic, nullable) NSString *localFamilyName;
@property (nonatomic, nullable) NSString *localFullName;
@property (nonatomic, nullable) NSString *localUsername;
@property (nonatomic, nullable) NSData *localProfileAvatarData;

@end

#pragma mark -

@implementation OWSFakeProfileManager

@synthesize localProfileKey = _localProfileKey;
@synthesize userProfileReadCache = _userProfileReadCache;

- (instancetype)init
{
    self = [super init];
    if (!self) {
        return self;
    }

    _profileKeys = [NSMutableDictionary new];
    _recipientWhitelist = [NSMutableSet new];
    _threadWhitelist = [NSMutableSet new];
    _userProfileReadCache = [UserProfileReadCache new];
    _stubbedUuidCapabilitiesMap = [NSMutableDictionary new];

    return self;
}

- (OWSAES256Key *)localProfileKey
{
    if (_localProfileKey == nil) {
        _localProfileKey = [OWSAES256Key generateRandomKey];
    }
    return _localProfileKey;
}

- (void)setProfileKeyData:(NSData *)profileKey
               forAddress:(SignalServiceAddress *)address
              transaction:(SDSAnyWriteTransaction *)transaction
{
    OWSAES256Key *_Nullable key = [OWSAES256Key keyWithData:profileKey];
    OWSAssert(key);
    self.profileKeys[address] = key;
}

- (void)fillInMissingProfileKeys:(NSDictionary<SignalServiceAddress *, NSData *> *)profileKeys
{
    for (SignalServiceAddress *address in profileKeys) {
        if (self.profileKeys[address] != nil) {
            continue;
        }
        NSData *_Nullable profileKeyData = profileKeys[address];
        OWSAssertDebug(profileKeyData);
        OWSAES256Key *_Nullable key = [OWSAES256Key keyWithData:profileKeyData];
        self.profileKeys[address] = key;
    }
}

- (void)setProfileGivenName:(nullable NSString *)givenName
                 familyName:(nullable NSString *)familyName
                 forAddress:(SignalServiceAddress *)address
                transaction:(SDSAnyWriteTransaction *)transaction
{
    // Do nothing.
}

- (nullable NSData *)profileKeyDataForAddress:(SignalServiceAddress *)address
                                  transaction:(SDSAnyReadTransaction *)transaction
{
    return self.profileKeys[address].keyData;
}

- (BOOL)isUserInProfileWhitelist:(SignalServiceAddress *)address transaction:(SDSAnyReadTransaction *)transaction
{
    return [self.recipientWhitelist containsObject:address];
}

- (BOOL)isThreadInProfileWhitelist:(TSThread *)thread transaction:(SDSAnyReadTransaction *)transaction
{
    return [self.threadWhitelist containsObject:thread.uniqueId];
}

- (void)addUserToProfileWhitelist:(SignalServiceAddress *)address
{
    [self.recipientWhitelist addObject:address];
}

<<<<<<< HEAD
- (void)addUsersToProfileWhitelist:(NSArray<SignalServiceAddress *> *)addresses
{
    [self.recipientWhitelist addObjectsFromArray:addresses];
=======
- (void)addUserToProfileWhitelist:(nonnull SignalServiceAddress *)address
              wasLocallyInitiated:(BOOL)wasLocallyInitiated
                      transaction:(nonnull SDSAnyWriteTransaction *)transaction
{
    [self.recipientWhitelist addObject:address];
>>>>>>> 9f3e6e0c
}

- (void)removeUserFromProfileWhitelist:(SignalServiceAddress *)address
{
    [self.recipientWhitelist removeObject:address];
}

- (void)removeUserFromProfileWhitelist:(nonnull SignalServiceAddress *)address
                   wasLocallyInitiated:(BOOL)wasLocallyInitiated
                           transaction:(nonnull SDSAnyWriteTransaction *)transaction
{
    [self.recipientWhitelist removeObject:address];
}

- (BOOL)isGroupIdInProfileWhitelist:(NSData *)groupId transaction:(SDSAnyReadTransaction *)transaction
{
    return [self.threadWhitelist containsObject:groupId.hexadecimalString];
}

- (void)addGroupIdToProfileWhitelist:(NSData *)groupId
{
    [self.threadWhitelist addObject:groupId.hexadecimalString];
}

- (void)addGroupIdToProfileWhitelist:(nonnull NSData *)groupId
                 wasLocallyInitiated:(BOOL)wasLocallyInitiated
                         transaction:(nonnull SDSAnyWriteTransaction *)transaction
{
    [self.threadWhitelist addObject:groupId.hexadecimalString];
}

- (void)removeGroupIdFromProfileWhitelist:(NSData *)groupId
{
    [self.threadWhitelist removeObject:groupId.hexadecimalString];
}

- (void)removeGroupIdFromProfileWhitelist:(nonnull NSData *)groupId
                      wasLocallyInitiated:(BOOL)wasLocallyInitiated
                              transaction:(nonnull SDSAnyWriteTransaction *)transaction
{
    [self.threadWhitelist removeObject:groupId.hexadecimalString];
}

- (void)addThreadToProfileWhitelist:(TSThread *)thread
{
    if (thread.isGroupThread) {
        TSGroupThread *groupThread = (TSGroupThread *)thread;
        [self addGroupIdToProfileWhitelist:groupThread.groupModel.groupId];
    } else {
        TSContactThread *contactThread = (TSContactThread *)thread;
        [self addUserToProfileWhitelist:contactThread.contactAddress];
    }
}

- (void)addThreadToProfileWhitelist:(TSThread *)thread transaction:(SDSAnyWriteTransaction *)transaction
{
    if (thread.isGroupThread) {
        TSGroupThread *groupThread = (TSGroupThread *)thread;
        [self addGroupIdToProfileWhitelist:groupThread.groupModel.groupId];
    } else {
        TSContactThread *contactThread = (TSContactThread *)thread;
        [self addUserToProfileWhitelist:contactThread.contactAddress];
    }
}

- (void)fetchAndUpdateLocalUsersProfile
{
    // Do nothing.
}

- (void)updateProfileForAddress:(nonnull SignalServiceAddress *)address
{
    // Do nothing.
}

- (void)warmCaches
{
    // Do nothing.
}

<<<<<<< HEAD
- (BOOL)recipientAddressIsUuidCapable:(nonnull SignalServiceAddress *)address
                          transaction:(nonnull SDSAnyReadTransaction *)transaction
{
    NSNumber *_Nullable capability = self.stubbedUuidCapabilitiesMap[address];
    if (capability == nil) {
        OWSFailDebug(@"unknown address %@ must be added to stubbedUuidCapabilitiesMap.", address);
        return NO;
    }
    return capability.boolValue;
}

=======
- (BOOL)hasLocalProfile
{
    return (self.localGivenName.length > 0 || self.localProfileAvatarImage != nil);
}

- (BOOL)hasProfileName
{
    return self.localGivenName.length > 0;
}

- (nullable UIImage *)localProfileAvatarImage
{
    NSData *_Nullable data = self.localProfileAvatarData;
    if (data == nil) {
        return nil;
    }

    return [UIImage imageWithData:data];
}

- (BOOL)localProfileExistsWithTransaction:(nonnull SDSAnyReadTransaction *)transaction
{
    return self.hasLocalProfile;
}
>>>>>>> 9f3e6e0c

@end

#endif

NS_ASSUME_NONNULL_END<|MERGE_RESOLUTION|>--- conflicted
+++ resolved
@@ -108,17 +108,16 @@
     [self.recipientWhitelist addObject:address];
 }
 
-<<<<<<< HEAD
-- (void)addUsersToProfileWhitelist:(NSArray<SignalServiceAddress *> *)addresses
-{
-    [self.recipientWhitelist addObjectsFromArray:addresses];
-=======
 - (void)addUserToProfileWhitelist:(nonnull SignalServiceAddress *)address
               wasLocallyInitiated:(BOOL)wasLocallyInitiated
                       transaction:(nonnull SDSAnyWriteTransaction *)transaction
 {
     [self.recipientWhitelist addObject:address];
->>>>>>> 9f3e6e0c
+}
+
+- (void)addUsersToProfileWhitelist:(NSArray<SignalServiceAddress *> *)addresses
+{
+    [self.recipientWhitelist addObjectsFromArray:addresses];
 }
 
 - (void)removeUserFromProfileWhitelist:(SignalServiceAddress *)address
@@ -199,7 +198,6 @@
     // Do nothing.
 }
 
-<<<<<<< HEAD
 - (BOOL)recipientAddressIsUuidCapable:(nonnull SignalServiceAddress *)address
                           transaction:(nonnull SDSAnyReadTransaction *)transaction
 {
@@ -211,7 +209,6 @@
     return capability.boolValue;
 }
 
-=======
 - (BOOL)hasLocalProfile
 {
     return (self.localGivenName.length > 0 || self.localProfileAvatarImage != nil);
@@ -236,7 +233,6 @@
 {
     return self.hasLocalProfile;
 }
->>>>>>> 9f3e6e0c
 
 @end
 
