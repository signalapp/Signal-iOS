
public extension Notification.Name {
    public static let contactOnlineStatusChanged = Notification.Name("contactOnlineStatusChanged")
    public static let newMessagesReceived = Notification.Name("newMessagesReceived")
    public static let threadFriendRequestStatusChanged = Notification.Name("threadFriendRequestStatusChanged")
    public static let messageFriendRequestStatusChanged = Notification.Name("messageFriendRequestStatusChanged")
    public static let threadDeleted = Notification.Name("threadDeleted")
    public static let dataNukeRequested = Notification.Name("dataNukeRequested")
<<<<<<< HEAD
    public static let threadSessionRestoreDevicesChanged = Notification.Name("threadSessionRestoreDevicesChanged")
=======
    // Message statuses
    public static let calculatingPoW = Notification.Name("calculatingPoW")
    public static let contactingNetwork = Notification.Name("contactingNetwork")
    public static let sendingMessage = Notification.Name("sendingMessage")
    public static let messageSent = Notification.Name("messageSent")
    public static let messageFailed = Notification.Name("messageFailed")
    // Onboarding
    public static let seedViewed = Notification.Name("seedViewed")
>>>>>>> 52dda938
}

@objc public extension NSNotification {
    @objc public static let contactOnlineStatusChanged = Notification.Name.contactOnlineStatusChanged.rawValue as NSString
    @objc public static let newMessagesReceived = Notification.Name.newMessagesReceived.rawValue as NSString
    @objc public static let threadFriendRequestStatusChanged = Notification.Name.threadFriendRequestStatusChanged.rawValue as NSString
    @objc public static let messageFriendRequestStatusChanged = Notification.Name.messageFriendRequestStatusChanged.rawValue as NSString
    @objc public static let threadDeleted = Notification.Name.threadDeleted.rawValue as NSString
    @objc public static let dataNukeRequested = Notification.Name.dataNukeRequested.rawValue as NSString
<<<<<<< HEAD
    @objc public static let threadSessionRestoreDevicesChanged = Notification.Name.threadSessionRestoreDevicesChanged.rawValue as NSString
=======
    // Message statuses
    @objc public static let calculatingPoW = Notification.Name.calculatingPoW.rawValue as NSString
    @objc public static let contactingNetwork = Notification.Name.contactingNetwork.rawValue as NSString
    @objc public static let sendingMessage = Notification.Name.sendingMessage.rawValue as NSString
    @objc public static let messageSent = Notification.Name.messageSent.rawValue as NSString
    @objc public static let messageFailed = Notification.Name.messageFailed.rawValue as NSString
    // Onboarding
    @objc public static let seedViewed = Notification.Name.seedViewed.rawValue as NSString
>>>>>>> 52dda938
}<|MERGE_RESOLUTION|>--- conflicted
+++ resolved
@@ -6,9 +6,7 @@
     public static let messageFriendRequestStatusChanged = Notification.Name("messageFriendRequestStatusChanged")
     public static let threadDeleted = Notification.Name("threadDeleted")
     public static let dataNukeRequested = Notification.Name("dataNukeRequested")
-<<<<<<< HEAD
     public static let threadSessionRestoreDevicesChanged = Notification.Name("threadSessionRestoreDevicesChanged")
-=======
     // Message statuses
     public static let calculatingPoW = Notification.Name("calculatingPoW")
     public static let contactingNetwork = Notification.Name("contactingNetwork")
@@ -17,7 +15,6 @@
     public static let messageFailed = Notification.Name("messageFailed")
     // Onboarding
     public static let seedViewed = Notification.Name("seedViewed")
->>>>>>> 52dda938
 }
 
 @objc public extension NSNotification {
@@ -27,9 +24,7 @@
     @objc public static let messageFriendRequestStatusChanged = Notification.Name.messageFriendRequestStatusChanged.rawValue as NSString
     @objc public static let threadDeleted = Notification.Name.threadDeleted.rawValue as NSString
     @objc public static let dataNukeRequested = Notification.Name.dataNukeRequested.rawValue as NSString
-<<<<<<< HEAD
     @objc public static let threadSessionRestoreDevicesChanged = Notification.Name.threadSessionRestoreDevicesChanged.rawValue as NSString
-=======
     // Message statuses
     @objc public static let calculatingPoW = Notification.Name.calculatingPoW.rawValue as NSString
     @objc public static let contactingNetwork = Notification.Name.contactingNetwork.rawValue as NSString
@@ -38,5 +33,4 @@
     @objc public static let messageFailed = Notification.Name.messageFailed.rawValue as NSString
     // Onboarding
     @objc public static let seedViewed = Notification.Name.seedViewed.rawValue as NSString
->>>>>>> 52dda938
 }