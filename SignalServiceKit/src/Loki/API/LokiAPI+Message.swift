--- conflicted
+++ resolved
@@ -62,37 +62,13 @@
             // To match the desktop application, we have to wrap the data in an envelope and then wrap that in a websocket object
             return Promise<Message> { seal in
                 DispatchQueue.global(qos: .default).async {
-<<<<<<< HEAD
                     let now = NSDate.ows_millisecondTimeStamp()
-                    if let nonce = ProofOfWork.calculate(data: self.data as! String, pubKey: self.destination, timestamp: now, ttl: self.ttl) {
+                    let ttlInSeconds = ttl / 1000
+                    if let nonce = ProofOfWork.calculate(data: self.data as! String, pubKey: self.destination, timestamp: now, ttl: ttlInSeconds) {
                         let result = Message(destination: self.destination, data: self.data, ttl: self.ttl, timestamp: now, nonce: nonce)
                         seal.fulfill(result)
                     } else {
                         seal.reject(Error.proofOfWorkCalculationFailed)
-=======
-                    do {
-                        let wrappedMessage = try LokiMessageWrapper.wrap(message: signalMessage, timestamp: timestamp)
-                        let data = wrappedMessage.base64EncodedString()
-                        let destination = signalMessage["destination"] as! String
-                        var ttl = LokiAPI.defaultMessageTTL
-                        if let messageTTL = signalMessage["ttl"] as? UInt, messageTTL > 0 { ttl = UInt64(messageTTL) }
-                        if isPoWRequired {
-                            // The storage server takes a time interval in milliseconds
-                            let now = NSDate.ows_millisecondTimeStamp()
-                            let ttlInSeconds = ttl / 1000
-                            if let nonce = ProofOfWork.calculate(data: data, pubKey: destination, timestamp: now, ttl: ttlInSeconds) {
-                                let result = Message(destination: destination, data: data, ttl: ttl, timestamp: now, nonce: nonce)
-                                seal.fulfill(result)
-                            } else {
-                                seal.reject(Error.proofOfWorkCalculationFailed)
-                            }
-                        } else {
-                            let result = Message(destination: destination, data: data, ttl: ttl, timestamp: nil, nonce: nil)
-                            seal.fulfill(result)
-                        }
-                    } catch let error {
-                        seal.reject(error)
->>>>>>> b20ac237
                     }
                 }
             }
