--- conflicted
+++ resolved
@@ -216,11 +216,7 @@
     if (!IsNoteToSelfEnabled()) {
         return NO;
     }
-<<<<<<< HEAD
-    return [LKSessionProtocol isThreadNoteToSelf:self];
-=======
-    return [LKSessionMetaProtocol isMessageNoteToSelf:self];
->>>>>>> 0cd4f15b
+    return [LKSessionMetaProtocol isThreadNoteToSelf:self];
 }
 
 #pragma mark - To be subclassed.
