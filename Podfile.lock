PODS:
  - 25519 (1.8)
  - AFNetworking (2.5.0):
    - AFNetworking/NSURLConnection (= 2.5.0)
    - AFNetworking/NSURLSession (= 2.5.0)
    - AFNetworking/Reachability (= 2.5.0)
    - AFNetworking/Security (= 2.5.0)
    - AFNetworking/Serialization (= 2.5.0)
    - AFNetworking/UIKit (= 2.5.0)
  - AFNetworking/NSURLConnection (2.5.0):
    - AFNetworking/Reachability
    - AFNetworking/Security
    - AFNetworking/Serialization
  - AFNetworking/NSURLSession (2.5.0):
    - AFNetworking/Reachability
    - AFNetworking/Security
    - AFNetworking/Serialization
  - AFNetworking/Reachability (2.5.0)
  - AFNetworking/Security (2.5.0)
  - AFNetworking/Serialization (2.5.0)
  - AFNetworking/UIKit (2.5.0):
    - AFNetworking/NSURLConnection
    - AFNetworking/NSURLSession
  - AxolotlKit (0.3):
    - 25519 (~> 1.8)
    - HKDFKit (~> 0.0.3)
    - ProtocolBuffers (~> 1.9.2)
  - CocoaLumberjack (1.9.2):
    - CocoaLumberjack/Extensions (= 1.9.2)
  - CocoaLumberjack/Core (1.9.2)
  - CocoaLumberjack/Extensions (1.9.2):
    - CocoaLumberjack/Core
  - DJWActionSheet (1.0.4)
  - HKDFKit (0.0.3)
  - JSQMessagesViewController (6.1.0):
    - JSQSystemSoundPlayer (~> 2.0.0)
  - JSQSystemSoundPlayer (2.0.0)
  - libPhoneNumber-iOS (0.7.3)
  - Mantle (1.5.1):
    - Mantle/extobjc (= 1.5.1)
  - Mantle/extobjc (1.5.1)
  - OpenSSL (1.0.110)
  - PastelogKit (1.2):
    - CocoaLumberjack (~> 1.9)
  - ProtocolBuffers (1.9.2)
  - SocketRocket (0.3.1-beta2)
  - SQLCipher/common (3.1.0)
  - SQLCipher/fts (3.1.0):
    - SQLCipher/common
  - TwistedOakCollapsingFutures (1.0.0):
    - UnionFind (~> 1.0)
  - UICKeyChainStore (1.0.7)
  - UnionFind (1.0.1)
  - YapDatabase/common (2.5.4):
    - CocoaLumberjack (~> 1)
  - YapDatabase/SQLCipher (2.5.4):
    - SQLCipher/fts
    - YapDatabase/common

DEPENDENCIES:
  - AFNetworking (~> 2.5)
  - AxolotlKit (~> 0.3)
  - DJWActionSheet
  - JSQMessagesViewController (from `https://github.com/dtsbourg/JSQMessagesViewController`, branch `JSignalQ`)
  - libPhoneNumber-iOS (~> 0.7)
  - Mantle (~> 1.5)
  - OpenSSL (~> 1.0.110)
  - PastelogKit (~> 1.2)
  - SocketRocket (from `https://github.com/square/SocketRocket.git`, commit `d0585af165`)
  - TwistedOakCollapsingFutures (~> 1.0)
  - UICKeyChainStore (from `Podspecs/UICKeyChainStore.podspec`)
  - YapDatabase/SQLCipher

EXTERNAL SOURCES:
  JSQMessagesViewController:
    :branch: JSignalQ
    :git: https://github.com/dtsbourg/JSQMessagesViewController
  SocketRocket:
    :commit: d0585af165
    :git: https://github.com/square/SocketRocket.git
  UICKeyChainStore:
    :podspec: Podspecs/UICKeyChainStore.podspec

CHECKOUT OPTIONS:
  JSQMessagesViewController:
<<<<<<< HEAD
    :commit: b22b7a4caf2d36ff9965b1970fea968a46898f4c
=======
    :commit: 82482a1fc560fb4f716babbe49a20cf9c0bc7fc3
>>>>>>> c44fecaa
    :git: https://github.com/dtsbourg/JSQMessagesViewController
  SocketRocket:
    :commit: d0585af165
    :git: https://github.com/square/SocketRocket.git

SPEC CHECKSUMS:
  25519: 601ffb5d258aa33d642062d6fa4096db210e02e7
  AFNetworking: 0f54cb5d16ce38c1b76948faffb8d5fb705021c7
  AxolotlKit: 19a7a6482e3deb6621e0f81a1733f60301802d40
  CocoaLumberjack: 205769c032b5fef85b92472046bcc8b7e7c8a817
  DJWActionSheet: d88b302d7c29523e1e9fb9b62cfac46f59bb90d9
  HKDFKit: 5998cf1bbb611e7ecc6bd3eaaef8c7a7da7be949
  JSQMessagesViewController: fb0f6e71c0a8009d210d6c7d73ba2b94bb77dc9b
  JSQSystemSoundPlayer: c98443b1cbb3b45db09d0d3d6c2355cf78294981
  libPhoneNumber-iOS: 98fc07d70c8fdb5e6a8e3442c37e97353065c20e
  Mantle: d7c5ac734579ec751c58fecbf56189853056c58c
  OpenSSL: 72a82aa51b056ae5833307a3fef9b571f38ce11c
  PastelogKit: 8bab71b1d187617a83e7124cffe9eb1a600e6695
  ProtocolBuffers: a834d6fe4ae0cc94d081b864e4948bdd483ad228
  SocketRocket: 9cbe08469513356cddc0afcab1ff160bd190296a
  SQLCipher: 981110217eb93c2779c34fb59e646a1c1da918d8
  TwistedOakCollapsingFutures: 07aab84fd3958dc94d55ef705b12857d9fbe61d1
  UICKeyChainStore: eef407137f0397e95a3df32cdf05f7e2ddd99647
  UnionFind: 45777a8b6878d3a602af3654cc3a09b87389d356
  YapDatabase: c1d6912df1b4a160f7373ee7657d360e29bb00fd

COCOAPODS: 0.35.0<|MERGE_RESOLUTION|>--- conflicted
+++ resolved
@@ -83,11 +83,7 @@
 
 CHECKOUT OPTIONS:
   JSQMessagesViewController:
-<<<<<<< HEAD
-    :commit: b22b7a4caf2d36ff9965b1970fea968a46898f4c
-=======
     :commit: 82482a1fc560fb4f716babbe49a20cf9c0bc7fc3
->>>>>>> c44fecaa
     :git: https://github.com/dtsbourg/JSQMessagesViewController
   SocketRocket:
     :commit: d0585af165
