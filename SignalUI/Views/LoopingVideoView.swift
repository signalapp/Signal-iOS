--- conflicted
+++ resolved
@@ -140,30 +140,13 @@
             invalidateIntrinsicContentSize()
 
             if let asset = video?.asset {
-<<<<<<< HEAD
-                firstly(on: DispatchQueue.global(qos: .userInitiated)) { [weak self] () -> Void in
-                    guard let self = self else {
-                        return
-                    }
-                    let playerItem = AVPlayerItem(asset: asset, automaticallyLoadedAssetKeys: ["tracks"])
-                    self.player.replaceCurrentItem(with: playerItem)
-                    if !UIAccessibility.isReduceMotionEnabled {
-                        self.player.play()
-                    }
-                }.done(on: DispatchQueue.main) { [weak self] in
-                    guard let self = self else {
-                        return
-                    }
-                    self.invalidateIntrinsicContentSize()
-                    self.delegate?.loopingVideoViewChangedPlayerItem()
-                }
-=======
                 let playerItem = AVPlayerItem(asset: asset, automaticallyLoadedAssetKeys: ["tracks"])
                 self.player.replaceCurrentItem(with: playerItem)
-                self.player.play()
+				if !UIAccessibility.isReduceMotionEnabled {
+                	self.player.play()
+				}
                 self.invalidateIntrinsicContentSize()
                 self.delegate?.loopingVideoViewChangedPlayerItem()
->>>>>>> d6355a0e
             }
         }
     }
