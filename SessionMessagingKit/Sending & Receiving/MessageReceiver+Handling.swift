import SessionProtocolKit
import SignalCoreKit

extension MessageReceiver {

    internal static func isBlocked(_ publicKey: String) -> Bool {
        return SSKEnvironment.shared.blockingManager.isRecipientIdBlocked(publicKey)
    }

    public static func handle(_ message: Message, associatedWithProto proto: SNProtoContent, openGroupID: String?, isBackgroundPoll: Bool, using transaction: Any) throws {
        switch message {
        case let message as ReadReceipt: handleReadReceipt(message, using: transaction)
        case let message as TypingIndicator: handleTypingIndicator(message, using: transaction)
<<<<<<< HEAD
        case let message as ClosedGroupUpdate: handleClosedGroupUpdateV2(message, using: transaction)
=======
        case let message as ClosedGroupControlMessage: handleClosedGroupControlMessage(message, using: transaction)
>>>>>>> ff09ee3e
        case let message as ExpirationTimerUpdate: handleExpirationTimerUpdate(message, using: transaction)
        case let message as ConfigurationMessage: handleConfigurationMessage(message, using: transaction)
        case let message as VisibleMessage: try handleVisibleMessage(message, associatedWithProto: proto, openGroupID: openGroupID, isBackgroundPoll: isBackgroundPoll, using: transaction)
        default: fatalError()
        }
        var isMainAppAndActive = false
        if let sharedUserDefaults = UserDefaults(suiteName: "group.com.loki-project.loki-messenger") {
            isMainAppAndActive = sharedUserDefaults.bool(forKey: "isMainAppActive")
        }
        guard isMainAppAndActive else { return }
        // Touch the thread to update the home screen preview
        let storage = SNMessagingKitConfiguration.shared.storage
        guard let threadID = storage.getOrCreateThread(for: message.sender!, groupPublicKey: message.groupPublicKey, openGroupID: openGroupID, using: transaction) else { return }
        let transaction = transaction as! YapDatabaseReadWriteTransaction
        guard let thread = TSThread.fetch(uniqueId: threadID, transaction: transaction) else { return }
        thread.touch(with: transaction)
    }

    private static func handleReadReceipt(_ message: ReadReceipt, using transaction: Any) {
        SSKEnvironment.shared.readReceiptManager.processReadReceipts(fromRecipientId: message.sender!, sentTimestamps: message.timestamps!.map { NSNumber(value: $0) }, readTimestamp: message.receivedTimestamp!)
    }

    private static func handleTypingIndicator(_ message: TypingIndicator, using transaction: Any) {
        switch message.kind! {
        case .started: showTypingIndicatorIfNeeded(for: message.sender!)
        case .stopped: hideTypingIndicatorIfNeeded(for: message.sender!)
        }
    }

    public static func showTypingIndicatorIfNeeded(for senderPublicKey: String) {
        var threadOrNil: TSContactThread?
        Storage.read { transaction in
            threadOrNil = TSContactThread.getWithContactId(senderPublicKey, transaction: transaction)
        }
        guard let thread = threadOrNil else { return }
        func showTypingIndicatorsIfNeeded() {
            SSKEnvironment.shared.typingIndicators.didReceiveTypingStartedMessage(inThread: thread, recipientId: senderPublicKey, deviceId: 1)
        }
        if Thread.current.isMainThread {
            showTypingIndicatorsIfNeeded()
        } else {
            DispatchQueue.main.async {
                showTypingIndicatorsIfNeeded()
            }
        }
    }

    public static func hideTypingIndicatorIfNeeded(for senderPublicKey: String) {
        var threadOrNil: TSContactThread?
        Storage.read { transaction in
            threadOrNil = TSContactThread.getWithContactId(senderPublicKey, transaction: transaction)
        }
        guard let thread = threadOrNil else { return }
        func hideTypingIndicatorsIfNeeded() {
            SSKEnvironment.shared.typingIndicators.didReceiveTypingStoppedMessage(inThread: thread, recipientId: senderPublicKey, deviceId: 1)
        }
        if Thread.current.isMainThread {
            hideTypingIndicatorsIfNeeded()
        } else {
            DispatchQueue.main.async {
                hideTypingIndicatorsIfNeeded()
            }
        }
    }

    public static func cancelTypingIndicatorsIfNeeded(for senderPublicKey: String) {
        var threadOrNil: TSContactThread?
        Storage.read { transaction in
            threadOrNil = TSContactThread.getWithContactId(senderPublicKey, transaction: transaction)
        }
        guard let thread = threadOrNil else { return }
        func cancelTypingIndicatorsIfNeeded() {
            SSKEnvironment.shared.typingIndicators.didReceiveIncomingMessage(inThread: thread, recipientId: senderPublicKey, deviceId: 1)
        }
        if Thread.current.isMainThread {
            cancelTypingIndicatorsIfNeeded()
        } else {
            DispatchQueue.main.async {
                cancelTypingIndicatorsIfNeeded()
            }
        }
    }

    private static func handleExpirationTimerUpdate(_ message: ExpirationTimerUpdate, using transaction: Any) {
        if message.duration! > 0 {
            setExpirationTimer(to: message.duration!, for: message.sender!, groupPublicKey: message.groupPublicKey, using: transaction)
        } else {
            disableExpirationTimer(for: message.sender!, groupPublicKey: message.groupPublicKey, using: transaction)
        }
    }

    public static func setExpirationTimer(to duration: UInt32, for senderPublicKey: String, groupPublicKey: String?, using transaction: Any) {
        let transaction = transaction as! YapDatabaseReadWriteTransaction
        var isGroup = false
        var threadOrNil: TSThread?
        if let groupPublicKey = groupPublicKey {
            guard Storage.shared.isClosedGroup(groupPublicKey) else { return }
            let groupID = LKGroupUtilities.getEncodedClosedGroupIDAsData(groupPublicKey)
            threadOrNil = TSGroupThread.fetch(uniqueId: TSGroupThread.threadId(fromGroupId: groupID), transaction: transaction)
            isGroup = true
        } else {
            threadOrNil = TSContactThread.getWithContactId(senderPublicKey, transaction: transaction)
        }
        guard let thread = threadOrNil else { return }
        let configuration = OWSDisappearingMessagesConfiguration(threadId: thread.uniqueId!, enabled: true, durationSeconds: duration)
        configuration.save(with: transaction)
        let senderDisplayName = SSKEnvironment.shared.profileManager.profileNameForRecipient(withID: senderPublicKey, transaction: transaction) ?? senderPublicKey
        let message = OWSDisappearingConfigurationUpdateInfoMessage(timestamp: NSDate.millisecondTimestamp(), thread: thread,
            configuration: configuration, createdByRemoteName: senderDisplayName, createdInExistingGroup: isGroup)
        message.save(with: transaction)
        SSKEnvironment.shared.disappearingMessagesJob.startIfNecessary()
    }

    public static func disableExpirationTimer(for senderPublicKey: String, groupPublicKey: String?, using transaction: Any) {
        let transaction = transaction as! YapDatabaseReadWriteTransaction
        var isGroup = false
        var threadOrNil: TSThread?
        if let groupPublicKey = groupPublicKey {
            guard Storage.shared.isClosedGroup(groupPublicKey) else { return }
            let groupID = LKGroupUtilities.getEncodedClosedGroupIDAsData(groupPublicKey)
            threadOrNil = TSGroupThread.fetch(uniqueId: TSGroupThread.threadId(fromGroupId: groupID), transaction: transaction)
            isGroup = true
        } else {
            threadOrNil = TSContactThread.getWithContactId(senderPublicKey, transaction: transaction)
        }
        guard let thread = threadOrNil else { return }
        let configuration = OWSDisappearingMessagesConfiguration(threadId: thread.uniqueId!, enabled: false, durationSeconds: 24 * 60 * 60)
        configuration.save(with: transaction)
        let senderDisplayName = SSKEnvironment.shared.profileManager.profileNameForRecipient(withID: senderPublicKey, transaction: transaction) ?? senderPublicKey
        let message = OWSDisappearingConfigurationUpdateInfoMessage(timestamp: NSDate.millisecondTimestamp(), thread: thread,
            configuration: configuration, createdByRemoteName: senderDisplayName, createdInExistingGroup: isGroup)
        message.save(with: transaction)
        SSKEnvironment.shared.disappearingMessagesJob.startIfNecessary()
    }
    
    private static func handleConfigurationMessage(_ message: ConfigurationMessage, using transaction: Any) {
        guard message.sender == getUserHexEncodedPublicKey() else { return }
        let storage = SNMessagingKitConfiguration.shared.storage
        let allClosedGroupPublicKeys = storage.getUserClosedGroupPublicKeys()
        for closedGroup in message.closedGroups {
            guard !allClosedGroupPublicKeys.contains(closedGroup.publicKey) else { continue }
            handleNewClosedGroup(groupPublicKey: closedGroup.publicKey, name: closedGroup.name, encryptionKeyPair: closedGroup.encryptionKeyPair,
                members: [String](closedGroup.members), admins: [String](closedGroup.admins), using: transaction)
        }
        let allOpenGroups = Set(storage.getAllUserOpenGroups().keys)
        for openGroupURL in message.openGroups {
            guard !allOpenGroups.contains(openGroupURL) else { continue }
            OpenGroupManager.shared.add(with: openGroupURL, using: transaction).retainUntilComplete()
        }
    }

    @discardableResult
    public static func handleVisibleMessage(_ message: VisibleMessage, associatedWithProto proto: SNProtoContent, openGroupID: String?, isBackgroundPoll: Bool, using transaction: Any) throws -> String {
        let storage = SNMessagingKitConfiguration.shared.storage
        let transaction = transaction as! YapDatabaseReadWriteTransaction
        var isMainAppAndActive = false
        if let sharedUserDefaults = UserDefaults(suiteName: "group.com.loki-project.loki-messenger") {
            isMainAppAndActive = sharedUserDefaults.bool(forKey: "isMainAppActive")
        }
        // Parse & persist attachments
        let attachments: [VisibleMessage.Attachment] = proto.dataMessage!.attachments.compactMap { proto in
            guard let attachment = VisibleMessage.Attachment.fromProto(proto) else { return nil }
            return attachment.isValid ? attachment : nil
        }
        let attachmentIDs = storage.persist(attachments, using: transaction)
        message.attachmentIDs = attachmentIDs
        var attachmentsToDownload = attachmentIDs
        // Update profile if needed
        if let newProfile = message.profile {
            let profileManager = SSKEnvironment.shared.profileManager
            let sessionID = message.sender!
            let oldProfile = OWSUserProfile.fetch(uniqueId: sessionID, transaction: transaction)
            let contact = Storage.shared.getContact(with: sessionID) ?? Contact(sessionID: sessionID)
            if let displayName = newProfile.displayName, displayName != oldProfile?.profileName {
                profileManager.updateProfileForContact(withID: sessionID, displayName: displayName, with: transaction)
                contact.displayName = displayName
            }
            if let profileKey = newProfile.profileKey, let profilePictureURL = newProfile.profilePictureURL, profileKey.count == kAES256_KeyByteLength,
                profileKey != oldProfile?.profileKey?.keyData {
                profileManager.setProfileKeyData(profileKey, forRecipientId: sessionID, avatarURL: profilePictureURL)
                contact.profilePictureURL = profilePictureURL
                contact.profilePictureEncryptionKey = OWSAES256Key(data: profileKey)
            }
            if let rawDisplayName = newProfile.displayName, let openGroupID = openGroupID {
                let endIndex = sessionID.endIndex
                let cutoffIndex = sessionID.index(endIndex, offsetBy: -8)
                let displayName = "\(rawDisplayName) (...\(sessionID[cutoffIndex..<endIndex]))"
                Storage.shared.setOpenGroupDisplayName(to: displayName, for: sessionID, inOpenGroupWithID: openGroupID, using: transaction)
            }
        }
        // Get or create thread
        guard let threadID = storage.getOrCreateThread(for: message.syncTarget ?? message.sender!, groupPublicKey: message.groupPublicKey, openGroupID: openGroupID, using: transaction) else { throw Error.noThread }
        // Parse quote if needed
        var tsQuotedMessage: TSQuotedMessage? = nil
        if message.quote != nil && proto.dataMessage?.quote != nil, let thread = TSThread.fetch(uniqueId: threadID, transaction: transaction) {
            tsQuotedMessage = TSQuotedMessage(for: proto.dataMessage!, thread: thread, transaction: transaction)
            if let id = tsQuotedMessage?.thumbnailAttachmentStreamId() ?? tsQuotedMessage?.thumbnailAttachmentPointerId() {
                attachmentsToDownload.append(id)
            }
        }
        // Parse link preview if needed
        var owsLinkPreview: OWSLinkPreview?
        if message.linkPreview != nil && proto.dataMessage?.preview.isEmpty == false {
            owsLinkPreview = try? OWSLinkPreview.buildValidatedLinkPreview(dataMessage: proto.dataMessage!, body: message.text, transaction: transaction)
            if let id = owsLinkPreview?.imageAttachmentId {
                attachmentsToDownload.append(id)
            }
        }
        // Persist the message
        guard let tsMessageID = storage.persist(message, quotedMessage: tsQuotedMessage, linkPreview: owsLinkPreview,
            groupPublicKey: message.groupPublicKey, openGroupID: openGroupID, using: transaction) else { throw Error.noThread }
        message.threadID = threadID
        // Start attachment downloads if needed
        attachmentsToDownload.forEach { attachmentID in
            let downloadJob = AttachmentDownloadJob(attachmentID: attachmentID, tsMessageID: tsMessageID)
            if isMainAppAndActive {
                JobQueue.shared.add(downloadJob, using: transaction)
            } else {
                JobQueue.shared.addWithoutExecuting(downloadJob, using: transaction)
            }
        }
        // Cancel any typing indicators if needed
        if isMainAppAndActive {
            cancelTypingIndicatorsIfNeeded(for: message.sender!)
        }
        // Keep track of the open group server message ID ↔ message ID relationship
        if let serverID = message.openGroupServerMessageID {
            storage.setIDForMessage(withServerID: serverID, to: tsIncomingMessageID, using: transaction)
        }
        // Notify the user if needed
        guard (isMainAppAndActive || isBackgroundPoll), let tsIncomingMessage = TSMessage.fetch(uniqueId: tsMessageID, transaction: transaction) as? TSIncomingMessage,
            let thread = TSThread.fetch(uniqueId: threadID, transaction: transaction) else { return tsMessageID }
        SSKEnvironment.shared.notificationsManager!.notifyUser(for: tsIncomingMessage, in: thread, transaction: transaction)
        return tsMessageID
    }

<<<<<<< HEAD
    private static func handleClosedGroupUpdateV2(_ message: ClosedGroupUpdate, using transaction: Any) {
        switch message.kind! {
        case .new: handleNewClosedGroup(message, using: transaction)
        case .update: handleClosedGroupUpdate(message, using: transaction)
        case .encryptionKeyPair: handleClosedGroupEncryptionKeyPair(message, using: transaction)
        }
    }
    
    private static func handleNewClosedGroup(_ message: ClosedGroupUpdate, using transaction: Any) {
=======
    private static func handleClosedGroupControlMessage(_ message: ClosedGroupControlMessage, using transaction: Any) {
        switch message.kind! {
        case .new: handleNewClosedGroup(message, using: transaction)
        case .update: handleClosedGroupUpdated(message, using: transaction) // Deprecated
        case .encryptionKeyPair: handleClosedGroupEncryptionKeyPair(message, using: transaction)
        case .nameChange: handleClosedGroupNameChanged(message, using: transaction)
        case .membersAdded: handleClosedGroupMembersAdded(message, using: transaction)
        case .membersRemoved: handleClosedGroupMembersRemoved(message, using: transaction)
        case .memberLeft: handleClosedGroupMemberLeft(message, using: transaction)
        }
    }
    
    private static func handleNewClosedGroup(_ message: ClosedGroupControlMessage, using transaction: Any) {
        // Prepare
>>>>>>> ff09ee3e
        guard case let .new(publicKeyAsData, name, encryptionKeyPair, membersAsData, adminsAsData) = message.kind else { return }
        let groupPublicKey = publicKeyAsData.toHexString()
        let members = membersAsData.map { $0.toHexString() }
        let admins = adminsAsData.map { $0.toHexString() }
        handleNewClosedGroup(groupPublicKey: groupPublicKey, name: name, encryptionKeyPair: encryptionKeyPair, members: members, admins: admins, using: transaction)
    }

    private static func handleNewClosedGroup(groupPublicKey: String, name: String, encryptionKeyPair: ECKeyPair, members: [String], admins: [String], using transaction: Any) {
        let transaction = transaction as! YapDatabaseReadWriteTransaction
        // Create the group
        let groupID = LKGroupUtilities.getEncodedClosedGroupIDAsData(groupPublicKey)
        let group = TSGroupModel(title: name, memberIds: members, image: nil, groupId: groupID, groupType: .closedGroup, adminIds: admins)
        let thread: TSGroupThread
        if let t = TSGroupThread.fetch(uniqueId: TSGroupThread.threadId(fromGroupId: groupID), transaction: transaction) {
            thread = t
            thread.setGroupModel(group, with: transaction)
        } else {
            thread = TSGroupThread.getOrCreateThread(with: group, transaction: transaction)
            thread.save(with: transaction)
        }
        // Add the group to the user's set of public keys to poll for
        Storage.shared.addClosedGroupPublicKey(groupPublicKey, using: transaction)
        // Store the key pair
        Storage.shared.addClosedGroupEncryptionKeyPair(encryptionKeyPair, for: groupPublicKey, using: transaction)
        // Notify the PN server
        let _ = PushNotificationAPI.performOperation(.subscribe, for: groupPublicKey, publicKey: getUserHexEncodedPublicKey())
        // Notify the user
        let infoMessage = TSInfoMessage(timestamp: NSDate.ows_millisecondTimeStamp(), in: thread, messageType: .typeGroupUpdate)
        infoMessage.save(with: transaction)
    }

    private static func handleClosedGroupEncryptionKeyPair(_ message: ClosedGroupControlMessage, using transaction: Any) {
        // Prepare
        guard case let .encryptionKeyPair(wrappers) = message.kind, let groupPublicKey = message.groupPublicKey else { return }
        let transaction = transaction as! YapDatabaseReadWriteTransaction
        let userPublicKey = getUserHexEncodedPublicKey()
        guard let userKeyPair = SNMessagingKitConfiguration.shared.storage.getUserKeyPair() else {
            return SNLog("Couldn't find user X25519 key pair.")
        }
        let groupID = LKGroupUtilities.getEncodedClosedGroupIDAsData(groupPublicKey)
        let threadID = TSGroupThread.threadId(fromGroupId: groupID)
        guard let thread = TSGroupThread.fetch(uniqueId: threadID, transaction: transaction) else {
            return SNLog("Ignoring closed group encryption key pair for nonexistent group.")
        }
        guard thread.groupModel.groupAdminIds.contains(message.sender!) else {
            return SNLog("Ignoring closed group encryption key pair from non-admin.")
        }
        // Find our wrapper and decrypt it if possible
        guard let wrapper = wrappers.first(where: { $0.publicKey == userPublicKey }), let encryptedKeyPair = wrapper.encryptedKeyPair else { return }
        let plaintext: Data
        do {
            plaintext = try MessageReceiver.decryptWithSessionProtocol(ciphertext: encryptedKeyPair, using: userKeyPair).plaintext
        } catch {
            return SNLog("Couldn't decrypt closed group encryption key pair.")
        }
        // Parse it
        let proto: SNProtoDataMessageClosedGroupControlMessageKeyPair
        do {
            proto = try SNProtoDataMessageClosedGroupControlMessageKeyPair.parseData(plaintext)
        } catch {
            return SNLog("Couldn't parse closed group encryption key pair.")
        }
        let keyPair: ECKeyPair
        do {
            keyPair = try ECKeyPair(publicKeyData: proto.publicKey.removing05PrefixIfNeeded(), privateKeyData: proto.privateKey)
        } catch {
            return SNLog("Couldn't parse closed group encryption key pair.")
        }
        // Store it
        Storage.shared.addClosedGroupEncryptionKeyPair(keyPair, for: groupPublicKey, using: transaction)
        SNLog("Received a new closed group encryption key pair.")
    }
    
    private static func handleClosedGroupNameChanged(_ message: ClosedGroupControlMessage, using transaction: Any) {
        guard case let .nameChange(name) = message.kind else { return }
        let transaction = transaction as! YapDatabaseReadWriteTransaction
        performIfValid(for: message, using: transaction) { groupID, thread, group in
            // Update the group
            let newGroupModel = TSGroupModel(title: name, memberIds: group.groupMemberIds, image: nil, groupId: groupID, groupType: .closedGroup, adminIds: group.groupAdminIds)
            thread.setGroupModel(newGroupModel, with: transaction)
            // Notify the user if needed
            guard name != group.groupName else { return }
            let updateInfo = group.getInfoStringAboutUpdate(to: newGroupModel)
            let infoMessage = TSInfoMessage(timestamp: NSDate.ows_millisecondTimeStamp(), in: thread, messageType: .typeGroupUpdate, customMessage: updateInfo)
            infoMessage.save(with: transaction)
        }
    }
    
    private static func handleClosedGroupMembersAdded(_ message: ClosedGroupControlMessage, using transaction: Any) {
        guard case let .membersAdded(membersAsData) = message.kind else { return }
        let transaction = transaction as! YapDatabaseReadWriteTransaction
        performIfValid(for: message, using: transaction) { groupID, thread, group in
            // Update the group
            let members = Set(group.groupMemberIds).union(membersAsData.map { $0.toHexString() })
            let newGroupModel = TSGroupModel(title: group.groupName, memberIds: [String](members), image: nil, groupId: groupID, groupType: .closedGroup, adminIds: group.groupAdminIds)
            thread.setGroupModel(newGroupModel, with: transaction)
            // Notify the user if needed
            guard members != Set(group.groupMemberIds) else { return }
            let updateInfo = group.getInfoStringAboutUpdate(to: newGroupModel)
            let infoMessage = TSInfoMessage(timestamp: NSDate.ows_millisecondTimeStamp(), in: thread, messageType: .typeGroupUpdate, customMessage: updateInfo)
            infoMessage.save(with: transaction)
        }
    }
    
<<<<<<< HEAD
    private static func handleClosedGroupUpdate(_ message: ClosedGroupUpdate, using transaction: Any) {
=======
    private static func handleClosedGroupMembersRemoved(_ message: ClosedGroupControlMessage, using transaction: Any) {
        guard case let .membersRemoved(membersAsData) = message.kind else { return }
        let transaction = transaction as! YapDatabaseReadWriteTransaction
        guard let groupPublicKey = message.groupPublicKey else { return }
        performIfValid(for: message, using: transaction) { groupID, thread, group in
            // Check that the admin wasn't removed
            let members = Set(group.groupMemberIds).subtracting(membersAsData.map { $0.toHexString() })
            guard members.contains(group.groupAdminIds.first!) else {
                return SNLog("Ignoring invalid closed group update.")
            }
            // If the current user was removed:
            // • Stop polling for the group
            // • Remove the key pairs associated with the group
            // • Notify the PN server
            let userPublicKey = getUserHexEncodedPublicKey()
            let wasCurrentUserRemoved = !members.contains(userPublicKey)
            if wasCurrentUserRemoved {
                Storage.shared.removeClosedGroupPublicKey(groupPublicKey, using: transaction)
                Storage.shared.removeAllClosedGroupEncryptionKeyPairs(for: groupPublicKey, using: transaction)
                let _ = PushNotificationAPI.performOperation(.unsubscribe, for: groupPublicKey, publicKey: userPublicKey)
            }
            // Generate and distribute a new encryption key pair if needed
            let isCurrentUserAdmin = group.groupAdminIds.contains(getUserHexEncodedPublicKey())
            if isCurrentUserAdmin {
                do {
                    try MessageSender.generateAndSendNewEncryptionKeyPair(for: groupPublicKey, to: Set(members), using: transaction)
                } catch {
                    SNLog("Couldn't distribute new encryption key pair.")
                }
            }
            // Update the group
            let newGroupModel = TSGroupModel(title: group.groupName, memberIds: [String](members), image: nil, groupId: groupID, groupType: .closedGroup, adminIds: group.groupAdminIds)
            thread.setGroupModel(newGroupModel, with: transaction)
            // Notify the user if needed
            guard members != Set(group.groupMemberIds) else { return }
            let infoMessageType: TSInfoMessageType = wasCurrentUserRemoved ? .typeGroupQuit : .typeGroupUpdate
            let updateInfo = group.getInfoStringAboutUpdate(to: newGroupModel)
            let infoMessage = TSInfoMessage(timestamp: NSDate.ows_millisecondTimeStamp(), in: thread, messageType: infoMessageType, customMessage: updateInfo)
            infoMessage.save(with: transaction)
        }
    }
    
    private static func handleClosedGroupMemberLeft(_ message: ClosedGroupControlMessage, using transaction: Any) {
        guard case .memberLeft = message.kind else { return }
        let transaction = transaction as! YapDatabaseReadWriteTransaction
        guard let groupPublicKey = message.groupPublicKey else { return }
        performIfValid(for: message, using: transaction) { groupID, thread, group in
            let didAdminLeave = group.groupAdminIds.contains(message.sender!)
            let members: Set<String> = didAdminLeave ? [] : Set(group.groupMemberIds).subtracting([ message.sender! ]) // If the admin leaves the group is disbanded
            // Guard against self-sends
            guard message.sender != getUserHexEncodedPublicKey() else {
                return SNLog("Ignoring invalid closed group update.")
            }
            // Generate and distribute a new encryption key pair if needed
            let isCurrentUserAdmin = group.groupAdminIds.contains(getUserHexEncodedPublicKey())
            if isCurrentUserAdmin {
                do {
                    try MessageSender.generateAndSendNewEncryptionKeyPair(for: groupPublicKey, to: members, using: transaction)
                } catch {
                    SNLog("Couldn't distribute new encryption key pair.")
                }
            }
            // Update the group
            let newGroupModel = TSGroupModel(title: group.groupName, memberIds: [String](members), image: nil, groupId: groupID, groupType: .closedGroup, adminIds: group.groupAdminIds)
            thread.setGroupModel(newGroupModel, with: transaction)
            // Notify the user if needed
            guard members != Set(group.groupMemberIds) else { return }
            let updateInfo = group.getInfoStringAboutUpdate(to: newGroupModel)
            let infoMessage = TSInfoMessage(timestamp: NSDate.ows_millisecondTimeStamp(), in: thread, messageType: .typeGroupUpdate, customMessage: updateInfo)
            infoMessage.save(with: transaction)
        }
    }
    
    private static func performIfValid(for message: ClosedGroupControlMessage, using transaction: Any, _ update: (Data, TSGroupThread, TSGroupModel) -> Void) {
        // Prepare
        let transaction = transaction as! YapDatabaseReadWriteTransaction
        // Get the group
        guard let groupPublicKey = message.groupPublicKey else { return }
        let groupID = LKGroupUtilities.getEncodedClosedGroupIDAsData(groupPublicKey)
        let threadID = TSGroupThread.threadId(fromGroupId: groupID)
        guard let thread = TSGroupThread.fetch(uniqueId: threadID, transaction: transaction) else {
            return SNLog("Ignoring closed group update for nonexistent group.")
        }
        let group = thread.groupModel
        // Check that the message isn't from before the group was created
        guard Double(message.sentTimestamp!) > thread.creationDate.timeIntervalSince1970 * 1000 else {
            return SNLog("Ignoring closed group update from before thread was created.")
        }
        // Check that the sender is a member of the group
        guard Set(group.groupMemberIds).contains(message.sender!) else {
            return SNLog("Ignoring closed group update from non-member.")
        }
        // Perform the update
        update(groupID, thread, group)
    }
    
    
    
    // MARK: - Deprecated
    
    /// - Note: Deprecated.
    private static func handleClosedGroupUpdated(_ message: ClosedGroupControlMessage, using transaction: Any) {
>>>>>>> ff09ee3e
        // Prepare
        guard case let .update(name, membersAsData) = message.kind else { return }
        let transaction = transaction as! YapDatabaseReadWriteTransaction
        // Unwrap the message
        guard let groupPublicKey = message.groupPublicKey else { return }
        let members = membersAsData.map { $0.toHexString() }
        // Get the group
        let groupID = LKGroupUtilities.getEncodedClosedGroupIDAsData(groupPublicKey)
        let threadID = TSGroupThread.threadId(fromGroupId: groupID)
        guard let thread = TSGroupThread.fetch(uniqueId: threadID, transaction: transaction) else {
            return SNLog("Ignoring closed group update message for nonexistent group.")
        }
        let group = thread.groupModel
        let oldMembers = group.groupMemberIds
        // Check that the message isn't from before the group was created
        guard Double(message.sentTimestamp!) > thread.creationDate.timeIntervalSince1970 * 1000 else {
            return SNLog("Ignoring closed group update from before thread was created.")
        }
        // Check that the sender is a member of the group (before the update)
        guard Set(group.groupMemberIds).contains(message.sender!) else {
            return SNLog("Ignoring closed group update message from non-member.")
        }
        // Check that the admin wasn't removed unless the group was destroyed entirely
        if !members.contains(group.groupAdminIds.first!) && !members.isEmpty {
            return SNLog("Ignoring invalid closed group update message.")
        }
        // Remove the group from the user's set of public keys to poll for if the current user was removed
        let userPublicKey = getUserHexEncodedPublicKey()
        let wasCurrentUserRemoved = !members.contains(userPublicKey)
        if wasCurrentUserRemoved {
            Storage.shared.removeClosedGroupPublicKey(groupPublicKey, using: transaction)
            // Remove the key pairs
            Storage.shared.removeAllClosedGroupEncryptionKeyPairs(for: groupPublicKey, using: transaction)
            // Notify the PN server
            let _ = PushNotificationAPI.performOperation(.unsubscribe, for: groupPublicKey, publicKey: userPublicKey)
        }
        // Generate and distribute a new encryption key pair if needed
        let wasAnyUserRemoved = (Set(members).intersection(oldMembers) != Set(oldMembers))
        let isCurrentUserAdmin = group.groupAdminIds.contains(getUserHexEncodedPublicKey())
        if wasAnyUserRemoved && isCurrentUserAdmin {
            do {
                try MessageSender.generateAndSendNewEncryptionKeyPair(for: groupPublicKey, to: Set(members), using: transaction)
            } catch {
                SNLog("Couldn't distribute new encryption key pair.")
            }
        }
        // Update the group
        let newGroupModel = TSGroupModel(title: name, memberIds: members, image: nil, groupId: groupID, groupType: .closedGroup, adminIds: group.groupAdminIds)
        thread.setGroupModel(newGroupModel, with: transaction)
        // Notify the user if needed
        if Set(members) != Set(oldMembers) || name != group.groupName {
            let infoMessageType: TSInfoMessageType = wasCurrentUserRemoved ? .typeGroupQuit : .typeGroupUpdate
            let updateInfo = group.getInfoStringAboutUpdate(to: newGroupModel)
            let infoMessage = TSInfoMessage(timestamp: NSDate.ows_millisecondTimeStamp(), in: thread, messageType: infoMessageType, customMessage: updateInfo)
            infoMessage.save(with: transaction)
        }
    }
<<<<<<< HEAD

    private static func handleClosedGroupEncryptionKeyPair(_ message: ClosedGroupUpdate, using transaction: Any) {
        // Prepare
        guard case let .encryptionKeyPair(wrappers) = message.kind, let groupPublicKey = message.groupPublicKey else { return }
        let transaction = transaction as! YapDatabaseReadWriteTransaction
        let userPublicKey = getUserHexEncodedPublicKey()
        guard let userKeyPair = SNMessagingKitConfiguration.shared.storage.getUserKeyPair() else {
            return SNLog("Couldn't find user X25519 key pair.")
        }
        let groupID = LKGroupUtilities.getEncodedClosedGroupIDAsData(groupPublicKey)
        let threadID = TSGroupThread.threadId(fromGroupId: groupID)
        guard let thread = TSGroupThread.fetch(uniqueId: threadID, transaction: transaction) else {
            return SNLog("Ignoring closed group encryption key pair for nonexistent group.")
        }
        guard thread.groupModel.groupAdminIds.contains(message.sender!) else {
            return SNLog("Ignoring closed group encryption key pair from non-admin.")
        }
        // Find our wrapper and decrypt it if possible
        guard let wrapper = wrappers.first(where: { $0.publicKey == userPublicKey }), let encryptedKeyPair = wrapper.encryptedKeyPair else { return }
        let plaintext: Data
        do {
            plaintext = try MessageReceiver.decryptWithSessionProtocol(ciphertext: encryptedKeyPair, using: userKeyPair).plaintext
        } catch {
            return SNLog("Couldn't decrypt closed group encryption key pair.")
        }
        // Parse it
        let proto: SNProtoKeyPair
        do {
            proto = try SNProtoKeyPair.parseData(plaintext)
        } catch {
            return SNLog("Couldn't parse closed group encryption key pair.")
        }
        let keyPair: ECKeyPair
        do {
            keyPair = try ECKeyPair(publicKeyData: proto.publicKey.removing05PrefixIfNeeded(), privateKeyData: proto.privateKey)
        } catch {
            return SNLog("Couldn't parse closed group encryption key pair.")
        }
        // Store it
        Storage.shared.addClosedGroupEncryptionKeyPair(keyPair, for: groupPublicKey, using: transaction)
        SNLog("Received a new closed group encryption key pair.")
    }
=======
>>>>>>> ff09ee3e
}<|MERGE_RESOLUTION|>--- conflicted
+++ resolved
@@ -11,11 +11,7 @@
         switch message {
         case let message as ReadReceipt: handleReadReceipt(message, using: transaction)
         case let message as TypingIndicator: handleTypingIndicator(message, using: transaction)
-<<<<<<< HEAD
-        case let message as ClosedGroupUpdate: handleClosedGroupUpdateV2(message, using: transaction)
-=======
         case let message as ClosedGroupControlMessage: handleClosedGroupControlMessage(message, using: transaction)
->>>>>>> ff09ee3e
         case let message as ExpirationTimerUpdate: handleExpirationTimerUpdate(message, using: transaction)
         case let message as ConfigurationMessage: handleConfigurationMessage(message, using: transaction)
         case let message as VisibleMessage: try handleVisibleMessage(message, associatedWithProto: proto, openGroupID: openGroupID, isBackgroundPoll: isBackgroundPoll, using: transaction)
@@ -243,7 +239,7 @@
         }
         // Keep track of the open group server message ID ↔ message ID relationship
         if let serverID = message.openGroupServerMessageID {
-            storage.setIDForMessage(withServerID: serverID, to: tsIncomingMessageID, using: transaction)
+            storage.setIDForMessage(withServerID: serverID, to: tsMessageID, using: transaction)
         }
         // Notify the user if needed
         guard (isMainAppAndActive || isBackgroundPoll), let tsIncomingMessage = TSMessage.fetch(uniqueId: tsMessageID, transaction: transaction) as? TSIncomingMessage,
@@ -252,17 +248,6 @@
         return tsMessageID
     }
 
-<<<<<<< HEAD
-    private static func handleClosedGroupUpdateV2(_ message: ClosedGroupUpdate, using transaction: Any) {
-        switch message.kind! {
-        case .new: handleNewClosedGroup(message, using: transaction)
-        case .update: handleClosedGroupUpdate(message, using: transaction)
-        case .encryptionKeyPair: handleClosedGroupEncryptionKeyPair(message, using: transaction)
-        }
-    }
-    
-    private static func handleNewClosedGroup(_ message: ClosedGroupUpdate, using transaction: Any) {
-=======
     private static func handleClosedGroupControlMessage(_ message: ClosedGroupControlMessage, using transaction: Any) {
         switch message.kind! {
         case .new: handleNewClosedGroup(message, using: transaction)
@@ -277,7 +262,6 @@
     
     private static func handleNewClosedGroup(_ message: ClosedGroupControlMessage, using transaction: Any) {
         // Prepare
->>>>>>> ff09ee3e
         guard case let .new(publicKeyAsData, name, encryptionKeyPair, membersAsData, adminsAsData) = message.kind else { return }
         let groupPublicKey = publicKeyAsData.toHexString()
         let members = membersAsData.map { $0.toHexString() }
@@ -334,9 +318,9 @@
             return SNLog("Couldn't decrypt closed group encryption key pair.")
         }
         // Parse it
-        let proto: SNProtoDataMessageClosedGroupControlMessageKeyPair
+        let proto: SNProtoKeyPair
         do {
-            proto = try SNProtoDataMessageClosedGroupControlMessageKeyPair.parseData(plaintext)
+            proto = try SNProtoKeyPair.parseData(plaintext)
         } catch {
             return SNLog("Couldn't parse closed group encryption key pair.")
         }
@@ -381,10 +365,7 @@
             infoMessage.save(with: transaction)
         }
     }
-    
-<<<<<<< HEAD
-    private static func handleClosedGroupUpdate(_ message: ClosedGroupUpdate, using transaction: Any) {
-=======
+ 
     private static func handleClosedGroupMembersRemoved(_ message: ClosedGroupControlMessage, using transaction: Any) {
         guard case let .membersRemoved(membersAsData) = message.kind else { return }
         let transaction = transaction as! YapDatabaseReadWriteTransaction
@@ -487,7 +468,6 @@
     
     /// - Note: Deprecated.
     private static func handleClosedGroupUpdated(_ message: ClosedGroupControlMessage, using transaction: Any) {
->>>>>>> ff09ee3e
         // Prepare
         guard case let .update(name, membersAsData) = message.kind else { return }
         let transaction = transaction as! YapDatabaseReadWriteTransaction
@@ -545,49 +525,4 @@
             infoMessage.save(with: transaction)
         }
     }
-<<<<<<< HEAD
-
-    private static func handleClosedGroupEncryptionKeyPair(_ message: ClosedGroupUpdate, using transaction: Any) {
-        // Prepare
-        guard case let .encryptionKeyPair(wrappers) = message.kind, let groupPublicKey = message.groupPublicKey else { return }
-        let transaction = transaction as! YapDatabaseReadWriteTransaction
-        let userPublicKey = getUserHexEncodedPublicKey()
-        guard let userKeyPair = SNMessagingKitConfiguration.shared.storage.getUserKeyPair() else {
-            return SNLog("Couldn't find user X25519 key pair.")
-        }
-        let groupID = LKGroupUtilities.getEncodedClosedGroupIDAsData(groupPublicKey)
-        let threadID = TSGroupThread.threadId(fromGroupId: groupID)
-        guard let thread = TSGroupThread.fetch(uniqueId: threadID, transaction: transaction) else {
-            return SNLog("Ignoring closed group encryption key pair for nonexistent group.")
-        }
-        guard thread.groupModel.groupAdminIds.contains(message.sender!) else {
-            return SNLog("Ignoring closed group encryption key pair from non-admin.")
-        }
-        // Find our wrapper and decrypt it if possible
-        guard let wrapper = wrappers.first(where: { $0.publicKey == userPublicKey }), let encryptedKeyPair = wrapper.encryptedKeyPair else { return }
-        let plaintext: Data
-        do {
-            plaintext = try MessageReceiver.decryptWithSessionProtocol(ciphertext: encryptedKeyPair, using: userKeyPair).plaintext
-        } catch {
-            return SNLog("Couldn't decrypt closed group encryption key pair.")
-        }
-        // Parse it
-        let proto: SNProtoKeyPair
-        do {
-            proto = try SNProtoKeyPair.parseData(plaintext)
-        } catch {
-            return SNLog("Couldn't parse closed group encryption key pair.")
-        }
-        let keyPair: ECKeyPair
-        do {
-            keyPair = try ECKeyPair(publicKeyData: proto.publicKey.removing05PrefixIfNeeded(), privateKeyData: proto.privateKey)
-        } catch {
-            return SNLog("Couldn't parse closed group encryption key pair.")
-        }
-        // Store it
-        Storage.shared.addClosedGroupEncryptionKeyPair(keyPair, for: groupPublicKey, using: transaction)
-        SNLog("Received a new closed group encryption key pair.")
-    }
-=======
->>>>>>> ff09ee3e
 }