--- conflicted
+++ resolved
@@ -328,6 +328,7 @@
             interactionTimestampMs: self.interactionTimestampMs,
             interactionBody: self.interactionBody,
             interactionState: self.interactionState,
+            interactionHasAtLeastOneReadReceipt: self.interactionHasAtLeastOneReadReceipt,
             interactionIsOpenGroupInvitation: self.interactionIsOpenGroupInvitation,
             interactionAttachmentDescriptionInfo: self.interactionAttachmentDescriptionInfo,
             interactionAttachmentCount: self.interactionAttachmentCount,
@@ -425,13 +426,10 @@
             let interactionAttachment: TypedTableAlias<InteractionAttachment> = TypedTableAlias()
             let profile: TypedTableAlias<Profile> = TypedTableAlias()
             
-<<<<<<< HEAD
+            let interactionTimestampMsColumnLiteral: SQL = SQL(stringLiteral: Interaction.Columns.timestampMs.name)
             let interactionStateInteractionIdColumnLiteral: SQL = SQL(stringLiteral: RecipientState.Columns.interactionId.name)
             let readReceiptTableLiteral: SQL = SQL(stringLiteral: "readReceipt")
             let readReceiptReadTimestampMsColumnLiteral: SQL = SQL(stringLiteral: RecipientState.Columns.readTimestampMs.name)
-=======
-            let interactionTimestampMsColumnLiteral: SQL = SQL(stringLiteral: Interaction.Columns.timestampMs.name)
->>>>>>> a0e43875
             let profileIdColumnLiteral: SQL = SQL(stringLiteral: Profile.Columns.id.name)
             let profileNicknameColumnLiteral: SQL = SQL(stringLiteral: Profile.Columns.nickname.name)
             let profileNameColumnLiteral: SQL = SQL(stringLiteral: Profile.Columns.name.name)
