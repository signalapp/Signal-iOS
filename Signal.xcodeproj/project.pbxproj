// !$*UTF8*$!
{
	archiveVersion = 1;
	classes = {
	};
	objectVersion = 46;
	objects = {

/* Begin PBXBuildFile section */
		3400C7931EAF89CD008A8584 /* SendExternalFileViewController.m in Sources */ = {isa = PBXBuildFile; fileRef = 3400C7911EAF89CD008A8584 /* SendExternalFileViewController.m */; };
		3400C7961EAF99F4008A8584 /* SelectThreadViewController.m in Sources */ = {isa = PBXBuildFile; fileRef = 3400C7951EAF99F4008A8584 /* SelectThreadViewController.m */; };
		3400C7991EAFB772008A8584 /* ThreadViewHelper.m in Sources */ = {isa = PBXBuildFile; fileRef = 3400C7981EAFB772008A8584 /* ThreadViewHelper.m */; };
		340CB2241EAC155C0001CAA1 /* ContactsViewHelper.m in Sources */ = {isa = PBXBuildFile; fileRef = 340CB2231EAC155C0001CAA1 /* ContactsViewHelper.m */; };
		340CB2271EAC25820001CAA1 /* UpdateGroupViewController.m in Sources */ = {isa = PBXBuildFile; fileRef = 340CB2261EAC25820001CAA1 /* UpdateGroupViewController.m */; };
		341207271EE19F6A00463194 /* OWSSystemMessageCell.m in Sources */ = {isa = PBXBuildFile; fileRef = 341207261EE19F6A00463194 /* OWSSystemMessageCell.m */; };
		341BB7491DB727EE001E2975 /* JSQMediaItem+OWS.m in Sources */ = {isa = PBXBuildFile; fileRef = 341BB7481DB727EE001E2975 /* JSQMediaItem+OWS.m */; };
		341F2C0F1F2B8AE700D07D6B /* DebugUIMisc.m in Sources */ = {isa = PBXBuildFile; fileRef = 341F2C0E1F2B8AE700D07D6B /* DebugUIMisc.m */; };
		342FCE6B1EF9C375002690AD /* OWS105AttachmentFilePaths.m in Sources */ = {isa = PBXBuildFile; fileRef = 342FCE6A1EF9C375002690AD /* OWS105AttachmentFilePaths.m */; };
		34330A5A1E7875FB00DF2FB9 /* fontawesome-webfont.ttf in Resources */ = {isa = PBXBuildFile; fileRef = 34330A591E7875FB00DF2FB9 /* fontawesome-webfont.ttf */; };
		34330A5C1E787A9800DF2FB9 /* dripicons-v2.ttf in Resources */ = {isa = PBXBuildFile; fileRef = 34330A5B1E787A9800DF2FB9 /* dripicons-v2.ttf */; };
		34330A5E1E787BD800DF2FB9 /* ElegantIcons.ttf in Resources */ = {isa = PBXBuildFile; fileRef = 34330A5D1E787BD800DF2FB9 /* ElegantIcons.ttf */; };
		34330A611E788EA900DF2FB9 /* AttachmentUploadView.m in Sources */ = {isa = PBXBuildFile; fileRef = 34330A601E788EA900DF2FB9 /* AttachmentUploadView.m */; };
		34330AA31E79686200DF2FB9 /* OWSProgressView.m in Sources */ = {isa = PBXBuildFile; fileRef = 34330AA21E79686200DF2FB9 /* OWSProgressView.m */; };
		343D3D9B1E9283F100165CA4 /* BlockListUIUtils.m in Sources */ = {isa = PBXBuildFile; fileRef = 343D3D9A1E9283F100165CA4 /* BlockListUIUtils.m */; };
		3448BFCC1EDF0EA7005B2D69 /* OWSMessagesToolbarContentView.m in Sources */ = {isa = PBXBuildFile; fileRef = 3448BFC21EDF0EA7005B2D69 /* OWSMessagesToolbarContentView.m */; };
		3448BFCD1EDF0EA7005B2D69 /* OWSMessagesInputToolbar.m in Sources */ = {isa = PBXBuildFile; fileRef = 3448BFC41EDF0EA7005B2D69 /* OWSMessagesInputToolbar.m */; };
		3448BFCF1EDF0EA7005B2D69 /* OWSMessagesComposerTextView.m in Sources */ = {isa = PBXBuildFile; fileRef = 3448BFC81EDF0EA7005B2D69 /* OWSMessagesComposerTextView.m */; };
		3448BFD01EDF0EA7005B2D69 /* MessagesViewController.m in Sources */ = {isa = PBXBuildFile; fileRef = 3448BFCA1EDF0EA7005B2D69 /* MessagesViewController.m */; };
		3448BFD11EDF0EA7005B2D69 /* MessagesViewController.xib in Resources */ = {isa = PBXBuildFile; fileRef = 3448BFCB1EDF0EA7005B2D69 /* MessagesViewController.xib */; };
		344F2F671E57A932000D9322 /* UIViewController+OWS.m in Sources */ = {isa = PBXBuildFile; fileRef = 344F2F661E57A932000D9322 /* UIViewController+OWS.m */; };
		34533F181EA8D2070006114F /* OWSAudioAttachmentPlayer.m in Sources */ = {isa = PBXBuildFile; fileRef = 34533F171EA8D2070006114F /* OWSAudioAttachmentPlayer.m */; };
		34535D821E256BE9008A4747 /* UIView+OWS.m in Sources */ = {isa = PBXBuildFile; fileRef = 34535D811E256BE9008A4747 /* UIView+OWS.m */; };
		3453D8EA1EC0D4ED003F9E6F /* OWSAlerts.swift in Sources */ = {isa = PBXBuildFile; fileRef = 3453D8E91EC0D4ED003F9E6F /* OWSAlerts.swift */; };
		345671011E89A5F1006EE662 /* ThreadUtil.m in Sources */ = {isa = PBXBuildFile; fileRef = 345671001E89A5F1006EE662 /* ThreadUtil.m */; };
		3456710A1E8A9F5D006EE662 /* TSGenericAttachmentAdapter.m in Sources */ = {isa = PBXBuildFile; fileRef = 345671091E8A9F5D006EE662 /* TSGenericAttachmentAdapter.m */; };
		3471B1DA1EB7C63600F6AEC8 /* NewNonContactConversationViewController.m in Sources */ = {isa = PBXBuildFile; fileRef = 3471B1D91EB7C63600F6AEC8 /* NewNonContactConversationViewController.m */; };
		3472229F1EB22FFE00E53955 /* AddToGroupViewController.m in Sources */ = {isa = PBXBuildFile; fileRef = 3472229E1EB22FFE00E53955 /* AddToGroupViewController.m */; };
		348F2EAE1F0D21BC00D4ECE0 /* DeviceSleepManager.swift in Sources */ = {isa = PBXBuildFile; fileRef = 348F2EAD1F0D21BC00D4ECE0 /* DeviceSleepManager.swift */; };
		3497DBEC1ECE257500DB2605 /* OWSCountryMetadata.m in Sources */ = {isa = PBXBuildFile; fileRef = 3497DBEB1ECE257500DB2605 /* OWSCountryMetadata.m */; };
		3497DBEF1ECE2E4700DB2605 /* DomainFrontingCountryViewController.m in Sources */ = {isa = PBXBuildFile; fileRef = 3497DBEE1ECE2E4700DB2605 /* DomainFrontingCountryViewController.m */; };
		34B3F8711E8DF1700035BE1A /* AboutTableViewController.m in Sources */ = {isa = PBXBuildFile; fileRef = 34B3F8351E8DF1700035BE1A /* AboutTableViewController.m */; };
		34B3F8721E8DF1700035BE1A /* AdvancedSettingsTableViewController.m in Sources */ = {isa = PBXBuildFile; fileRef = 34B3F8371E8DF1700035BE1A /* AdvancedSettingsTableViewController.m */; };
		34B3F8731E8DF1700035BE1A /* AttachmentApprovalViewController.swift in Sources */ = {isa = PBXBuildFile; fileRef = 34B3F8381E8DF1700035BE1A /* AttachmentApprovalViewController.swift */; };
		34B3F8741E8DF1700035BE1A /* AttachmentSharing.m in Sources */ = {isa = PBXBuildFile; fileRef = 34B3F83A1E8DF1700035BE1A /* AttachmentSharing.m */; };
		34B3F8751E8DF1700035BE1A /* CallViewController.swift in Sources */ = {isa = PBXBuildFile; fileRef = 34B3F83B1E8DF1700035BE1A /* CallViewController.swift */; };
		34B3F8761E8DF1700035BE1A /* CodeVerificationViewController.m in Sources */ = {isa = PBXBuildFile; fileRef = 34B3F83D1E8DF1700035BE1A /* CodeVerificationViewController.m */; };
		34B3F8771E8DF1700035BE1A /* ContactsPicker.swift in Sources */ = {isa = PBXBuildFile; fileRef = 34B3F83E1E8DF1700035BE1A /* ContactsPicker.swift */; };
		34B3F8781E8DF1700035BE1A /* ContactsPicker.xib in Resources */ = {isa = PBXBuildFile; fileRef = 34B3F83F1E8DF1700035BE1A /* ContactsPicker.xib */; };
		34B3F8791E8DF1700035BE1A /* CountryCodeViewController.m in Sources */ = {isa = PBXBuildFile; fileRef = 34B3F8411E8DF1700035BE1A /* CountryCodeViewController.m */; };
		34B3F87B1E8DF1700035BE1A /* ExperienceUpgradesPageViewController.swift in Sources */ = {isa = PBXBuildFile; fileRef = 34B3F8441E8DF1700035BE1A /* ExperienceUpgradesPageViewController.swift */; };
		34B3F87C1E8DF1700035BE1A /* FingerprintViewController.m in Sources */ = {isa = PBXBuildFile; fileRef = 34B3F8461E8DF1700035BE1A /* FingerprintViewController.m */; };
		34B3F87D1E8DF1700035BE1A /* FullImageViewController.m in Sources */ = {isa = PBXBuildFile; fileRef = 34B3F8481E8DF1700035BE1A /* FullImageViewController.m */; };
		34B3F87E1E8DF1700035BE1A /* InboxTableViewCell.m in Sources */ = {isa = PBXBuildFile; fileRef = 34B3F84A1E8DF1700035BE1A /* InboxTableViewCell.m */; };
		34B3F8801E8DF1700035BE1A /* InviteFlow.swift in Sources */ = {isa = PBXBuildFile; fileRef = 34B3F84C1E8DF1700035BE1A /* InviteFlow.swift */; };
		34B3F8811E8DF1700035BE1A /* LockInteractionController.m in Sources */ = {isa = PBXBuildFile; fileRef = 34B3F84E1E8DF1700035BE1A /* LockInteractionController.m */; };
		34B3F8821E8DF1700035BE1A /* MessageComposeTableViewController.m in Sources */ = {isa = PBXBuildFile; fileRef = 34B3F8501E8DF1700035BE1A /* MessageComposeTableViewController.m */; };
		34B3F8851E8DF1700035BE1A /* NewGroupViewController.m in Sources */ = {isa = PBXBuildFile; fileRef = 34B3F8551E8DF1700035BE1A /* NewGroupViewController.m */; };
		34B3F8861E8DF1700035BE1A /* NotificationSettingsOptionsViewController.m in Sources */ = {isa = PBXBuildFile; fileRef = 34B3F8571E8DF1700035BE1A /* NotificationSettingsOptionsViewController.m */; };
		34B3F8871E8DF1700035BE1A /* NotificationSettingsViewController.m in Sources */ = {isa = PBXBuildFile; fileRef = 34B3F8591E8DF1700035BE1A /* NotificationSettingsViewController.m */; };
		34B3F8881E8DF1700035BE1A /* OversizeTextMessageViewController.swift in Sources */ = {isa = PBXBuildFile; fileRef = 34B3F85A1E8DF1700035BE1A /* OversizeTextMessageViewController.swift */; };
		34B3F8891E8DF1700035BE1A /* OWSConversationSettingsTableViewController.m in Sources */ = {isa = PBXBuildFile; fileRef = 34B3F85C1E8DF1700035BE1A /* OWSConversationSettingsTableViewController.m */; };
		34B3F88A1E8DF1700035BE1A /* OWSLinkDeviceViewController.m in Sources */ = {isa = PBXBuildFile; fileRef = 34B3F85E1E8DF1700035BE1A /* OWSLinkDeviceViewController.m */; };
		34B3F88B1E8DF1700035BE1A /* OWSLinkedDevicesTableViewController.m in Sources */ = {isa = PBXBuildFile; fileRef = 34B3F8601E8DF1700035BE1A /* OWSLinkedDevicesTableViewController.m */; };
		34B3F88C1E8DF1700035BE1A /* OWSMessagesToolbarContentView.xib in Resources */ = {isa = PBXBuildFile; fileRef = 34B3F8611E8DF1700035BE1A /* OWSMessagesToolbarContentView.xib */; };
		34B3F88D1E8DF1700035BE1A /* OWSQRCodeScanningViewController.m in Sources */ = {isa = PBXBuildFile; fileRef = 34B3F8631E8DF1700035BE1A /* OWSQRCodeScanningViewController.m */; };
		34B3F88E1E8DF1700035BE1A /* PrivacySettingsTableViewController.m in Sources */ = {isa = PBXBuildFile; fileRef = 34B3F8651E8DF1700035BE1A /* PrivacySettingsTableViewController.m */; };
		34B3F88F1E8DF1710035BE1A /* RegistrationViewController.m in Sources */ = {isa = PBXBuildFile; fileRef = 34B3F8671E8DF1700035BE1A /* RegistrationViewController.m */; };
		34B3F8901E8DF1710035BE1A /* SettingsTableViewController.m in Sources */ = {isa = PBXBuildFile; fileRef = 34B3F8691E8DF1700035BE1A /* SettingsTableViewController.m */; };
		34B3F8911E8DF1710035BE1A /* ShowGroupMembersViewController.m in Sources */ = {isa = PBXBuildFile; fileRef = 34B3F86B1E8DF1700035BE1A /* ShowGroupMembersViewController.m */; };
		34B3F8921E8DF1710035BE1A /* SignalAttachment.swift in Sources */ = {isa = PBXBuildFile; fileRef = 34B3F86C1E8DF1700035BE1A /* SignalAttachment.swift */; };
		34B3F8931E8DF1710035BE1A /* SignalsNavigationController.m in Sources */ = {isa = PBXBuildFile; fileRef = 34B3F86E1E8DF1700035BE1A /* SignalsNavigationController.m */; };
		34B3F8941E8DF1710035BE1A /* SignalsViewController.m in Sources */ = {isa = PBXBuildFile; fileRef = 34B3F8701E8DF1700035BE1A /* SignalsViewController.m */; };
		34B3F8991E8DF1B90035BE1A /* TSMessageAdapterTest.m in Sources */ = {isa = PBXBuildFile; fileRef = 34B3F8981E8DF1B90035BE1A /* TSMessageAdapterTest.m */; };
		34B3F89C1E8DF3270035BE1A /* BlockListViewController.m in Sources */ = {isa = PBXBuildFile; fileRef = 34B3F89B1E8DF3270035BE1A /* BlockListViewController.m */; };
		34B3F89F1E8DF5490035BE1A /* OWSTableViewController.m in Sources */ = {isa = PBXBuildFile; fileRef = 34B3F89E1E8DF5490035BE1A /* OWSTableViewController.m */; };
		34B3F8A21E8EA6040035BE1A /* ViewControllerUtils.m in Sources */ = {isa = PBXBuildFile; fileRef = 34B3F8A11E8EA6040035BE1A /* ViewControllerUtils.m */; };
		34CCAF381F0C0599004084F4 /* AppUpdateNag.m in Sources */ = {isa = PBXBuildFile; fileRef = 34CCAF371F0C0599004084F4 /* AppUpdateNag.m */; };
		34CCAF3B1F0C2748004084F4 /* OWSAddToContactViewController.m in Sources */ = {isa = PBXBuildFile; fileRef = 34CCAF3A1F0C2748004084F4 /* OWSAddToContactViewController.m */; };
		34D5CC961EA6AFAD005515DB /* OWSContactsSyncing.m in Sources */ = {isa = PBXBuildFile; fileRef = 34D5CC951EA6AFAD005515DB /* OWSContactsSyncing.m */; };
		34D5CCA91EAE3D30005515DB /* GroupViewHelper.m in Sources */ = {isa = PBXBuildFile; fileRef = 34D5CCA81EAE3D30005515DB /* GroupViewHelper.m */; };
		34D5CCB11EAE7E7F005515DB /* SelectRecipientViewController.m in Sources */ = {isa = PBXBuildFile; fileRef = 34D5CCB01EAE7E7F005515DB /* SelectRecipientViewController.m */; };
		34D8C0271ED3673300188D7C /* DebugUIMessages.m in Sources */ = {isa = PBXBuildFile; fileRef = 34D8C0241ED3673300188D7C /* DebugUIMessages.m */; };
		34D8C0281ED3673300188D7C /* DebugUITableViewController.m in Sources */ = {isa = PBXBuildFile; fileRef = 34D8C0261ED3673300188D7C /* DebugUITableViewController.m */; };
		34D8C02B1ED3685800188D7C /* DebugUIContacts.m in Sources */ = {isa = PBXBuildFile; fileRef = 34D8C02A1ED3685800188D7C /* DebugUIContacts.m */; };
		34D99C8C1F27B13B00D284D6 /* OWSViewController.m in Sources */ = {isa = PBXBuildFile; fileRef = 34D99C8B1F27B13B00D284D6 /* OWSViewController.m */; };
		34D99C931F2937CC00D284D6 /* OWSAnalytics.swift in Sources */ = {isa = PBXBuildFile; fileRef = 34D99C911F2937CC00D284D6 /* OWSAnalytics.swift */; };
		34D99C941F2937CC00D284D6 /* OWSSwiftUtils.swift in Sources */ = {isa = PBXBuildFile; fileRef = 34D99C921F2937CC00D284D6 /* OWSSwiftUtils.swift */; };
		34DFCB851E8E04B500053165 /* AddToBlockListViewController.m in Sources */ = {isa = PBXBuildFile; fileRef = 34DFCB841E8E04B500053165 /* AddToBlockListViewController.m */; };
		34E3E5681EC4B19400495BAC /* AudioProgressView.swift in Sources */ = {isa = PBXBuildFile; fileRef = 34E3E5671EC4B19400495BAC /* AudioProgressView.swift */; };
		34E3EF0D1EFC235B007F6822 /* DebugUIDiskUsage.m in Sources */ = {isa = PBXBuildFile; fileRef = 34E3EF0C1EFC235B007F6822 /* DebugUIDiskUsage.m */; };
		34E3EF101EFC2684007F6822 /* DebugUIPage.m in Sources */ = {isa = PBXBuildFile; fileRef = 34E3EF0F1EFC2684007F6822 /* DebugUIPage.m */; };
		34E8BF381EE9E2FD00F5F4CA /* FingerprintViewScanController.m in Sources */ = {isa = PBXBuildFile; fileRef = 34E8BF371EE9E2FD00F5F4CA /* FingerprintViewScanController.m */; };
		34F3089C1ECA4CDB00BB7697 /* TSUnreadIndicatorInteraction.m in Sources */ = {isa = PBXBuildFile; fileRef = 34F3089B1ECA4CDB00BB7697 /* TSUnreadIndicatorInteraction.m */; };
		34F3089F1ECA580B00BB7697 /* OWSUnreadIndicatorCell.m in Sources */ = {isa = PBXBuildFile; fileRef = 34F3089E1ECA580B00BB7697 /* OWSUnreadIndicatorCell.m */; };
		34F308A21ECB469700BB7697 /* OWSBezierPathView.m in Sources */ = {isa = PBXBuildFile; fileRef = 34F308A11ECB469700BB7697 /* OWSBezierPathView.m */; };
		34FD93701E3BD43A00109093 /* OWSAnyTouchGestureRecognizer.m in Sources */ = {isa = PBXBuildFile; fileRef = 34FD936F1E3BD43A00109093 /* OWSAnyTouchGestureRecognizer.m */; };
		450573FE1E78A06D00615BB4 /* OWS103EnableVideoCalling.m in Sources */ = {isa = PBXBuildFile; fileRef = 450573FD1E78A06D00615BB4 /* OWS103EnableVideoCalling.m */; };
		4505C2BF1E648EA300CEBF41 /* ExperienceUpgrade.swift in Sources */ = {isa = PBXBuildFile; fileRef = 4505C2BE1E648EA300CEBF41 /* ExperienceUpgrade.swift */; };
		4505C2C01E648EA300CEBF41 /* ExperienceUpgrade.swift in Sources */ = {isa = PBXBuildFile; fileRef = 4505C2BE1E648EA300CEBF41 /* ExperienceUpgrade.swift */; };
		4505C2C21E648F7A00CEBF41 /* ExperienceUpgradeFinder.swift in Sources */ = {isa = PBXBuildFile; fileRef = 4505C2C11E648F7A00CEBF41 /* ExperienceUpgradeFinder.swift */; };
		4505C2C31E648F7A00CEBF41 /* ExperienceUpgradeFinder.swift in Sources */ = {isa = PBXBuildFile; fileRef = 4505C2C11E648F7A00CEBF41 /* ExperienceUpgradeFinder.swift */; };
		450873C31D9D5149006B54F2 /* OWSExpirationTimerView.m in Sources */ = {isa = PBXBuildFile; fileRef = 450873C21D9D5149006B54F2 /* OWSExpirationTimerView.m */; };
		450873C41D9D5149006B54F2 /* OWSExpirationTimerView.m in Sources */ = {isa = PBXBuildFile; fileRef = 450873C21D9D5149006B54F2 /* OWSExpirationTimerView.m */; };
		450873C71D9D867B006B54F2 /* OWSIncomingMessageCollectionViewCell.m in Sources */ = {isa = PBXBuildFile; fileRef = 450873C61D9D867B006B54F2 /* OWSIncomingMessageCollectionViewCell.m */; };
		450873C81D9D867B006B54F2 /* OWSIncomingMessageCollectionViewCell.m in Sources */ = {isa = PBXBuildFile; fileRef = 450873C61D9D867B006B54F2 /* OWSIncomingMessageCollectionViewCell.m */; };
		4509E79A1DD653700025A59F /* WebRTC.framework in Frameworks */ = {isa = PBXBuildFile; fileRef = 4509E7991DD653700025A59F /* WebRTC.framework */; };
		450DF2051E0D74AC003D14BE /* Platform.swift in Sources */ = {isa = PBXBuildFile; fileRef = 450DF2041E0D74AC003D14BE /* Platform.swift */; };
		450DF2091E0DD2C6003D14BE /* UserNotificationsAdaptee.swift in Sources */ = {isa = PBXBuildFile; fileRef = 450DF2081E0DD2C6003D14BE /* UserNotificationsAdaptee.swift */; };
		4516E3FF1DD2193B00DC4206 /* OWS101ExistingUsersBlockOnIdentityChange.m in Sources */ = {isa = PBXBuildFile; fileRef = 4516E3FE1DD2193B00DC4206 /* OWS101ExistingUsersBlockOnIdentityChange.m */; };
		4517642A1DE939FD00EDB8B9 /* ContactCell.xib in Resources */ = {isa = PBXBuildFile; fileRef = 451764281DE939FD00EDB8B9 /* ContactCell.xib */; };
		4517642B1DE939FD00EDB8B9 /* ContactCell.swift in Sources */ = {isa = PBXBuildFile; fileRef = 451764291DE939FD00EDB8B9 /* ContactCell.swift */; };
		451A13B11E13DED2000A50FD /* CallNotificationsAdapter.swift in Sources */ = {isa = PBXBuildFile; fileRef = 451A13B01E13DED2000A50FD /* CallNotificationsAdapter.swift */; };
		451A13B21E13DED2000A50FD /* CallNotificationsAdapter.swift in Sources */ = {isa = PBXBuildFile; fileRef = 451A13B01E13DED2000A50FD /* CallNotificationsAdapter.swift */; };
		451DA3C71F148986008E2423 /* SafetyNumberConfirmationAlert.swift in Sources */ = {isa = PBXBuildFile; fileRef = 4585C4671ED8F8D200896AEA /* SafetyNumberConfirmationAlert.swift */; };
		451DA3C81F14898E008E2423 /* Strings.swift in Sources */ = {isa = PBXBuildFile; fileRef = 45E2E91F1E153B3D00457AA0 /* Strings.swift */; };
		451DA3C91F1489BE008E2423 /* OWSAlerts.swift in Sources */ = {isa = PBXBuildFile; fileRef = 3453D8E91EC0D4ED003F9E6F /* OWSAlerts.swift */; };
		451DA3CA1F148A9F008E2423 /* DeviceSleepManager.swift in Sources */ = {isa = PBXBuildFile; fileRef = 348F2EAD1F0D21BC00D4ECE0 /* DeviceSleepManager.swift */; };
		451DA3CB1F148AAD008E2423 /* CallViewController.swift in Sources */ = {isa = PBXBuildFile; fileRef = 34B3F83B1E8DF1700035BE1A /* CallViewController.swift */; };
		451DE9F81DC18C9500810E42 /* AccountManager.swift in Sources */ = {isa = PBXBuildFile; fileRef = 45CD81EE1DC030E7004C9430 /* AccountManager.swift */; };
		451DE9FD1DC1A28200810E42 /* SyncPushTokensJob.swift in Sources */ = {isa = PBXBuildFile; fileRef = 451DE9FC1DC1A28200810E42 /* SyncPushTokensJob.swift */; };
		451DE9FE1DC1A28200810E42 /* SyncPushTokensJob.swift in Sources */ = {isa = PBXBuildFile; fileRef = 451DE9FC1DC1A28200810E42 /* SyncPushTokensJob.swift */; };
		452037D11EE84975004E4CDF /* DebugUISessionState.m in Sources */ = {isa = PBXBuildFile; fileRef = 452037D01EE84975004E4CDF /* DebugUISessionState.m */; };
		4520D8D51D417D8E00123472 /* Photos.framework in Frameworks */ = {isa = PBXBuildFile; fileRef = 4520D8D41D417D8E00123472 /* Photos.framework */; };
		452C468F1E427E200087B011 /* OutboundCallInitiator.swift in Sources */ = {isa = PBXBuildFile; fileRef = 452C468E1E427E200087B011 /* OutboundCallInitiator.swift */; };
		452C46901E427E200087B011 /* OutboundCallInitiator.swift in Sources */ = {isa = PBXBuildFile; fileRef = 452C468E1E427E200087B011 /* OutboundCallInitiator.swift */; };
		452D1EE81DCA90D100A57EC4 /* MesssagesBubblesSizeCalculatorTest.swift in Sources */ = {isa = PBXBuildFile; fileRef = 452D1EE71DCA90D100A57EC4 /* MesssagesBubblesSizeCalculatorTest.swift */; };
		452EA0971EA662330078744B /* AttachmentPointerAdapter.swift in Sources */ = {isa = PBXBuildFile; fileRef = 452EA0961EA662330078744B /* AttachmentPointerAdapter.swift */; };
		452EA09E1EA7ABE00078744B /* AttachmentPointerView.swift in Sources */ = {isa = PBXBuildFile; fileRef = 452EA09D1EA7ABE00078744B /* AttachmentPointerView.swift */; };
		452ECA4D1E087E7200E2F016 /* MessageFetcherJob.swift in Sources */ = {isa = PBXBuildFile; fileRef = 452ECA4C1E087E7200E2F016 /* MessageFetcherJob.swift */; };
		452ECA4E1E087E7200E2F016 /* MessageFetcherJob.swift in Sources */ = {isa = PBXBuildFile; fileRef = 452ECA4C1E087E7200E2F016 /* MessageFetcherJob.swift */; };
		4531C9C41DD8E6D800F08304 /* JSQMessagesCollectionViewCell+OWS.m in Sources */ = {isa = PBXBuildFile; fileRef = 4531C9C31DD8E6D800F08304 /* JSQMessagesCollectionViewCell+OWS.m */; };
		45387B041E36D650005D00B3 /* OWS102MoveLoggingPreferenceToUserDefaults.m in Sources */ = {isa = PBXBuildFile; fileRef = 45387B031E36D650005D00B3 /* OWS102MoveLoggingPreferenceToUserDefaults.m */; };
		453D28BA1D332DB100D523F0 /* OWSMessagesBubblesSizeCalculator.m in Sources */ = {isa = PBXBuildFile; fileRef = 453D28B91D332DB100D523F0 /* OWSMessagesBubblesSizeCalculator.m */; };
		453D28BB1D332DB100D523F0 /* OWSMessagesBubblesSizeCalculator.m in Sources */ = {isa = PBXBuildFile; fileRef = 453D28B91D332DB100D523F0 /* OWSMessagesBubblesSizeCalculator.m */; };
		4542F0941EB9372700C7EE92 /* SystemContactsFetcher.swift in Sources */ = {isa = PBXBuildFile; fileRef = 4542F0931EB9372700C7EE92 /* SystemContactsFetcher.swift */; };
		4542F0961EBB9E9A00C7EE92 /* Promise+retainUntilComplete.swift in Sources */ = {isa = PBXBuildFile; fileRef = 4542F0951EBB9E9A00C7EE92 /* Promise+retainUntilComplete.swift */; };
		4542F0971EBB9E9A00C7EE92 /* Promise+retainUntilComplete.swift in Sources */ = {isa = PBXBuildFile; fileRef = 4542F0951EBB9E9A00C7EE92 /* Promise+retainUntilComplete.swift */; };
		45464DBC1DFA041F001D3FD6 /* DataChannelMessage.swift in Sources */ = {isa = PBXBuildFile; fileRef = 45464DBB1DFA041F001D3FD6 /* DataChannelMessage.swift */; };
		454EBAB31F2BC08800ACE0BB /* OWSSwiftUtils.swift in Sources */ = {isa = PBXBuildFile; fileRef = 34D99C921F2937CC00D284D6 /* OWSSwiftUtils.swift */; };
		454EBAB41F2BE14C00ACE0BB /* OWSAnalytics.swift in Sources */ = {isa = PBXBuildFile; fileRef = 34D99C911F2937CC00D284D6 /* OWSAnalytics.swift */; };
		455A16DD1F1FEA0000F86704 /* Metal.framework in Frameworks */ = {isa = PBXBuildFile; fileRef = 455A16DB1F1FEA0000F86704 /* Metal.framework */; settings = {ATTRIBUTES = (Weak, ); }; };
		455A16DE1F1FEA0000F86704 /* MetalKit.framework in Frameworks */ = {isa = PBXBuildFile; fileRef = 455A16DC1F1FEA0000F86704 /* MetalKit.framework */; settings = {ATTRIBUTES = (Weak, ); }; };
		4563ADF11F22BD7100DEB8C7 /* OWS106EnsureProfileComplete.swift in Sources */ = {isa = PBXBuildFile; fileRef = 4563ADF01F22BD7100DEB8C7 /* OWS106EnsureProfileComplete.swift */; };
		45666EC61D99483D008FE134 /* OWSAvatarBuilder.m in Sources */ = {isa = PBXBuildFile; fileRef = 45666EC51D99483D008FE134 /* OWSAvatarBuilder.m */; };
		45666EC91D994C0D008FE134 /* OWSGroupAvatarBuilder.m in Sources */ = {isa = PBXBuildFile; fileRef = 45666EC81D994C0D008FE134 /* OWSGroupAvatarBuilder.m */; };
		45666F561D9B2827008FE134 /* OWSScrubbingLogFormatter.m in Sources */ = {isa = PBXBuildFile; fileRef = 45666F551D9B2827008FE134 /* OWSScrubbingLogFormatter.m */; };
		45666F581D9B2880008FE134 /* OWSScrubbingLogFormatterTest.m in Sources */ = {isa = PBXBuildFile; fileRef = 45666F571D9B2880008FE134 /* OWSScrubbingLogFormatterTest.m */; };
		45666F761D9BFE00008FE134 /* OWS100RemoveTSRecipientsMigration.m in Sources */ = {isa = PBXBuildFile; fileRef = 45666F751D9BFE00008FE134 /* OWS100RemoveTSRecipientsMigration.m */; };
		45666F7B1D9C0533008FE134 /* OWSDatabaseMigration.m in Sources */ = {isa = PBXBuildFile; fileRef = 45666F7A1D9C0533008FE134 /* OWSDatabaseMigration.m */; };
		45666F7E1D9C0814008FE134 /* OWSDatabaseMigrationRunner.m in Sources */ = {isa = PBXBuildFile; fileRef = 45666F7D1D9C0814008FE134 /* OWSDatabaseMigrationRunner.m */; };
		456AC8341E3A775E00A3C7FC /* Weak.swift in Sources */ = {isa = PBXBuildFile; fileRef = 45F170D51E315310003FC1F2 /* Weak.swift */; };
		456AC8351E3A776300A3C7FC /* WeakTimer.swift in Sources */ = {isa = PBXBuildFile; fileRef = 45F170CB1E310E22003FC1F2 /* WeakTimer.swift */; };
		456C38961DC7B882007536A7 /* PromiseKit.framework in Frameworks */ = {isa = PBXBuildFile; fileRef = 451DE9F11DC1585F00810E42 /* PromiseKit.framework */; };
		456F6E201E2411A000FD2210 /* CallService.swift in Sources */ = {isa = PBXBuildFile; fileRef = 4574A5D51DD6704700C6B692 /* CallService.swift */; };
		456F6E211E2411B400FD2210 /* CallUIAdapter.swift in Sources */ = {isa = PBXBuildFile; fileRef = 45794E851E00620000066731 /* CallUIAdapter.swift */; };
		456F6E221E24132D00FD2210 /* PeerConnectionClient.swift in Sources */ = {isa = PBXBuildFile; fileRef = 458DE9D51DEE3FD00071BB03 /* PeerConnectionClient.swift */; };
		456F6E231E24133500FD2210 /* Platform.swift in Sources */ = {isa = PBXBuildFile; fileRef = 450DF2041E0D74AC003D14BE /* Platform.swift */; };
		456F6E241E24133E00FD2210 /* CallKitCallUIAdaptee.swift in Sources */ = {isa = PBXBuildFile; fileRef = 45F659721E1BD99C00444429 /* CallKitCallUIAdaptee.swift */; };
		456F6E251E24216100FD2210 /* DataChannelMessage.swift in Sources */ = {isa = PBXBuildFile; fileRef = 45464DBB1DFA041F001D3FD6 /* DataChannelMessage.swift */; };
		456F6E2F1E261D1000FD2210 /* PeerConnectionClientTest.swift in Sources */ = {isa = PBXBuildFile; fileRef = 456F6E2E1E261D1000FD2210 /* PeerConnectionClientTest.swift */; };
		4574A5D61DD6704700C6B692 /* CallService.swift in Sources */ = {isa = PBXBuildFile; fileRef = 4574A5D51DD6704700C6B692 /* CallService.swift */; };
		4579431E1E7C8CE9008ED0C0 /* Pastelog.m in Sources */ = {isa = PBXBuildFile; fileRef = 4579431D1E7C8CE9008ED0C0 /* Pastelog.m */; };
		45794E861E00620000066731 /* CallUIAdapter.swift in Sources */ = {isa = PBXBuildFile; fileRef = 45794E851E00620000066731 /* CallUIAdapter.swift */; };
		45843D1F1D2236B30013E85A /* OWSContactsSearcher.m in Sources */ = {isa = PBXBuildFile; fileRef = 45843D1E1D2236B30013E85A /* OWSContactsSearcher.m */; };
		45843D201D2236B30013E85A /* OWSContactsSearcher.m in Sources */ = {isa = PBXBuildFile; fileRef = 45843D1E1D2236B30013E85A /* OWSContactsSearcher.m */; };
		45847E871E4283C30080EAB3 /* Intents.framework in Frameworks */ = {isa = PBXBuildFile; fileRef = 45847E861E4283C30080EAB3 /* Intents.framework */; settings = {ATTRIBUTES = (Weak, ); }; };
		45855F371D9498A40084F340 /* OWSContactAvatarBuilder.m in Sources */ = {isa = PBXBuildFile; fileRef = 45855F361D9498A40084F340 /* OWSContactAvatarBuilder.m */; };
		45855F381D9498A40084F340 /* OWSContactAvatarBuilder.m in Sources */ = {isa = PBXBuildFile; fileRef = 45855F361D9498A40084F340 /* OWSContactAvatarBuilder.m */; };
		4585C4601ED4FD0400896AEA /* OWS104CreateRecipientIdentities.m in Sources */ = {isa = PBXBuildFile; fileRef = 4585C45F1ED4FD0400896AEA /* OWS104CreateRecipientIdentities.m */; };
		4585C4661ED5DF7A00896AEA /* ProfileFetcherJob.swift in Sources */ = {isa = PBXBuildFile; fileRef = 4585C4651ED5DF7A00896AEA /* ProfileFetcherJob.swift */; };
		4585C4681ED8F8D200896AEA /* SafetyNumberConfirmationAlert.swift in Sources */ = {isa = PBXBuildFile; fileRef = 4585C4671ED8F8D200896AEA /* SafetyNumberConfirmationAlert.swift */; };
		458967111DC117CC00E9DD21 /* AccountManagerTest.swift in Sources */ = {isa = PBXBuildFile; fileRef = 458967101DC117CC00E9DD21 /* AccountManagerTest.swift */; };
		458DE9D61DEE3FD00071BB03 /* PeerConnectionClient.swift in Sources */ = {isa = PBXBuildFile; fileRef = 458DE9D51DEE3FD00071BB03 /* PeerConnectionClient.swift */; };
		458DE9D91DEE7B360071BB03 /* OWSWebRTCDataProtos.pb.m in Sources */ = {isa = PBXBuildFile; fileRef = 458DE9D81DEE7B360071BB03 /* OWSWebRTCDataProtos.pb.m */; };
		458E38371D668EBF0094BD24 /* OWSDeviceProvisioningURLParser.m in Sources */ = {isa = PBXBuildFile; fileRef = 458E38361D668EBF0094BD24 /* OWSDeviceProvisioningURLParser.m */; };
		458E383A1D6699FA0094BD24 /* OWSDeviceProvisioningURLParserTest.m in Sources */ = {isa = PBXBuildFile; fileRef = 458E38391D6699FA0094BD24 /* OWSDeviceProvisioningURLParserTest.m */; };
		459311FC1D75C948008DD4F0 /* OWSDeviceTableViewCell.m in Sources */ = {isa = PBXBuildFile; fileRef = 459311FB1D75C948008DD4F0 /* OWSDeviceTableViewCell.m */; };
		45A6DAD61EBBF85500893231 /* ReminderView.swift in Sources */ = {isa = PBXBuildFile; fileRef = 45A6DAD51EBBF85500893231 /* ReminderView.swift */; };
		45A6DAD71EBBF85500893231 /* ReminderView.swift in Sources */ = {isa = PBXBuildFile; fileRef = 45A6DAD51EBBF85500893231 /* ReminderView.swift */; };
		45AE48511E0732D6004D96C2 /* TurnServerInfo.swift in Sources */ = {isa = PBXBuildFile; fileRef = 45AE48501E0732D6004D96C2 /* TurnServerInfo.swift */; };
		45AE48521E0732D6004D96C2 /* TurnServerInfo.swift in Sources */ = {isa = PBXBuildFile; fileRef = 45AE48501E0732D6004D96C2 /* TurnServerInfo.swift */; };
		45BB93381E688E14001E3939 /* UIDevice+featureSupport.swift in Sources */ = {isa = PBXBuildFile; fileRef = 45BB93371E688E14001E3939 /* UIDevice+featureSupport.swift */; };
		45BB93391E688E14001E3939 /* UIDevice+featureSupport.swift in Sources */ = {isa = PBXBuildFile; fileRef = 45BB93371E688E14001E3939 /* UIDevice+featureSupport.swift */; };
		45BD60821DE9547E00A8F436 /* Contacts.framework in Frameworks */ = {isa = PBXBuildFile; fileRef = 45BD60811DE9547E00A8F436 /* Contacts.framework */; settings = {ATTRIBUTES = (Weak, ); }; };
		45BFFFA81D898AF0004A12A7 /* OWSStaleNotificationObserver.m in Sources */ = {isa = PBXBuildFile; fileRef = 45BFFFA71D898AF0004A12A7 /* OWSStaleNotificationObserver.m */; };
		45BFFFA91D898AF0004A12A7 /* OWSStaleNotificationObserver.m in Sources */ = {isa = PBXBuildFile; fileRef = 45BFFFA71D898AF0004A12A7 /* OWSStaleNotificationObserver.m */; };
		45C0DC1B1E68FE9000E04C47 /* UIApplication+OWS.swift in Sources */ = {isa = PBXBuildFile; fileRef = 45C0DC1A1E68FE9000E04C47 /* UIApplication+OWS.swift */; };
		45C0DC1C1E68FE9000E04C47 /* UIApplication+OWS.swift in Sources */ = {isa = PBXBuildFile; fileRef = 45C0DC1A1E68FE9000E04C47 /* UIApplication+OWS.swift */; };
		45C0DC1E1E69011F00E04C47 /* UIStoryboard+OWS.swift in Sources */ = {isa = PBXBuildFile; fileRef = 45C0DC1D1E69011F00E04C47 /* UIStoryboard+OWS.swift */; };
		45C0DC1F1E69011F00E04C47 /* UIStoryboard+OWS.swift in Sources */ = {isa = PBXBuildFile; fileRef = 45C0DC1D1E69011F00E04C47 /* UIStoryboard+OWS.swift */; };
		45C681B71D305A580050903A /* OWSCall.m in Sources */ = {isa = PBXBuildFile; fileRef = 45C681B61D305A580050903A /* OWSCall.m */; };
		45C681B81D305A580050903A /* OWSCall.m in Sources */ = {isa = PBXBuildFile; fileRef = 45C681B61D305A580050903A /* OWSCall.m */; };
		45C9DEB81DF4E35A0065CA84 /* WebRTCCallMessageHandler.swift in Sources */ = {isa = PBXBuildFile; fileRef = 45C9DEB71DF4E35A0065CA84 /* WebRTCCallMessageHandler.swift */; };
		45C9DEB91DF4E35A0065CA84 /* WebRTCCallMessageHandler.swift in Sources */ = {isa = PBXBuildFile; fileRef = 45C9DEB71DF4E35A0065CA84 /* WebRTCCallMessageHandler.swift */; };
		45CB2FA81CB7146C00E1B343 /* Launch Screen.storyboard in Resources */ = {isa = PBXBuildFile; fileRef = 45CB2FA71CB7146C00E1B343 /* Launch Screen.storyboard */; };
		45CD81EF1DC030E7004C9430 /* AccountManager.swift in Sources */ = {isa = PBXBuildFile; fileRef = 45CD81EE1DC030E7004C9430 /* AccountManager.swift */; };
		45CD81F21DC03A22004C9430 /* OWSLogger.m in Sources */ = {isa = PBXBuildFile; fileRef = 45CD81F11DC03A22004C9430 /* OWSLogger.m */; };
		45D231771DC7E8F10034FA89 /* SessionResetJob.swift in Sources */ = {isa = PBXBuildFile; fileRef = 45D231761DC7E8F10034FA89 /* SessionResetJob.swift */; };
		45D231781DC7E8F10034FA89 /* SessionResetJob.swift in Sources */ = {isa = PBXBuildFile; fileRef = 45D231761DC7E8F10034FA89 /* SessionResetJob.swift */; };
		45DF5DF21DDB843F00C936C7 /* CompareSafetyNumbersActivity.swift in Sources */ = {isa = PBXBuildFile; fileRef = 45DF5DF11DDB843F00C936C7 /* CompareSafetyNumbersActivity.swift */; };
		45DF5DF31DDB843F00C936C7 /* CompareSafetyNumbersActivity.swift in Sources */ = {isa = PBXBuildFile; fileRef = 45DF5DF11DDB843F00C936C7 /* CompareSafetyNumbersActivity.swift */; };
		45E2E9201E153B3D00457AA0 /* Strings.swift in Sources */ = {isa = PBXBuildFile; fileRef = 45E2E91F1E153B3D00457AA0 /* Strings.swift */; };
		45E615161E8C590B0018AD52 /* DisplayableTextFilter.swift in Sources */ = {isa = PBXBuildFile; fileRef = 45E615151E8C590B0018AD52 /* DisplayableTextFilter.swift */; };
		45E615171E8C59100018AD52 /* DisplayableTextFilter.swift in Sources */ = {isa = PBXBuildFile; fileRef = 45E615151E8C590B0018AD52 /* DisplayableTextFilter.swift */; };
		45E7A6A81E71CA7E00D44FB5 /* DisplayableTextFilterTest.swift in Sources */ = {isa = PBXBuildFile; fileRef = 45E7A6A61E71CA7E00D44FB5 /* DisplayableTextFilterTest.swift */; };
		45F170AC1E2F0351003FC1F2 /* CallAudioSession.swift in Sources */ = {isa = PBXBuildFile; fileRef = 45F170AB1E2F0351003FC1F2 /* CallAudioSession.swift */; };
		45F170AD1E2F0351003FC1F2 /* CallAudioSession.swift in Sources */ = {isa = PBXBuildFile; fileRef = 45F170AB1E2F0351003FC1F2 /* CallAudioSession.swift */; };
		45F170AF1E2F0393003FC1F2 /* CallAudioSessionTest.swift in Sources */ = {isa = PBXBuildFile; fileRef = 45F170AE1E2F0393003FC1F2 /* CallAudioSessionTest.swift */; };
		45F170BB1E2FC5D3003FC1F2 /* CallAudioService.swift in Sources */ = {isa = PBXBuildFile; fileRef = 45F170BA1E2FC5D3003FC1F2 /* CallAudioService.swift */; };
		45F170BC1E2FC5D3003FC1F2 /* CallAudioService.swift in Sources */ = {isa = PBXBuildFile; fileRef = 45F170BA1E2FC5D3003FC1F2 /* CallAudioService.swift */; };
		45F170CC1E310E22003FC1F2 /* WeakTimer.swift in Sources */ = {isa = PBXBuildFile; fileRef = 45F170CB1E310E22003FC1F2 /* WeakTimer.swift */; };
		45F170D61E315310003FC1F2 /* Weak.swift in Sources */ = {isa = PBXBuildFile; fileRef = 45F170D51E315310003FC1F2 /* Weak.swift */; };
		45F2B1941D9C9F48000D2C69 /* OWSOutgoingMessageCollectionViewCell.m in Sources */ = {isa = PBXBuildFile; fileRef = 45F2B1931D9C9F48000D2C69 /* OWSOutgoingMessageCollectionViewCell.m */; };
		45F2B1971D9CA207000D2C69 /* OWSIncomingMessageCollectionViewCell.xib in Resources */ = {isa = PBXBuildFile; fileRef = 45F2B1951D9CA207000D2C69 /* OWSIncomingMessageCollectionViewCell.xib */; };
		45F2B1981D9CA207000D2C69 /* OWSOutgoingMessageCollectionViewCell.xib in Resources */ = {isa = PBXBuildFile; fileRef = 45F2B1961D9CA207000D2C69 /* OWSOutgoingMessageCollectionViewCell.xib */; };
		45F3AEB61DFDE7900080CE33 /* AvatarImageView.swift in Sources */ = {isa = PBXBuildFile; fileRef = 45F3AEB51DFDE7900080CE33 /* AvatarImageView.swift */; };
		45F3AEB71DFDE7900080CE33 /* AvatarImageView.swift in Sources */ = {isa = PBXBuildFile; fileRef = 45F3AEB51DFDE7900080CE33 /* AvatarImageView.swift */; };
		45F659731E1BD99C00444429 /* CallKitCallUIAdaptee.swift in Sources */ = {isa = PBXBuildFile; fileRef = 45F659721E1BD99C00444429 /* CallKitCallUIAdaptee.swift */; };
		45F659821E1BE77000444429 /* NonCallKitCallUIAdaptee.swift in Sources */ = {isa = PBXBuildFile; fileRef = 45F659811E1BE77000444429 /* NonCallKitCallUIAdaptee.swift */; };
		45F659831E1BE77000444429 /* NonCallKitCallUIAdaptee.swift in Sources */ = {isa = PBXBuildFile; fileRef = 45F659811E1BE77000444429 /* NonCallKitCallUIAdaptee.swift */; };
		45FBC5C81DF8575700E9B410 /* CallKitCallManager.swift in Sources */ = {isa = PBXBuildFile; fileRef = 45FBC59A1DF8575700E9B410 /* CallKitCallManager.swift */; };
		45FBC5C91DF8575700E9B410 /* CallKitCallManager.swift in Sources */ = {isa = PBXBuildFile; fileRef = 45FBC59A1DF8575700E9B410 /* CallKitCallManager.swift */; };
		45FBC5D11DF8592E00E9B410 /* SignalCall.swift in Sources */ = {isa = PBXBuildFile; fileRef = 45FBC5D01DF8592E00E9B410 /* SignalCall.swift */; };
		45FBC5D21DF8592E00E9B410 /* SignalCall.swift in Sources */ = {isa = PBXBuildFile; fileRef = 45FBC5D01DF8592E00E9B410 /* SignalCall.swift */; };
		4CE0E3771B954546007210CF /* TSAnimatedAdapter.m in Sources */ = {isa = PBXBuildFile; fileRef = 4CE0E3761B954546007210CF /* TSAnimatedAdapter.m */; };
		56EAA22E1901718F78C6DBB4 /* libPods-SignalTests.a in Frameworks */ = {isa = PBXBuildFile; fileRef = 1B5E7D6C9007F5E5761D79DD /* libPods-SignalTests.a */; };
		70377AAB1918450100CAF501 /* MobileCoreServices.framework in Frameworks */ = {isa = PBXBuildFile; fileRef = 70377AAA1918450100CAF501 /* MobileCoreServices.framework */; };
		7038632718F70C0700D4A43F /* CryptoTools.m in Sources */ = {isa = PBXBuildFile; fileRef = 7038632418F70C0700D4A43F /* CryptoTools.m */; };
		70B8FEE21909FE360042E3F0 /* 171756__nenadsimic__picked-coin-echo-2.wav in Resources */ = {isa = PBXBuildFile; fileRef = 70B8FEE11909FE360042E3F0 /* 171756__nenadsimic__picked-coin-echo-2.wav */; };
		768A1A2B17FC9CD300E00ED8 /* libz.dylib in Frameworks */ = {isa = PBXBuildFile; fileRef = 768A1A2A17FC9CD300E00ED8 /* libz.dylib */; };
		76C87F19181EFCE600C4ACAB /* MediaPlayer.framework in Frameworks */ = {isa = PBXBuildFile; fileRef = 76C87F18181EFCE600C4ACAB /* MediaPlayer.framework */; };
		76EB054018170B33006006FC /* AppDelegate.m in Sources */ = {isa = PBXBuildFile; fileRef = 76EB03C318170B33006006FC /* AppDelegate.m */; };
		76EB057A18170B33006006FC /* OWSContactsManager.m in Sources */ = {isa = PBXBuildFile; fileRef = 76EB040918170B33006006FC /* OWSContactsManager.m */; };
		76EB058218170B33006006FC /* Environment.m in Sources */ = {isa = PBXBuildFile; fileRef = 76EB041318170B33006006FC /* Environment.m */; };
		76EB058818170B33006006FC /* PropertyListPreferences.m in Sources */ = {isa = PBXBuildFile; fileRef = 76EB041918170B33006006FC /* PropertyListPreferences.m */; };
		76EB058A18170B33006006FC /* Release.m in Sources */ = {isa = PBXBuildFile; fileRef = 76EB041B18170B33006006FC /* Release.m */; };
		76EB062618170B33006006FC /* Queue.m in Sources */ = {isa = PBXBuildFile; fileRef = 76EB04D518170B33006006FC /* Queue.m */; };
		76EB063A18170B33006006FC /* FunctionalUtil.m in Sources */ = {isa = PBXBuildFile; fileRef = 76EB04EB18170B33006006FC /* FunctionalUtil.m */; };
		76EB063C18170B33006006FC /* NumberUtil.m in Sources */ = {isa = PBXBuildFile; fileRef = 76EB04ED18170B33006006FC /* NumberUtil.m */; };
		76EB063E18170B33006006FC /* Operation.m in Sources */ = {isa = PBXBuildFile; fileRef = 76EB04EF18170B33006006FC /* Operation.m */; };
		76EB064218170B33006006FC /* StringUtil.m in Sources */ = {isa = PBXBuildFile; fileRef = 76EB04F618170B33006006FC /* StringUtil.m */; };
		76EB068618170B34006006FC /* ContactTableViewCell.m in Sources */ = {isa = PBXBuildFile; fileRef = 76EB052F18170B33006006FC /* ContactTableViewCell.m */; };
		954AEE6A1DF33E01002E5410 /* ContactsPickerTest.swift in Sources */ = {isa = PBXBuildFile; fileRef = 954AEE681DF33D32002E5410 /* ContactsPickerTest.swift */; };
		A10FDF79184FB4BB007FF963 /* MediaPlayer.framework in Frameworks */ = {isa = PBXBuildFile; fileRef = 76C87F18181EFCE600C4ACAB /* MediaPlayer.framework */; };
		A11CD70D17FA230600A2D1B1 /* QuartzCore.framework in Frameworks */ = {isa = PBXBuildFile; fileRef = A11CD70C17FA230600A2D1B1 /* QuartzCore.framework */; };
		A123C14916F902EE000AE905 /* Security.framework in Frameworks */ = {isa = PBXBuildFile; fileRef = A163E8AA16F3F6A90094D68B /* Security.framework */; };
		A163E8AB16F3F6AA0094D68B /* Security.framework in Frameworks */ = {isa = PBXBuildFile; fileRef = A163E8AA16F3F6A90094D68B /* Security.framework */; };
		A194D3B917A08CD1004BD3A9 /* AddressBook.framework in Frameworks */ = {isa = PBXBuildFile; fileRef = A1C32D4D17A0652C000A904E /* AddressBook.framework */; };
		A194D3BA17A08CD5004BD3A9 /* AddressBookUI.framework in Frameworks */ = {isa = PBXBuildFile; fileRef = A1C32D4F17A06537000A904E /* AddressBookUI.framework */; };
		A1A018521805C5E800A052A6 /* QuartzCore.framework in Frameworks */ = {isa = PBXBuildFile; fileRef = A11CD70C17FA230600A2D1B1 /* QuartzCore.framework */; };
		A1A018531805C60D00A052A6 /* CoreGraphics.framework in Frameworks */ = {isa = PBXBuildFile; fileRef = D221A091169C9E5E00537ABF /* CoreGraphics.framework */; };
		A1C32D5017A06538000A904E /* AddressBookUI.framework in Frameworks */ = {isa = PBXBuildFile; fileRef = A1C32D4F17A06537000A904E /* AddressBookUI.framework */; };
		A1C32D5117A06544000A904E /* AddressBook.framework in Frameworks */ = {isa = PBXBuildFile; fileRef = A1C32D4D17A0652C000A904E /* AddressBook.framework */; };
		A5509ECA1A69AB8B00ABA4BC /* Main.storyboard in Resources */ = {isa = PBXBuildFile; fileRef = A5509EC91A69AB8B00ABA4BC /* Main.storyboard */; };
		A5E9D4BB1A65FAD800E4481C /* TSVideoAttachmentAdapter.m in Sources */ = {isa = PBXBuildFile; fileRef = A5E9D4B91A65FAD800E4481C /* TSVideoAttachmentAdapter.m */; };
		AD41D7B51A6F6F0600241130 /* play_button.png in Resources */ = {isa = PBXBuildFile; fileRef = AD41D7B31A6F6F0600241130 /* play_button.png */; };
		AD41D7B61A6F6F0600241130 /* play_button@2x.png in Resources */ = {isa = PBXBuildFile; fileRef = AD41D7B41A6F6F0600241130 /* play_button@2x.png */; };
		AD83FF3F1A73426500B5C81A /* audio_pause_button_blue.png in Resources */ = {isa = PBXBuildFile; fileRef = AD83FF381A73426500B5C81A /* audio_pause_button_blue.png */; };
		AD83FF401A73426500B5C81A /* audio_pause_button_blue@2x.png in Resources */ = {isa = PBXBuildFile; fileRef = AD83FF391A73426500B5C81A /* audio_pause_button_blue@2x.png */; };
		AD83FF411A73426500B5C81A /* audio_play_button_blue@2x.png in Resources */ = {isa = PBXBuildFile; fileRef = AD83FF3A1A73426500B5C81A /* audio_play_button_blue@2x.png */; };
		AD83FF421A73426500B5C81A /* audio_play_button.png in Resources */ = {isa = PBXBuildFile; fileRef = AD83FF3B1A73426500B5C81A /* audio_play_button.png */; };
		AD83FF431A73426500B5C81A /* audio_play_button@2x.png in Resources */ = {isa = PBXBuildFile; fileRef = AD83FF3C1A73426500B5C81A /* audio_play_button@2x.png */; };
		AD83FF441A73426500B5C81A /* audio_pause_button.png in Resources */ = {isa = PBXBuildFile; fileRef = AD83FF3D1A73426500B5C81A /* audio_pause_button.png */; };
		AD83FF451A73426500B5C81A /* audio_pause_button@2x.png in Resources */ = {isa = PBXBuildFile; fileRef = AD83FF3E1A73426500B5C81A /* audio_pause_button@2x.png */; };
		AD83FF471A73428300B5C81A /* audio_play_button_blue.png in Resources */ = {isa = PBXBuildFile; fileRef = AD83FF461A73428300B5C81A /* audio_play_button_blue.png */; };
		B10C9B5F1A7049EC00ECA2BF /* pause_icon.png in Resources */ = {isa = PBXBuildFile; fileRef = B10C9B5B1A7049EC00ECA2BF /* pause_icon.png */; };
		B10C9B601A7049EC00ECA2BF /* pause_icon@2x.png in Resources */ = {isa = PBXBuildFile; fileRef = B10C9B5C1A7049EC00ECA2BF /* pause_icon@2x.png */; };
		B10C9B611A7049EC00ECA2BF /* play_icon.png in Resources */ = {isa = PBXBuildFile; fileRef = B10C9B5D1A7049EC00ECA2BF /* play_icon.png */; };
		B10C9B621A7049EC00ECA2BF /* play_icon@2x.png in Resources */ = {isa = PBXBuildFile; fileRef = B10C9B5E1A7049EC00ECA2BF /* play_icon@2x.png */; };
		B609597C1C2C0FC6004E8797 /* iRate.m in Sources */ = {isa = PBXBuildFile; fileRef = B609597B1C2C0FC6004E8797 /* iRate.m */; };
		B60C16651988999D00E97A6C /* VersionMigrations.m in Sources */ = {isa = PBXBuildFile; fileRef = B60C16641988999D00E97A6C /* VersionMigrations.m */; };
		B60EDE041A05A01700D73516 /* AudioToolbox.framework in Frameworks */ = {isa = PBXBuildFile; fileRef = B60EDE031A05A01700D73516 /* AudioToolbox.framework */; };
		B6258B331C29E2E60014138E /* NotificationsManager.m in Sources */ = {isa = PBXBuildFile; fileRef = B6258B321C29E2E60014138E /* NotificationsManager.m */; };
		B625CD561ABB589C00E8B23C /* NewMessage.aifc in Resources */ = {isa = PBXBuildFile; fileRef = B625CD551ABB589C00E8B23C /* NewMessage.aifc */; };
		B62D53F71A23CCAD009AAF82 /* TSMessageAdapter.m in Sources */ = {isa = PBXBuildFile; fileRef = B62D53F61A23CCAD009AAF82 /* TSMessageAdapter.m */; };
		B62F5E101C2980B4000D370C /* NSData+ows_StripToken.m in Sources */ = {isa = PBXBuildFile; fileRef = B62F5E0F1C2980B4000D370C /* NSData+ows_StripToken.m */; };
		B633C5861A1D190B0059AC12 /* call@2x.png in Resources */ = {isa = PBXBuildFile; fileRef = B633C5041A1D190B0059AC12 /* call@2x.png */; };
		B633C58D1A1D190B0059AC12 /* contact_default_feed.png in Resources */ = {isa = PBXBuildFile; fileRef = B633C50B1A1D190B0059AC12 /* contact_default_feed.png */; };
		B633C59D1A1D190B0059AC12 /* endcall@2x.png in Resources */ = {isa = PBXBuildFile; fileRef = B633C51B1A1D190B0059AC12 /* endcall@2x.png */; };
		B633C5C31A1D190B0059AC12 /* mute_off@2x.png in Resources */ = {isa = PBXBuildFile; fileRef = B633C5411A1D190B0059AC12 /* mute_off@2x.png */; };
		B633C5C41A1D190B0059AC12 /* mute_on@2x.png in Resources */ = {isa = PBXBuildFile; fileRef = B633C5421A1D190B0059AC12 /* mute_on@2x.png */; };
		B633C5CE1A1D190B0059AC12 /* quit@2x.png in Resources */ = {isa = PBXBuildFile; fileRef = B633C54C1A1D190B0059AC12 /* quit@2x.png */; };
		B633C5D21A1D190B0059AC12 /* savephoto@2x.png in Resources */ = {isa = PBXBuildFile; fileRef = B633C5501A1D190B0059AC12 /* savephoto@2x.png */; };
		B660F6BB1C29868000687D6E /* OWSContactsManagerTest.m in Sources */ = {isa = PBXBuildFile; fileRef = B660F6761C29867F00687D6E /* OWSContactsManagerTest.m */; };
		B660F6D21C29868000687D6E /* PushManagerTest.m in Sources */ = {isa = PBXBuildFile; fileRef = B660F69C1C29868000687D6E /* PushManagerTest.m */; };
		B660F6D41C29868000687D6E /* whisperFake.cer in Resources */ = {isa = PBXBuildFile; fileRef = B660F69F1C29868000687D6E /* whisperFake.cer */; };
		B660F6D81C29868000687D6E /* CryptoToolsTest.m in Sources */ = {isa = PBXBuildFile; fileRef = B660F6A71C29868000687D6E /* CryptoToolsTest.m */; };
		B660F6DA1C29868000687D6E /* ExceptionsTest.m in Sources */ = {isa = PBXBuildFile; fileRef = B660F6AB1C29868000687D6E /* ExceptionsTest.m */; };
		B660F6DB1C29868000687D6E /* FunctionalUtilTest.m in Sources */ = {isa = PBXBuildFile; fileRef = B660F6AD1C29868000687D6E /* FunctionalUtilTest.m */; };
		B660F6DD1C29868000687D6E /* ObservableTest.m in Sources */ = {isa = PBXBuildFile; fileRef = B660F6AF1C29868000687D6E /* ObservableTest.m */; };
		B660F6DF1C29868000687D6E /* QueueTest.m in Sources */ = {isa = PBXBuildFile; fileRef = B660F6B21C29868000687D6E /* QueueTest.m */; };
		B660F6E01C29868000687D6E /* UtilTest.m in Sources */ = {isa = PBXBuildFile; fileRef = B660F6B41C29868000687D6E /* UtilTest.m */; };
		B660F7171C29988E00687D6E /* OWSContactsManager.m in Sources */ = {isa = PBXBuildFile; fileRef = 76EB040918170B33006006FC /* OWSContactsManager.m */; };
		B660F7181C29988E00687D6E /* CryptoTools.m in Sources */ = {isa = PBXBuildFile; fileRef = 7038632418F70C0700D4A43F /* CryptoTools.m */; };
		B660F71B1C29988E00687D6E /* Environment.m in Sources */ = {isa = PBXBuildFile; fileRef = 76EB041318170B33006006FC /* Environment.m */; };
		B660F71C1C29988E00687D6E /* DebugLogger.m in Sources */ = {isa = PBXBuildFile; fileRef = B6C93C4D199567AD00EDF894 /* DebugLogger.m */; };
		B660F71F1C29988E00687D6E /* PropertyListPreferences.m in Sources */ = {isa = PBXBuildFile; fileRef = 76EB041918170B33006006FC /* PropertyListPreferences.m */; };
		B660F7201C29988E00687D6E /* Release.m in Sources */ = {isa = PBXBuildFile; fileRef = 76EB041B18170B33006006FC /* Release.m */; };
		B660F7211C29988E00687D6E /* SignalKeyingStorage.m in Sources */ = {isa = PBXBuildFile; fileRef = B6B1013B196D213F007E3930 /* SignalKeyingStorage.m */; };
		B660F7221C29988E00687D6E /* VersionMigrations.m in Sources */ = {isa = PBXBuildFile; fileRef = B60C16641988999D00E97A6C /* VersionMigrations.m */; };
		B660F7561C29988E00687D6E /* PushManager.m in Sources */ = {isa = PBXBuildFile; fileRef = B6B9ECFB198B31BA00C620D3 /* PushManager.m */; };
		B660F7701C29988E00687D6E /* FLAnimatedImage.m in Sources */ = {isa = PBXBuildFile; fileRef = B68EF9B71C0B1EBD009C3DCD /* FLAnimatedImage.m */; };
		B660F7711C29988E00687D6E /* FLAnimatedImageView.m in Sources */ = {isa = PBXBuildFile; fileRef = B68EF9B91C0B1EBD009C3DCD /* FLAnimatedImageView.m */; };
		B660F7721C29988E00687D6E /* AppStoreRating.m in Sources */ = {isa = PBXBuildFile; fileRef = B6DA6B061B8A2F9A00CA6F98 /* AppStoreRating.m */; };
		B660F7751C29988E00687D6E /* UIColor+OWS.m in Sources */ = {isa = PBXBuildFile; fileRef = FCFA64B31A24F3880007FB87 /* UIColor+OWS.m */; };
		B660F7761C29988E00687D6E /* UIFont+OWS.m in Sources */ = {isa = PBXBuildFile; fileRef = FCFA64B61A24F6730007FB87 /* UIFont+OWS.m */; };
		B660F7771C29988E00687D6E /* UIImage+normalizeImage.m in Sources */ = {isa = PBXBuildFile; fileRef = B68112E91A4D9EC400BA82FF /* UIImage+normalizeImage.m */; };
		B660F77B1C29988E00687D6E /* Queue.m in Sources */ = {isa = PBXBuildFile; fileRef = 76EB04D518170B33006006FC /* Queue.m */; };
		B660F77F1C29988E00687D6E /* DateUtil.m in Sources */ = {isa = PBXBuildFile; fileRef = B90418E5183E9DD40038554A /* DateUtil.m */; };
		B660F7811C29988E00687D6E /* FunctionalUtil.m in Sources */ = {isa = PBXBuildFile; fileRef = 76EB04EB18170B33006006FC /* FunctionalUtil.m */; };
		B660F7831C29988E00687D6E /* NumberUtil.m in Sources */ = {isa = PBXBuildFile; fileRef = 76EB04ED18170B33006006FC /* NumberUtil.m */; };
		B660F7841C29988E00687D6E /* ObservableValue.m in Sources */ = {isa = PBXBuildFile; fileRef = BFB074C619A5611000F2947C /* ObservableValue.m */; };
		B660F7871C29988E00687D6E /* StringUtil.m in Sources */ = {isa = PBXBuildFile; fileRef = 76EB04F618170B33006006FC /* StringUtil.m */; };
		B660F78A1C29988E00687D6E /* UIUtil.m in Sources */ = {isa = PBXBuildFile; fileRef = B97940261832BD2400BD66CB /* UIUtil.m */; };
		B660F78C1C29988E00687D6E /* UIDevice+TSHardwareVersion.m in Sources */ = {isa = PBXBuildFile; fileRef = FCC81A971A44558300DFEC7D /* UIDevice+TSHardwareVersion.m */; };
		B66DBF4A19D5BBC8006EA940 /* Images.xcassets in Resources */ = {isa = PBXBuildFile; fileRef = B66DBF4919D5BBC8006EA940 /* Images.xcassets */; };
		B67EBF5D19194AC60084CCFD /* Settings.bundle in Resources */ = {isa = PBXBuildFile; fileRef = B67EBF5C19194AC60084CCFD /* Settings.bundle */; };
		B68112EA1A4D9EC400BA82FF /* UIImage+normalizeImage.m in Sources */ = {isa = PBXBuildFile; fileRef = B68112E91A4D9EC400BA82FF /* UIImage+normalizeImage.m */; };
		B68EF9BA1C0B1EBD009C3DCD /* FLAnimatedImage.m in Sources */ = {isa = PBXBuildFile; fileRef = B68EF9B71C0B1EBD009C3DCD /* FLAnimatedImage.m */; };
		B68EF9BB1C0B1EBD009C3DCD /* FLAnimatedImageView.m in Sources */ = {isa = PBXBuildFile; fileRef = B68EF9B91C0B1EBD009C3DCD /* FLAnimatedImageView.m */; };
		B69CD25119773E79005CE69A /* XCTest.framework in Frameworks */ = {isa = PBXBuildFile; fileRef = B69CD25019773E79005CE69A /* XCTest.framework */; };
		B6A3EB4B1A423B3800B2236B /* TSPhotoAdapter.m in Sources */ = {isa = PBXBuildFile; fileRef = B6A3EB4A1A423B3800B2236B /* TSPhotoAdapter.m */; };
		B6B1013C196D213F007E3930 /* SignalKeyingStorage.m in Sources */ = {isa = PBXBuildFile; fileRef = B6B1013B196D213F007E3930 /* SignalKeyingStorage.m */; };
		B6B226971BE4B7D200860F4D /* ContactsUI.framework in Frameworks */ = {isa = PBXBuildFile; fileRef = B6B226961BE4B7D200860F4D /* ContactsUI.framework */; settings = {ATTRIBUTES = (Weak, ); }; };
		B6B9ECFC198B31BA00C620D3 /* PushManager.m in Sources */ = {isa = PBXBuildFile; fileRef = B6B9ECFB198B31BA00C620D3 /* PushManager.m */; };
		B6C6AE551A305ED1006BAF8F /* redphone.cer in Resources */ = {isa = PBXBuildFile; fileRef = B6C6AE531A305ED1006BAF8F /* redphone.cer */; };
		B6C93C4E199567AD00EDF894 /* DebugLogger.m in Sources */ = {isa = PBXBuildFile; fileRef = B6C93C4D199567AD00EDF894 /* DebugLogger.m */; };
		B6DA6B071B8A2F9A00CA6F98 /* AppStoreRating.m in Sources */ = {isa = PBXBuildFile; fileRef = B6DA6B061B8A2F9A00CA6F98 /* AppStoreRating.m */; };
		B6F509971AA53F760068F56A /* Localizable.strings in Resources */ = {isa = PBXBuildFile; fileRef = B6F509951AA53F760068F56A /* Localizable.strings */; };
		B6FE7EB71ADD62FA00A6D22F /* PushKit.framework in Frameworks */ = {isa = PBXBuildFile; fileRef = B6FE7EB61ADD62FA00A6D22F /* PushKit.framework */; };
		B90418E6183E9DD40038554A /* DateUtil.m in Sources */ = {isa = PBXBuildFile; fileRef = B90418E5183E9DD40038554A /* DateUtil.m */; };
		B97940271832BD2400BD66CB /* UIUtil.m in Sources */ = {isa = PBXBuildFile; fileRef = B97940261832BD2400BD66CB /* UIUtil.m */; };
		B9EB5ABD1884C002007CBB57 /* MessageUI.framework in Frameworks */ = {isa = PBXBuildFile; fileRef = B9EB5ABC1884C002007CBB57 /* MessageUI.framework */; };
		BFB074C919A5611000F2947C /* ObservableValue.m in Sources */ = {isa = PBXBuildFile; fileRef = BFB074C619A5611000F2947C /* ObservableValue.m */; };
		CE9F391C1E8142290003EAE8 /* CoreLocation.framework in Frameworks */ = {isa = PBXBuildFile; fileRef = CE9F391B1E8142290003EAE8 /* CoreLocation.framework */; };
		CEACFED11E813ADA002939FC /* ShareLocationManager.swift in Sources */ = {isa = PBXBuildFile; fileRef = CEACFED01E813ADA002939FC /* ShareLocationManager.swift */; };
		D202868116DBE0E7009068E9 /* CFNetwork.framework in Frameworks */ = {isa = PBXBuildFile; fileRef = D2AEACDB16C426DA00C364C0 /* CFNetwork.framework */; };
		D202868216DBE0F4009068E9 /* SystemConfiguration.framework in Frameworks */ = {isa = PBXBuildFile; fileRef = D2179CFD16BB0B480006F3AB /* SystemConfiguration.framework */; };
		D202868316DBE0FC009068E9 /* CoreTelephony.framework in Frameworks */ = {isa = PBXBuildFile; fileRef = D2179CFB16BB0B3A0006F3AB /* CoreTelephony.framework */; };
		D202868416DBE108009068E9 /* AVFoundation.framework in Frameworks */ = {isa = PBXBuildFile; fileRef = A1FDCBEE16DAA6C300868894 /* AVFoundation.framework */; };
		D2179CFC16BB0B3A0006F3AB /* CoreTelephony.framework in Frameworks */ = {isa = PBXBuildFile; fileRef = D2179CFB16BB0B3A0006F3AB /* CoreTelephony.framework */; };
		D2179CFE16BB0B480006F3AB /* SystemConfiguration.framework in Frameworks */ = {isa = PBXBuildFile; fileRef = D2179CFD16BB0B480006F3AB /* SystemConfiguration.framework */; };
		D221A08E169C9E5E00537ABF /* UIKit.framework in Frameworks */ = {isa = PBXBuildFile; fileRef = D221A08D169C9E5E00537ABF /* UIKit.framework */; };
		D221A090169C9E5E00537ABF /* Foundation.framework in Frameworks */ = {isa = PBXBuildFile; fileRef = D221A08F169C9E5E00537ABF /* Foundation.framework */; };
		D221A09A169C9E5E00537ABF /* main.m in Sources */ = {isa = PBXBuildFile; fileRef = D221A099169C9E5E00537ABF /* main.m */; };
		D221A0AD169C9E5F00537ABF /* UIKit.framework in Frameworks */ = {isa = PBXBuildFile; fileRef = D221A08D169C9E5E00537ABF /* UIKit.framework */; };
		D221A0AE169C9E5F00537ABF /* Foundation.framework in Frameworks */ = {isa = PBXBuildFile; fileRef = D221A08F169C9E5E00537ABF /* Foundation.framework */; };
		D221A0E8169DFFC500537ABF /* AVFoundation.framework in Frameworks */ = {isa = PBXBuildFile; fileRef = D221A0E7169DFFC500537ABF /* AVFoundation.framework */; };
		D24B5BD5169F568C00681372 /* AudioToolbox.framework in Frameworks */ = {isa = PBXBuildFile; fileRef = D24B5BD4169F568C00681372 /* AudioToolbox.framework */; };
		D2AEACDC16C426DA00C364C0 /* CFNetwork.framework in Frameworks */ = {isa = PBXBuildFile; fileRef = D2AEACDB16C426DA00C364C0 /* CFNetwork.framework */; };
		E1368CBE18A1C36B00109378 /* MessageUI.framework in Frameworks */ = {isa = PBXBuildFile; fileRef = B9EB5ABC1884C002007CBB57 /* MessageUI.framework */; };
		E1370BE018A0686600826894 /* busy.mp3 in Resources */ = {isa = PBXBuildFile; fileRef = E18AB40718A05754001A532A /* busy.mp3 */; };
		E1370BE118A0686C00826894 /* completed.mp3 in Resources */ = {isa = PBXBuildFile; fileRef = E18AB40818A05754001A532A /* completed.mp3 */; };
		E1370BE218A0686C00826894 /* failure.mp3 in Resources */ = {isa = PBXBuildFile; fileRef = E18AB40918A05754001A532A /* failure.mp3 */; };
		E1370BE318A0686C00826894 /* handshake.mp3 in Resources */ = {isa = PBXBuildFile; fileRef = E18AB40A18A05754001A532A /* handshake.mp3 */; };
		E1370BE418A0686C00826894 /* outring.mp3 in Resources */ = {isa = PBXBuildFile; fileRef = E18AB40B18A05754001A532A /* outring.mp3 */; };
		E1370BE518A0686C00826894 /* r.caf in Resources */ = {isa = PBXBuildFile; fileRef = E18AB40C18A05754001A532A /* r.caf */; };
		E1370BE618A0686C00826894 /* sonarping.mp3 in Resources */ = {isa = PBXBuildFile; fileRef = E18AB40D18A05754001A532A /* sonarping.mp3 */; };
		E32B0699162419B7046BC643 /* libPods-Signal.a in Frameworks */ = {isa = PBXBuildFile; fileRef = 7DB8EE72F8522189E3E2CB45 /* libPods-Signal.a */; };
		EF764C351DB67CC5000D9A87 /* UIViewController+CameraPermissions.m in Sources */ = {isa = PBXBuildFile; fileRef = EF764C341DB67CC5000D9A87 /* UIViewController+CameraPermissions.m */; };
		FC3BD9881A30A790005B96BB /* Social.framework in Frameworks */ = {isa = PBXBuildFile; fileRef = FC3BD9871A30A790005B96BB /* Social.framework */; };
		FC5CDF391A3393DD00B47253 /* error_white@2x.png in Resources */ = {isa = PBXBuildFile; fileRef = FC5CDF371A3393DD00B47253 /* error_white@2x.png */; };
		FC5CDF3A1A3393DD00B47253 /* warning_white@2x.png in Resources */ = {isa = PBXBuildFile; fileRef = FC5CDF381A3393DD00B47253 /* warning_white@2x.png */; };
		FC9120411A39EFB70074545C /* qr@2x.png in Resources */ = {isa = PBXBuildFile; fileRef = FC91203F1A39EFB70074545C /* qr@2x.png */; };
		FCB11D8C1A129A76002F93FB /* CoreMedia.framework in Frameworks */ = {isa = PBXBuildFile; fileRef = FCB11D8B1A129A76002F93FB /* CoreMedia.framework */; };
		FCC81A981A44558300DFEC7D /* UIDevice+TSHardwareVersion.m in Sources */ = {isa = PBXBuildFile; fileRef = FCC81A971A44558300DFEC7D /* UIDevice+TSHardwareVersion.m */; };
		FCFA64B41A24F3880007FB87 /* UIColor+OWS.m in Sources */ = {isa = PBXBuildFile; fileRef = FCFA64B31A24F3880007FB87 /* UIColor+OWS.m */; };
		FCFA64B71A24F6730007FB87 /* UIFont+OWS.m in Sources */ = {isa = PBXBuildFile; fileRef = FCFA64B61A24F6730007FB87 /* UIFont+OWS.m */; };
/* End PBXBuildFile section */

/* Begin PBXContainerItemProxy section */
		B6AFCEBA19A93DA60098CFCB /* PBXContainerItemProxy */ = {
			isa = PBXContainerItemProxy;
			containerPortal = D221A080169C9E5E00537ABF /* Project object */;
			proxyType = 1;
			remoteGlobalIDString = D221A088169C9E5E00537ABF;
			remoteInfo = Signal;
		};
/* End PBXContainerItemProxy section */

/* Begin PBXFileReference section */
		1B5E7D6C9007F5E5761D79DD /* libPods-SignalTests.a */ = {isa = PBXFileReference; explicitFileType = archive.ar; includeInIndex = 0; path = "libPods-SignalTests.a"; sourceTree = BUILT_PRODUCTS_DIR; };
		1CE3CD5C23334683BDD3D78C /* Pods-Signal.test.xcconfig */ = {isa = PBXFileReference; includeInIndex = 1; lastKnownFileType = text.xcconfig; name = "Pods-Signal.test.xcconfig"; path = "Pods/Target Support Files/Pods-Signal/Pods-Signal.test.xcconfig"; sourceTree = "<group>"; };
		34009B651EC4CB11001D95D1 /* OWSMath.h */ = {isa = PBXFileReference; fileEncoding = 4; lastKnownFileType = sourcecode.c.h; path = OWSMath.h; sourceTree = "<group>"; };
		3400C7901EAF89CD008A8584 /* SendExternalFileViewController.h */ = {isa = PBXFileReference; fileEncoding = 4; lastKnownFileType = sourcecode.c.h; path = SendExternalFileViewController.h; sourceTree = "<group>"; };
		3400C7911EAF89CD008A8584 /* SendExternalFileViewController.m */ = {isa = PBXFileReference; fileEncoding = 4; lastKnownFileType = sourcecode.c.objc; path = SendExternalFileViewController.m; sourceTree = "<group>"; };
		3400C7941EAF99F4008A8584 /* SelectThreadViewController.h */ = {isa = PBXFileReference; fileEncoding = 4; lastKnownFileType = sourcecode.c.h; path = SelectThreadViewController.h; sourceTree = "<group>"; };
		3400C7951EAF99F4008A8584 /* SelectThreadViewController.m */ = {isa = PBXFileReference; fileEncoding = 4; lastKnownFileType = sourcecode.c.objc; path = SelectThreadViewController.m; sourceTree = "<group>"; };
		3400C7971EAFB772008A8584 /* ThreadViewHelper.h */ = {isa = PBXFileReference; fileEncoding = 4; lastKnownFileType = sourcecode.c.h; path = ThreadViewHelper.h; sourceTree = "<group>"; };
		3400C7981EAFB772008A8584 /* ThreadViewHelper.m */ = {isa = PBXFileReference; fileEncoding = 4; lastKnownFileType = sourcecode.c.objc; path = ThreadViewHelper.m; sourceTree = "<group>"; };
		340CB2221EAC155C0001CAA1 /* ContactsViewHelper.h */ = {isa = PBXFileReference; fileEncoding = 4; lastKnownFileType = sourcecode.c.h; path = ContactsViewHelper.h; sourceTree = "<group>"; };
		340CB2231EAC155C0001CAA1 /* ContactsViewHelper.m */ = {isa = PBXFileReference; fileEncoding = 4; lastKnownFileType = sourcecode.c.objc; path = ContactsViewHelper.m; sourceTree = "<group>"; };
		340CB2251EAC25820001CAA1 /* UpdateGroupViewController.h */ = {isa = PBXFileReference; fileEncoding = 4; lastKnownFileType = sourcecode.c.h; path = UpdateGroupViewController.h; sourceTree = "<group>"; };
		340CB2261EAC25820001CAA1 /* UpdateGroupViewController.m */ = {isa = PBXFileReference; fileEncoding = 4; lastKnownFileType = sourcecode.c.objc; path = UpdateGroupViewController.m; sourceTree = "<group>"; };
		341207251EE19F6A00463194 /* OWSSystemMessageCell.h */ = {isa = PBXFileReference; fileEncoding = 4; lastKnownFileType = sourcecode.c.h; lineEnding = 0; path = OWSSystemMessageCell.h; sourceTree = "<group>"; xcLanguageSpecificationIdentifier = xcode.lang.objcpp; };
		341207261EE19F6A00463194 /* OWSSystemMessageCell.m */ = {isa = PBXFileReference; fileEncoding = 4; lastKnownFileType = sourcecode.c.objc; lineEnding = 0; path = OWSSystemMessageCell.m; sourceTree = "<group>"; xcLanguageSpecificationIdentifier = xcode.lang.objc; };
		341BB7471DB727EE001E2975 /* JSQMediaItem+OWS.h */ = {isa = PBXFileReference; fileEncoding = 4; lastKnownFileType = sourcecode.c.h; path = "JSQMediaItem+OWS.h"; sourceTree = "<group>"; };
		341BB7481DB727EE001E2975 /* JSQMediaItem+OWS.m */ = {isa = PBXFileReference; fileEncoding = 4; lastKnownFileType = sourcecode.c.objc; path = "JSQMediaItem+OWS.m"; sourceTree = "<group>"; };
		341F2C0D1F2B8AE700D07D6B /* DebugUIMisc.h */ = {isa = PBXFileReference; fileEncoding = 4; lastKnownFileType = sourcecode.c.h; path = DebugUIMisc.h; sourceTree = "<group>"; };
		341F2C0E1F2B8AE700D07D6B /* DebugUIMisc.m */ = {isa = PBXFileReference; fileEncoding = 4; lastKnownFileType = sourcecode.c.objc; path = DebugUIMisc.m; sourceTree = "<group>"; };
		342FCE691EF9C375002690AD /* OWS105AttachmentFilePaths.h */ = {isa = PBXFileReference; fileEncoding = 4; lastKnownFileType = sourcecode.c.h; name = OWS105AttachmentFilePaths.h; path = Migrations/OWS105AttachmentFilePaths.h; sourceTree = "<group>"; };
		342FCE6A1EF9C375002690AD /* OWS105AttachmentFilePaths.m */ = {isa = PBXFileReference; fileEncoding = 4; lastKnownFileType = sourcecode.c.objc; name = OWS105AttachmentFilePaths.m; path = Migrations/OWS105AttachmentFilePaths.m; sourceTree = "<group>"; };
		34330A591E7875FB00DF2FB9 /* fontawesome-webfont.ttf */ = {isa = PBXFileReference; lastKnownFileType = file; path = "fontawesome-webfont.ttf"; sourceTree = "<group>"; };
		34330A5B1E787A9800DF2FB9 /* dripicons-v2.ttf */ = {isa = PBXFileReference; lastKnownFileType = file; path = "dripicons-v2.ttf"; sourceTree = "<group>"; };
		34330A5D1E787BD800DF2FB9 /* ElegantIcons.ttf */ = {isa = PBXFileReference; lastKnownFileType = file; path = ElegantIcons.ttf; sourceTree = "<group>"; };
		34330A5F1E788EA900DF2FB9 /* AttachmentUploadView.h */ = {isa = PBXFileReference; fileEncoding = 4; lastKnownFileType = sourcecode.c.h; path = AttachmentUploadView.h; sourceTree = "<group>"; };
		34330A601E788EA900DF2FB9 /* AttachmentUploadView.m */ = {isa = PBXFileReference; fileEncoding = 4; lastKnownFileType = sourcecode.c.objc; path = AttachmentUploadView.m; sourceTree = "<group>"; };
		34330AA11E79686200DF2FB9 /* OWSProgressView.h */ = {isa = PBXFileReference; fileEncoding = 4; lastKnownFileType = sourcecode.c.h; path = OWSProgressView.h; sourceTree = "<group>"; };
		34330AA21E79686200DF2FB9 /* OWSProgressView.m */ = {isa = PBXFileReference; fileEncoding = 4; lastKnownFileType = sourcecode.c.objc; path = OWSProgressView.m; sourceTree = "<group>"; };
		343D3D991E9283F100165CA4 /* BlockListUIUtils.h */ = {isa = PBXFileReference; fileEncoding = 4; lastKnownFileType = sourcecode.c.h; path = BlockListUIUtils.h; sourceTree = "<group>"; };
		343D3D9A1E9283F100165CA4 /* BlockListUIUtils.m */ = {isa = PBXFileReference; fileEncoding = 4; lastKnownFileType = sourcecode.c.objc; path = BlockListUIUtils.m; sourceTree = "<group>"; };
		3448BFC11EDF0EA7005B2D69 /* OWSMessagesToolbarContentView.h */ = {isa = PBXFileReference; fileEncoding = 4; lastKnownFileType = sourcecode.c.h; path = OWSMessagesToolbarContentView.h; sourceTree = "<group>"; };
		3448BFC21EDF0EA7005B2D69 /* OWSMessagesToolbarContentView.m */ = {isa = PBXFileReference; fileEncoding = 4; lastKnownFileType = sourcecode.c.objc; path = OWSMessagesToolbarContentView.m; sourceTree = "<group>"; };
		3448BFC31EDF0EA7005B2D69 /* OWSMessagesInputToolbar.h */ = {isa = PBXFileReference; fileEncoding = 4; lastKnownFileType = sourcecode.c.h; path = OWSMessagesInputToolbar.h; sourceTree = "<group>"; };
		3448BFC41EDF0EA7005B2D69 /* OWSMessagesInputToolbar.m */ = {isa = PBXFileReference; fileEncoding = 4; lastKnownFileType = sourcecode.c.objc; path = OWSMessagesInputToolbar.m; sourceTree = "<group>"; };
		3448BFC71EDF0EA7005B2D69 /* OWSMessagesComposerTextView.h */ = {isa = PBXFileReference; fileEncoding = 4; lastKnownFileType = sourcecode.c.h; path = OWSMessagesComposerTextView.h; sourceTree = "<group>"; };
		3448BFC81EDF0EA7005B2D69 /* OWSMessagesComposerTextView.m */ = {isa = PBXFileReference; fileEncoding = 4; lastKnownFileType = sourcecode.c.objc; path = OWSMessagesComposerTextView.m; sourceTree = "<group>"; };
		3448BFC91EDF0EA7005B2D69 /* MessagesViewController.h */ = {isa = PBXFileReference; fileEncoding = 4; lastKnownFileType = sourcecode.c.h; path = MessagesViewController.h; sourceTree = "<group>"; };
		3448BFCA1EDF0EA7005B2D69 /* MessagesViewController.m */ = {isa = PBXFileReference; fileEncoding = 4; lastKnownFileType = sourcecode.c.objc; path = MessagesViewController.m; sourceTree = "<group>"; };
		3448BFCB1EDF0EA7005B2D69 /* MessagesViewController.xib */ = {isa = PBXFileReference; fileEncoding = 4; lastKnownFileType = file.xib; path = MessagesViewController.xib; sourceTree = "<group>"; };
		344F2F651E57A932000D9322 /* UIViewController+OWS.h */ = {isa = PBXFileReference; fileEncoding = 4; lastKnownFileType = sourcecode.c.h; name = "UIViewController+OWS.h"; path = "util/UIViewController+OWS.h"; sourceTree = "<group>"; };
		344F2F661E57A932000D9322 /* UIViewController+OWS.m */ = {isa = PBXFileReference; fileEncoding = 4; lastKnownFileType = sourcecode.c.objc; name = "UIViewController+OWS.m"; path = "util/UIViewController+OWS.m"; sourceTree = "<group>"; };
		34533F161EA8D2070006114F /* OWSAudioAttachmentPlayer.h */ = {isa = PBXFileReference; fileEncoding = 4; lastKnownFileType = sourcecode.c.h; path = OWSAudioAttachmentPlayer.h; sourceTree = "<group>"; };
		34533F171EA8D2070006114F /* OWSAudioAttachmentPlayer.m */ = {isa = PBXFileReference; fileEncoding = 4; lastKnownFileType = sourcecode.c.objc; path = OWSAudioAttachmentPlayer.m; sourceTree = "<group>"; };
		34535D801E256BE9008A4747 /* UIView+OWS.h */ = {isa = PBXFileReference; fileEncoding = 4; lastKnownFileType = sourcecode.c.h; path = "UIView+OWS.h"; sourceTree = "<group>"; };
		34535D811E256BE9008A4747 /* UIView+OWS.m */ = {isa = PBXFileReference; fileEncoding = 4; lastKnownFileType = sourcecode.c.objc; path = "UIView+OWS.m"; sourceTree = "<group>"; };
		3453D8E91EC0D4ED003F9E6F /* OWSAlerts.swift */ = {isa = PBXFileReference; fileEncoding = 4; lastKnownFileType = sourcecode.swift; path = OWSAlerts.swift; sourceTree = "<group>"; };
		345670FF1E89A5F1006EE662 /* ThreadUtil.h */ = {isa = PBXFileReference; fileEncoding = 4; lastKnownFileType = sourcecode.c.h; path = ThreadUtil.h; sourceTree = "<group>"; };
		345671001E89A5F1006EE662 /* ThreadUtil.m */ = {isa = PBXFileReference; fileEncoding = 4; lastKnownFileType = sourcecode.c.objc; path = ThreadUtil.m; sourceTree = "<group>"; };
		345671081E8A9F5D006EE662 /* TSGenericAttachmentAdapter.h */ = {isa = PBXFileReference; fileEncoding = 4; lastKnownFileType = sourcecode.c.h; path = TSGenericAttachmentAdapter.h; sourceTree = "<group>"; };
		345671091E8A9F5D006EE662 /* TSGenericAttachmentAdapter.m */ = {isa = PBXFileReference; fileEncoding = 4; lastKnownFileType = sourcecode.c.objc; path = TSGenericAttachmentAdapter.m; sourceTree = "<group>"; };
		3471B1D81EB7C63600F6AEC8 /* NewNonContactConversationViewController.h */ = {isa = PBXFileReference; fileEncoding = 4; lastKnownFileType = sourcecode.c.h; path = NewNonContactConversationViewController.h; sourceTree = "<group>"; };
		3471B1D91EB7C63600F6AEC8 /* NewNonContactConversationViewController.m */ = {isa = PBXFileReference; fileEncoding = 4; lastKnownFileType = sourcecode.c.objc; path = NewNonContactConversationViewController.m; sourceTree = "<group>"; };
		3472229D1EB22FFE00E53955 /* AddToGroupViewController.h */ = {isa = PBXFileReference; fileEncoding = 4; lastKnownFileType = sourcecode.c.h; path = AddToGroupViewController.h; sourceTree = "<group>"; };
		3472229E1EB22FFE00E53955 /* AddToGroupViewController.m */ = {isa = PBXFileReference; fileEncoding = 4; lastKnownFileType = sourcecode.c.objc; path = AddToGroupViewController.m; sourceTree = "<group>"; };
		348F2EAD1F0D21BC00D4ECE0 /* DeviceSleepManager.swift */ = {isa = PBXFileReference; fileEncoding = 4; lastKnownFileType = sourcecode.swift; path = DeviceSleepManager.swift; sourceTree = "<group>"; };
		3495BC911F1426B800B478F5 /* ar */ = {isa = PBXFileReference; lastKnownFileType = text.plist.strings; name = ar; path = translations/ar.lproj/Localizable.strings; sourceTree = "<group>"; };
		3497DBEA1ECE257500DB2605 /* OWSCountryMetadata.h */ = {isa = PBXFileReference; fileEncoding = 4; lastKnownFileType = sourcecode.c.h; path = OWSCountryMetadata.h; sourceTree = "<group>"; };
		3497DBEB1ECE257500DB2605 /* OWSCountryMetadata.m */ = {isa = PBXFileReference; fileEncoding = 4; lastKnownFileType = sourcecode.c.objc; path = OWSCountryMetadata.m; sourceTree = "<group>"; };
		3497DBED1ECE2E4700DB2605 /* DomainFrontingCountryViewController.h */ = {isa = PBXFileReference; fileEncoding = 4; lastKnownFileType = sourcecode.c.h; path = DomainFrontingCountryViewController.h; sourceTree = "<group>"; };
		3497DBEE1ECE2E4700DB2605 /* DomainFrontingCountryViewController.m */ = {isa = PBXFileReference; fileEncoding = 4; lastKnownFileType = sourcecode.c.objc; path = DomainFrontingCountryViewController.m; sourceTree = "<group>"; };
		34B3F8341E8DF1700035BE1A /* AboutTableViewController.h */ = {isa = PBXFileReference; fileEncoding = 4; lastKnownFileType = sourcecode.c.h; path = AboutTableViewController.h; sourceTree = "<group>"; };
		34B3F8351E8DF1700035BE1A /* AboutTableViewController.m */ = {isa = PBXFileReference; fileEncoding = 4; lastKnownFileType = sourcecode.c.objc; path = AboutTableViewController.m; sourceTree = "<group>"; };
		34B3F8361E8DF1700035BE1A /* AdvancedSettingsTableViewController.h */ = {isa = PBXFileReference; fileEncoding = 4; lastKnownFileType = sourcecode.c.h; path = AdvancedSettingsTableViewController.h; sourceTree = "<group>"; };
		34B3F8371E8DF1700035BE1A /* AdvancedSettingsTableViewController.m */ = {isa = PBXFileReference; fileEncoding = 4; lastKnownFileType = sourcecode.c.objc; path = AdvancedSettingsTableViewController.m; sourceTree = "<group>"; };
		34B3F8381E8DF1700035BE1A /* AttachmentApprovalViewController.swift */ = {isa = PBXFileReference; fileEncoding = 4; lastKnownFileType = sourcecode.swift; path = AttachmentApprovalViewController.swift; sourceTree = "<group>"; };
		34B3F8391E8DF1700035BE1A /* AttachmentSharing.h */ = {isa = PBXFileReference; fileEncoding = 4; lastKnownFileType = sourcecode.c.h; path = AttachmentSharing.h; sourceTree = "<group>"; };
		34B3F83A1E8DF1700035BE1A /* AttachmentSharing.m */ = {isa = PBXFileReference; fileEncoding = 4; lastKnownFileType = sourcecode.c.objc; path = AttachmentSharing.m; sourceTree = "<group>"; };
		34B3F83B1E8DF1700035BE1A /* CallViewController.swift */ = {isa = PBXFileReference; fileEncoding = 4; lastKnownFileType = sourcecode.swift; path = CallViewController.swift; sourceTree = "<group>"; };
		34B3F83C1E8DF1700035BE1A /* CodeVerificationViewController.h */ = {isa = PBXFileReference; fileEncoding = 4; lastKnownFileType = sourcecode.c.h; path = CodeVerificationViewController.h; sourceTree = "<group>"; };
		34B3F83D1E8DF1700035BE1A /* CodeVerificationViewController.m */ = {isa = PBXFileReference; fileEncoding = 4; lastKnownFileType = sourcecode.c.objc; path = CodeVerificationViewController.m; sourceTree = "<group>"; };
		34B3F83E1E8DF1700035BE1A /* ContactsPicker.swift */ = {isa = PBXFileReference; fileEncoding = 4; lastKnownFileType = sourcecode.swift; path = ContactsPicker.swift; sourceTree = "<group>"; };
		34B3F83F1E8DF1700035BE1A /* ContactsPicker.xib */ = {isa = PBXFileReference; fileEncoding = 4; lastKnownFileType = file.xib; path = ContactsPicker.xib; sourceTree = "<group>"; };
		34B3F8401E8DF1700035BE1A /* CountryCodeViewController.h */ = {isa = PBXFileReference; fileEncoding = 4; lastKnownFileType = sourcecode.c.h; path = CountryCodeViewController.h; sourceTree = "<group>"; };
		34B3F8411E8DF1700035BE1A /* CountryCodeViewController.m */ = {isa = PBXFileReference; fileEncoding = 4; lastKnownFileType = sourcecode.c.objc; path = CountryCodeViewController.m; sourceTree = "<group>"; };
		34B3F8441E8DF1700035BE1A /* ExperienceUpgradesPageViewController.swift */ = {isa = PBXFileReference; fileEncoding = 4; lastKnownFileType = sourcecode.swift; path = ExperienceUpgradesPageViewController.swift; sourceTree = "<group>"; };
		34B3F8451E8DF1700035BE1A /* FingerprintViewController.h */ = {isa = PBXFileReference; fileEncoding = 4; lastKnownFileType = sourcecode.c.h; path = FingerprintViewController.h; sourceTree = "<group>"; };
		34B3F8461E8DF1700035BE1A /* FingerprintViewController.m */ = {isa = PBXFileReference; fileEncoding = 4; lastKnownFileType = sourcecode.c.objc; path = FingerprintViewController.m; sourceTree = "<group>"; };
		34B3F8471E8DF1700035BE1A /* FullImageViewController.h */ = {isa = PBXFileReference; fileEncoding = 4; lastKnownFileType = sourcecode.c.h; path = FullImageViewController.h; sourceTree = "<group>"; };
		34B3F8481E8DF1700035BE1A /* FullImageViewController.m */ = {isa = PBXFileReference; fileEncoding = 4; lastKnownFileType = sourcecode.c.objc; path = FullImageViewController.m; sourceTree = "<group>"; };
		34B3F8491E8DF1700035BE1A /* InboxTableViewCell.h */ = {isa = PBXFileReference; fileEncoding = 4; lastKnownFileType = sourcecode.c.h; path = InboxTableViewCell.h; sourceTree = "<group>"; };
		34B3F84A1E8DF1700035BE1A /* InboxTableViewCell.m */ = {isa = PBXFileReference; fileEncoding = 4; lastKnownFileType = sourcecode.c.objc; path = InboxTableViewCell.m; sourceTree = "<group>"; };
		34B3F84C1E8DF1700035BE1A /* InviteFlow.swift */ = {isa = PBXFileReference; fileEncoding = 4; lastKnownFileType = sourcecode.swift; path = InviteFlow.swift; sourceTree = "<group>"; };
		34B3F84D1E8DF1700035BE1A /* LockInteractionController.h */ = {isa = PBXFileReference; fileEncoding = 4; lastKnownFileType = sourcecode.c.h; path = LockInteractionController.h; sourceTree = "<group>"; };
		34B3F84E1E8DF1700035BE1A /* LockInteractionController.m */ = {isa = PBXFileReference; fileEncoding = 4; lastKnownFileType = sourcecode.c.objc; path = LockInteractionController.m; sourceTree = "<group>"; };
		34B3F84F1E8DF1700035BE1A /* MessageComposeTableViewController.h */ = {isa = PBXFileReference; fileEncoding = 4; lastKnownFileType = sourcecode.c.h; path = MessageComposeTableViewController.h; sourceTree = "<group>"; };
		34B3F8501E8DF1700035BE1A /* MessageComposeTableViewController.m */ = {isa = PBXFileReference; fileEncoding = 4; lastKnownFileType = sourcecode.c.objc; path = MessageComposeTableViewController.m; sourceTree = "<group>"; };
		34B3F8541E8DF1700035BE1A /* NewGroupViewController.h */ = {isa = PBXFileReference; fileEncoding = 4; lastKnownFileType = sourcecode.c.h; path = NewGroupViewController.h; sourceTree = "<group>"; };
		34B3F8551E8DF1700035BE1A /* NewGroupViewController.m */ = {isa = PBXFileReference; fileEncoding = 4; lastKnownFileType = sourcecode.c.objc; path = NewGroupViewController.m; sourceTree = "<group>"; };
		34B3F8561E8DF1700035BE1A /* NotificationSettingsOptionsViewController.h */ = {isa = PBXFileReference; fileEncoding = 4; lastKnownFileType = sourcecode.c.h; path = NotificationSettingsOptionsViewController.h; sourceTree = "<group>"; };
		34B3F8571E8DF1700035BE1A /* NotificationSettingsOptionsViewController.m */ = {isa = PBXFileReference; fileEncoding = 4; lastKnownFileType = sourcecode.c.objc; path = NotificationSettingsOptionsViewController.m; sourceTree = "<group>"; };
		34B3F8581E8DF1700035BE1A /* NotificationSettingsViewController.h */ = {isa = PBXFileReference; fileEncoding = 4; lastKnownFileType = sourcecode.c.h; path = NotificationSettingsViewController.h; sourceTree = "<group>"; };
		34B3F8591E8DF1700035BE1A /* NotificationSettingsViewController.m */ = {isa = PBXFileReference; fileEncoding = 4; lastKnownFileType = sourcecode.c.objc; path = NotificationSettingsViewController.m; sourceTree = "<group>"; };
		34B3F85A1E8DF1700035BE1A /* OversizeTextMessageViewController.swift */ = {isa = PBXFileReference; fileEncoding = 4; lastKnownFileType = sourcecode.swift; path = OversizeTextMessageViewController.swift; sourceTree = "<group>"; };
		34B3F85B1E8DF1700035BE1A /* OWSConversationSettingsTableViewController.h */ = {isa = PBXFileReference; fileEncoding = 4; lastKnownFileType = sourcecode.c.h; path = OWSConversationSettingsTableViewController.h; sourceTree = "<group>"; };
		34B3F85C1E8DF1700035BE1A /* OWSConversationSettingsTableViewController.m */ = {isa = PBXFileReference; fileEncoding = 4; lastKnownFileType = sourcecode.c.objc; path = OWSConversationSettingsTableViewController.m; sourceTree = "<group>"; };
		34B3F85D1E8DF1700035BE1A /* OWSLinkDeviceViewController.h */ = {isa = PBXFileReference; fileEncoding = 4; lastKnownFileType = sourcecode.c.h; path = OWSLinkDeviceViewController.h; sourceTree = "<group>"; };
		34B3F85E1E8DF1700035BE1A /* OWSLinkDeviceViewController.m */ = {isa = PBXFileReference; fileEncoding = 4; lastKnownFileType = sourcecode.c.objc; path = OWSLinkDeviceViewController.m; sourceTree = "<group>"; };
		34B3F85F1E8DF1700035BE1A /* OWSLinkedDevicesTableViewController.h */ = {isa = PBXFileReference; fileEncoding = 4; lastKnownFileType = sourcecode.c.h; path = OWSLinkedDevicesTableViewController.h; sourceTree = "<group>"; };
		34B3F8601E8DF1700035BE1A /* OWSLinkedDevicesTableViewController.m */ = {isa = PBXFileReference; fileEncoding = 4; lastKnownFileType = sourcecode.c.objc; path = OWSLinkedDevicesTableViewController.m; sourceTree = "<group>"; };
		34B3F8611E8DF1700035BE1A /* OWSMessagesToolbarContentView.xib */ = {isa = PBXFileReference; fileEncoding = 4; lastKnownFileType = file.xib; path = OWSMessagesToolbarContentView.xib; sourceTree = "<group>"; };
		34B3F8621E8DF1700035BE1A /* OWSQRCodeScanningViewController.h */ = {isa = PBXFileReference; fileEncoding = 4; lastKnownFileType = sourcecode.c.h; path = OWSQRCodeScanningViewController.h; sourceTree = "<group>"; };
		34B3F8631E8DF1700035BE1A /* OWSQRCodeScanningViewController.m */ = {isa = PBXFileReference; fileEncoding = 4; lastKnownFileType = sourcecode.c.objc; path = OWSQRCodeScanningViewController.m; sourceTree = "<group>"; };
		34B3F8641E8DF1700035BE1A /* PrivacySettingsTableViewController.h */ = {isa = PBXFileReference; fileEncoding = 4; lastKnownFileType = sourcecode.c.h; path = PrivacySettingsTableViewController.h; sourceTree = "<group>"; };
		34B3F8651E8DF1700035BE1A /* PrivacySettingsTableViewController.m */ = {isa = PBXFileReference; fileEncoding = 4; lastKnownFileType = sourcecode.c.objc; path = PrivacySettingsTableViewController.m; sourceTree = "<group>"; };
		34B3F8661E8DF1700035BE1A /* RegistrationViewController.h */ = {isa = PBXFileReference; fileEncoding = 4; lastKnownFileType = sourcecode.c.h; path = RegistrationViewController.h; sourceTree = "<group>"; };
		34B3F8671E8DF1700035BE1A /* RegistrationViewController.m */ = {isa = PBXFileReference; fileEncoding = 4; lastKnownFileType = sourcecode.c.objc; path = RegistrationViewController.m; sourceTree = "<group>"; };
		34B3F8681E8DF1700035BE1A /* SettingsTableViewController.h */ = {isa = PBXFileReference; fileEncoding = 4; lastKnownFileType = sourcecode.c.h; path = SettingsTableViewController.h; sourceTree = "<group>"; };
		34B3F8691E8DF1700035BE1A /* SettingsTableViewController.m */ = {isa = PBXFileReference; fileEncoding = 4; lastKnownFileType = sourcecode.c.objc; path = SettingsTableViewController.m; sourceTree = "<group>"; };
		34B3F86A1E8DF1700035BE1A /* ShowGroupMembersViewController.h */ = {isa = PBXFileReference; fileEncoding = 4; lastKnownFileType = sourcecode.c.h; path = ShowGroupMembersViewController.h; sourceTree = "<group>"; };
		34B3F86B1E8DF1700035BE1A /* ShowGroupMembersViewController.m */ = {isa = PBXFileReference; fileEncoding = 4; lastKnownFileType = sourcecode.c.objc; path = ShowGroupMembersViewController.m; sourceTree = "<group>"; };
		34B3F86C1E8DF1700035BE1A /* SignalAttachment.swift */ = {isa = PBXFileReference; fileEncoding = 4; lastKnownFileType = sourcecode.swift; path = SignalAttachment.swift; sourceTree = "<group>"; };
		34B3F86D1E8DF1700035BE1A /* SignalsNavigationController.h */ = {isa = PBXFileReference; fileEncoding = 4; lastKnownFileType = sourcecode.c.h; path = SignalsNavigationController.h; sourceTree = "<group>"; };
		34B3F86E1E8DF1700035BE1A /* SignalsNavigationController.m */ = {isa = PBXFileReference; fileEncoding = 4; lastKnownFileType = sourcecode.c.objc; path = SignalsNavigationController.m; sourceTree = "<group>"; };
		34B3F86F1E8DF1700035BE1A /* SignalsViewController.h */ = {isa = PBXFileReference; fileEncoding = 4; lastKnownFileType = sourcecode.c.h; path = SignalsViewController.h; sourceTree = "<group>"; };
		34B3F8701E8DF1700035BE1A /* SignalsViewController.m */ = {isa = PBXFileReference; fileEncoding = 4; lastKnownFileType = sourcecode.c.objc; path = SignalsViewController.m; sourceTree = "<group>"; };
		34B3F8981E8DF1B90035BE1A /* TSMessageAdapterTest.m */ = {isa = PBXFileReference; fileEncoding = 4; lastKnownFileType = sourcecode.c.objc; path = TSMessageAdapterTest.m; sourceTree = "<group>"; };
		34B3F89A1E8DF3270035BE1A /* BlockListViewController.h */ = {isa = PBXFileReference; fileEncoding = 4; lastKnownFileType = sourcecode.c.h; path = BlockListViewController.h; sourceTree = "<group>"; };
		34B3F89B1E8DF3270035BE1A /* BlockListViewController.m */ = {isa = PBXFileReference; fileEncoding = 4; lastKnownFileType = sourcecode.c.objc; path = BlockListViewController.m; sourceTree = "<group>"; };
		34B3F89D1E8DF5490035BE1A /* OWSTableViewController.h */ = {isa = PBXFileReference; fileEncoding = 4; lastKnownFileType = sourcecode.c.h; path = OWSTableViewController.h; sourceTree = "<group>"; };
		34B3F89E1E8DF5490035BE1A /* OWSTableViewController.m */ = {isa = PBXFileReference; fileEncoding = 4; lastKnownFileType = sourcecode.c.objc; path = OWSTableViewController.m; sourceTree = "<group>"; };
		34B3F8A01E8EA6040035BE1A /* ViewControllerUtils.h */ = {isa = PBXFileReference; fileEncoding = 4; lastKnownFileType = sourcecode.c.h; path = ViewControllerUtils.h; sourceTree = "<group>"; };
		34B3F8A11E8EA6040035BE1A /* ViewControllerUtils.m */ = {isa = PBXFileReference; fileEncoding = 4; lastKnownFileType = sourcecode.c.objc; path = ViewControllerUtils.m; sourceTree = "<group>"; };
		34CCAF361F0C0599004084F4 /* AppUpdateNag.h */ = {isa = PBXFileReference; fileEncoding = 4; lastKnownFileType = sourcecode.c.h; path = AppUpdateNag.h; sourceTree = "<group>"; };
		34CCAF371F0C0599004084F4 /* AppUpdateNag.m */ = {isa = PBXFileReference; fileEncoding = 4; lastKnownFileType = sourcecode.c.objc; path = AppUpdateNag.m; sourceTree = "<group>"; };
		34CCAF391F0C2748004084F4 /* OWSAddToContactViewController.h */ = {isa = PBXFileReference; fileEncoding = 4; lastKnownFileType = sourcecode.c.h; path = OWSAddToContactViewController.h; sourceTree = "<group>"; };
		34CCAF3A1F0C2748004084F4 /* OWSAddToContactViewController.m */ = {isa = PBXFileReference; fileEncoding = 4; lastKnownFileType = sourcecode.c.objc; path = OWSAddToContactViewController.m; sourceTree = "<group>"; };
		34D5CC941EA6AFAD005515DB /* OWSContactsSyncing.h */ = {isa = PBXFileReference; fileEncoding = 4; lastKnownFileType = sourcecode.c.h; path = OWSContactsSyncing.h; sourceTree = "<group>"; };
		34D5CC951EA6AFAD005515DB /* OWSContactsSyncing.m */ = {isa = PBXFileReference; fileEncoding = 4; lastKnownFileType = sourcecode.c.objc; path = OWSContactsSyncing.m; sourceTree = "<group>"; };
		34D5CC981EA6EB79005515DB /* OWSMessageCollectionViewCell.h */ = {isa = PBXFileReference; fileEncoding = 4; lastKnownFileType = sourcecode.c.h; path = OWSMessageCollectionViewCell.h; sourceTree = "<group>"; };
		34D5CC9B1EA6ED17005515DB /* OWSMessageMediaAdapter.h */ = {isa = PBXFileReference; fileEncoding = 4; lastKnownFileType = sourcecode.c.h; path = OWSMessageMediaAdapter.h; sourceTree = "<group>"; };
		34D5CCA71EAE3D30005515DB /* GroupViewHelper.h */ = {isa = PBXFileReference; fileEncoding = 4; lastKnownFileType = sourcecode.c.h; path = GroupViewHelper.h; sourceTree = "<group>"; };
		34D5CCA81EAE3D30005515DB /* GroupViewHelper.m */ = {isa = PBXFileReference; fileEncoding = 4; lastKnownFileType = sourcecode.c.objc; path = GroupViewHelper.m; sourceTree = "<group>"; };
		34D5CCAB1EAE7136005515DB /* OWSConversationSettingsViewDelegate.h */ = {isa = PBXFileReference; fileEncoding = 4; lastKnownFileType = sourcecode.c.h; path = OWSConversationSettingsViewDelegate.h; sourceTree = "<group>"; };
		34D5CCAF1EAE7E7F005515DB /* SelectRecipientViewController.h */ = {isa = PBXFileReference; fileEncoding = 4; lastKnownFileType = sourcecode.c.h; path = SelectRecipientViewController.h; sourceTree = "<group>"; };
		34D5CCB01EAE7E7F005515DB /* SelectRecipientViewController.m */ = {isa = PBXFileReference; fileEncoding = 4; lastKnownFileType = sourcecode.c.objc; path = SelectRecipientViewController.m; sourceTree = "<group>"; };
		34D8C0231ED3673300188D7C /* DebugUIMessages.h */ = {isa = PBXFileReference; fileEncoding = 4; lastKnownFileType = sourcecode.c.h; path = DebugUIMessages.h; sourceTree = "<group>"; };
		34D8C0241ED3673300188D7C /* DebugUIMessages.m */ = {isa = PBXFileReference; fileEncoding = 4; lastKnownFileType = sourcecode.c.objc; path = DebugUIMessages.m; sourceTree = "<group>"; };
		34D8C0251ED3673300188D7C /* DebugUITableViewController.h */ = {isa = PBXFileReference; fileEncoding = 4; lastKnownFileType = sourcecode.c.h; path = DebugUITableViewController.h; sourceTree = "<group>"; };
		34D8C0261ED3673300188D7C /* DebugUITableViewController.m */ = {isa = PBXFileReference; fileEncoding = 4; lastKnownFileType = sourcecode.c.objc; lineEnding = 0; path = DebugUITableViewController.m; sourceTree = "<group>"; xcLanguageSpecificationIdentifier = xcode.lang.objc; };
		34D8C0291ED3685800188D7C /* DebugUIContacts.h */ = {isa = PBXFileReference; fileEncoding = 4; lastKnownFileType = sourcecode.c.h; path = DebugUIContacts.h; sourceTree = "<group>"; };
		34D8C02A1ED3685800188D7C /* DebugUIContacts.m */ = {isa = PBXFileReference; fileEncoding = 4; lastKnownFileType = sourcecode.c.objc; path = DebugUIContacts.m; sourceTree = "<group>"; };
		34D99C8A1F27B13B00D284D6 /* OWSViewController.h */ = {isa = PBXFileReference; fileEncoding = 4; lastKnownFileType = sourcecode.c.h; path = OWSViewController.h; sourceTree = "<group>"; };
		34D99C8B1F27B13B00D284D6 /* OWSViewController.m */ = {isa = PBXFileReference; fileEncoding = 4; lastKnownFileType = sourcecode.c.objc; path = OWSViewController.m; sourceTree = "<group>"; };
		34D99C911F2937CC00D284D6 /* OWSAnalytics.swift */ = {isa = PBXFileReference; fileEncoding = 4; lastKnownFileType = sourcecode.swift; path = OWSAnalytics.swift; sourceTree = "<group>"; };
		34D99C921F2937CC00D284D6 /* OWSSwiftUtils.swift */ = {isa = PBXFileReference; fileEncoding = 4; lastKnownFileType = sourcecode.swift; path = OWSSwiftUtils.swift; sourceTree = "<group>"; };
		34DFCB831E8E04B400053165 /* AddToBlockListViewController.h */ = {isa = PBXFileReference; fileEncoding = 4; lastKnownFileType = sourcecode.c.h; path = AddToBlockListViewController.h; sourceTree = "<group>"; };
		34DFCB841E8E04B500053165 /* AddToBlockListViewController.m */ = {isa = PBXFileReference; fileEncoding = 4; lastKnownFileType = sourcecode.c.objc; path = AddToBlockListViewController.m; sourceTree = "<group>"; };
		34E3E5671EC4B19400495BAC /* AudioProgressView.swift */ = {isa = PBXFileReference; fileEncoding = 4; lastKnownFileType = sourcecode.swift; path = AudioProgressView.swift; sourceTree = "<group>"; };
		34E3EF0B1EFC235B007F6822 /* DebugUIDiskUsage.h */ = {isa = PBXFileReference; fileEncoding = 4; lastKnownFileType = sourcecode.c.h; path = DebugUIDiskUsage.h; sourceTree = "<group>"; };
		34E3EF0C1EFC235B007F6822 /* DebugUIDiskUsage.m */ = {isa = PBXFileReference; fileEncoding = 4; lastKnownFileType = sourcecode.c.objc; path = DebugUIDiskUsage.m; sourceTree = "<group>"; };
		34E3EF0E1EFC2684007F6822 /* DebugUIPage.h */ = {isa = PBXFileReference; fileEncoding = 4; lastKnownFileType = sourcecode.c.h; path = DebugUIPage.h; sourceTree = "<group>"; };
		34E3EF0F1EFC2684007F6822 /* DebugUIPage.m */ = {isa = PBXFileReference; fileEncoding = 4; lastKnownFileType = sourcecode.c.objc; path = DebugUIPage.m; sourceTree = "<group>"; };
		34E8BF361EE9E2FD00F5F4CA /* FingerprintViewScanController.h */ = {isa = PBXFileReference; fileEncoding = 4; lastKnownFileType = sourcecode.c.h; path = FingerprintViewScanController.h; sourceTree = "<group>"; };
		34E8BF371EE9E2FD00F5F4CA /* FingerprintViewScanController.m */ = {isa = PBXFileReference; fileEncoding = 4; lastKnownFileType = sourcecode.c.objc; path = FingerprintViewScanController.m; sourceTree = "<group>"; };
		34F3089A1ECA4CDB00BB7697 /* TSUnreadIndicatorInteraction.h */ = {isa = PBXFileReference; fileEncoding = 4; lastKnownFileType = sourcecode.c.h; path = TSUnreadIndicatorInteraction.h; sourceTree = "<group>"; };
		34F3089B1ECA4CDB00BB7697 /* TSUnreadIndicatorInteraction.m */ = {isa = PBXFileReference; fileEncoding = 4; lastKnownFileType = sourcecode.c.objc; path = TSUnreadIndicatorInteraction.m; sourceTree = "<group>"; };
		34F3089D1ECA580B00BB7697 /* OWSUnreadIndicatorCell.h */ = {isa = PBXFileReference; fileEncoding = 4; lastKnownFileType = sourcecode.c.h; lineEnding = 0; path = OWSUnreadIndicatorCell.h; sourceTree = "<group>"; xcLanguageSpecificationIdentifier = xcode.lang.objcpp; };
		34F3089E1ECA580B00BB7697 /* OWSUnreadIndicatorCell.m */ = {isa = PBXFileReference; fileEncoding = 4; lastKnownFileType = sourcecode.c.objc; lineEnding = 0; path = OWSUnreadIndicatorCell.m; sourceTree = "<group>"; xcLanguageSpecificationIdentifier = xcode.lang.objc; };
		34F308A01ECB469700BB7697 /* OWSBezierPathView.h */ = {isa = PBXFileReference; fileEncoding = 4; lastKnownFileType = sourcecode.c.h; path = OWSBezierPathView.h; sourceTree = "<group>"; };
		34F308A11ECB469700BB7697 /* OWSBezierPathView.m */ = {isa = PBXFileReference; fileEncoding = 4; lastKnownFileType = sourcecode.c.objc; path = OWSBezierPathView.m; sourceTree = "<group>"; };
		34FD936E1E3BD43A00109093 /* OWSAnyTouchGestureRecognizer.h */ = {isa = PBXFileReference; fileEncoding = 4; lastKnownFileType = sourcecode.c.h; name = OWSAnyTouchGestureRecognizer.h; path = views/OWSAnyTouchGestureRecognizer.h; sourceTree = "<group>"; };
		34FD936F1E3BD43A00109093 /* OWSAnyTouchGestureRecognizer.m */ = {isa = PBXFileReference; fileEncoding = 4; lastKnownFileType = sourcecode.c.objc; name = OWSAnyTouchGestureRecognizer.m; path = views/OWSAnyTouchGestureRecognizer.m; sourceTree = "<group>"; };
		450573FC1E78A06D00615BB4 /* OWS103EnableVideoCalling.h */ = {isa = PBXFileReference; fileEncoding = 4; lastKnownFileType = sourcecode.c.h; name = OWS103EnableVideoCalling.h; path = Migrations/OWS103EnableVideoCalling.h; sourceTree = "<group>"; };
		450573FD1E78A06D00615BB4 /* OWS103EnableVideoCalling.m */ = {isa = PBXFileReference; fileEncoding = 4; lastKnownFileType = sourcecode.c.objc; name = OWS103EnableVideoCalling.m; path = Migrations/OWS103EnableVideoCalling.m; sourceTree = "<group>"; };
		4505C2BE1E648EA300CEBF41 /* ExperienceUpgrade.swift */ = {isa = PBXFileReference; fileEncoding = 4; lastKnownFileType = sourcecode.swift; name = ExperienceUpgrade.swift; path = ExperienceUpgrades/ExperienceUpgrade.swift; sourceTree = "<group>"; };
		4505C2C11E648F7A00CEBF41 /* ExperienceUpgradeFinder.swift */ = {isa = PBXFileReference; fileEncoding = 4; lastKnownFileType = sourcecode.swift; path = ExperienceUpgradeFinder.swift; sourceTree = "<group>"; };
		450873C11D9D5149006B54F2 /* OWSExpirationTimerView.h */ = {isa = PBXFileReference; fileEncoding = 4; lastKnownFileType = sourcecode.c.h; path = OWSExpirationTimerView.h; sourceTree = "<group>"; };
		450873C21D9D5149006B54F2 /* OWSExpirationTimerView.m */ = {isa = PBXFileReference; fileEncoding = 4; lastKnownFileType = sourcecode.c.objc; path = OWSExpirationTimerView.m; sourceTree = "<group>"; };
		450873C51D9D867B006B54F2 /* OWSIncomingMessageCollectionViewCell.h */ = {isa = PBXFileReference; fileEncoding = 4; lastKnownFileType = sourcecode.c.h; path = OWSIncomingMessageCollectionViewCell.h; sourceTree = "<group>"; };
		450873C61D9D867B006B54F2 /* OWSIncomingMessageCollectionViewCell.m */ = {isa = PBXFileReference; fileEncoding = 4; lastKnownFileType = sourcecode.c.objc; path = OWSIncomingMessageCollectionViewCell.m; sourceTree = "<group>"; };
		450873C91D9D86F4006B54F2 /* OWSExpirableMessageView.h */ = {isa = PBXFileReference; fileEncoding = 4; lastKnownFileType = sourcecode.c.h; path = OWSExpirableMessageView.h; sourceTree = "<group>"; };
		4509E7991DD653700025A59F /* WebRTC.framework */ = {isa = PBXFileReference; lastKnownFileType = wrapper.framework; name = WebRTC.framework; path = Carthage/Build/iOS/WebRTC.framework; sourceTree = "<group>"; };
		450DF2041E0D74AC003D14BE /* Platform.swift */ = {isa = PBXFileReference; fileEncoding = 4; lastKnownFileType = sourcecode.swift; path = Platform.swift; sourceTree = "<group>"; };
		450DF2081E0DD2C6003D14BE /* UserNotificationsAdaptee.swift */ = {isa = PBXFileReference; fileEncoding = 4; lastKnownFileType = sourcecode.swift; lineEnding = 0; name = UserNotificationsAdaptee.swift; path = UserInterface/Notifications/UserNotificationsAdaptee.swift; sourceTree = "<group>"; xcLanguageSpecificationIdentifier = xcode.lang.swift; };
		4516E3FD1DD2193B00DC4206 /* OWS101ExistingUsersBlockOnIdentityChange.h */ = {isa = PBXFileReference; fileEncoding = 4; lastKnownFileType = sourcecode.c.h; name = OWS101ExistingUsersBlockOnIdentityChange.h; path = Migrations/OWS101ExistingUsersBlockOnIdentityChange.h; sourceTree = "<group>"; };
		4516E3FE1DD2193B00DC4206 /* OWS101ExistingUsersBlockOnIdentityChange.m */ = {isa = PBXFileReference; fileEncoding = 4; lastKnownFileType = sourcecode.c.objc; name = OWS101ExistingUsersBlockOnIdentityChange.m; path = Migrations/OWS101ExistingUsersBlockOnIdentityChange.m; sourceTree = "<group>"; };
		451764281DE939FD00EDB8B9 /* ContactCell.xib */ = {isa = PBXFileReference; fileEncoding = 4; lastKnownFileType = file.xib; path = ContactCell.xib; sourceTree = "<group>"; };
		451764291DE939FD00EDB8B9 /* ContactCell.swift */ = {isa = PBXFileReference; fileEncoding = 4; lastKnownFileType = sourcecode.swift; path = ContactCell.swift; sourceTree = "<group>"; };
		451A13B01E13DED2000A50FD /* CallNotificationsAdapter.swift */ = {isa = PBXFileReference; fileEncoding = 4; lastKnownFileType = sourcecode.swift; lineEnding = 0; name = CallNotificationsAdapter.swift; path = ../UserInterface/Notifications/CallNotificationsAdapter.swift; sourceTree = "<group>"; xcLanguageSpecificationIdentifier = xcode.lang.swift; };
		451DE9F11DC1585F00810E42 /* PromiseKit.framework */ = {isa = PBXFileReference; lastKnownFileType = wrapper.framework; name = PromiseKit.framework; path = Carthage/Build/iOS/PromiseKit.framework; sourceTree = "<group>"; };
		451DE9FC1DC1A28200810E42 /* SyncPushTokensJob.swift */ = {isa = PBXFileReference; fileEncoding = 4; lastKnownFileType = sourcecode.swift; name = SyncPushTokensJob.swift; path = Models/SyncPushTokensJob.swift; sourceTree = "<group>"; };
		452037CF1EE84975004E4CDF /* DebugUISessionState.h */ = {isa = PBXFileReference; fileEncoding = 4; lastKnownFileType = sourcecode.c.h; path = DebugUISessionState.h; sourceTree = "<group>"; };
		452037D01EE84975004E4CDF /* DebugUISessionState.m */ = {isa = PBXFileReference; fileEncoding = 4; lastKnownFileType = sourcecode.c.objc; path = DebugUISessionState.m; sourceTree = "<group>"; };
		4520D8D41D417D8E00123472 /* Photos.framework */ = {isa = PBXFileReference; lastKnownFileType = wrapper.framework; name = Photos.framework; path = System/Library/Frameworks/Photos.framework; sourceTree = SDKROOT; };
		4526BD481CA61C8D00166BC8 /* OWSMessageEditing.h */ = {isa = PBXFileReference; fileEncoding = 4; lastKnownFileType = sourcecode.c.h; path = OWSMessageEditing.h; sourceTree = "<group>"; };
		452C468E1E427E200087B011 /* OutboundCallInitiator.swift */ = {isa = PBXFileReference; fileEncoding = 4; lastKnownFileType = sourcecode.swift; path = OutboundCallInitiator.swift; sourceTree = "<group>"; };
		452D1EE71DCA90D100A57EC4 /* MesssagesBubblesSizeCalculatorTest.swift */ = {isa = PBXFileReference; fileEncoding = 4; lastKnownFileType = sourcecode.swift; name = MesssagesBubblesSizeCalculatorTest.swift; path = Models/MesssagesBubblesSizeCalculatorTest.swift; sourceTree = "<group>"; };
		452EA0961EA662330078744B /* AttachmentPointerAdapter.swift */ = {isa = PBXFileReference; fileEncoding = 4; lastKnownFileType = sourcecode.swift; path = AttachmentPointerAdapter.swift; sourceTree = "<group>"; };
		452EA09D1EA7ABE00078744B /* AttachmentPointerView.swift */ = {isa = PBXFileReference; fileEncoding = 4; lastKnownFileType = sourcecode.swift; path = AttachmentPointerView.swift; sourceTree = "<group>"; };
		452ECA4C1E087E7200E2F016 /* MessageFetcherJob.swift */ = {isa = PBXFileReference; fileEncoding = 4; lastKnownFileType = sourcecode.swift; name = MessageFetcherJob.swift; path = Jobs/MessageFetcherJob.swift; sourceTree = "<group>"; };
		4531C9C21DD8E6D800F08304 /* JSQMessagesCollectionViewCell+OWS.h */ = {isa = PBXFileReference; fileEncoding = 4; lastKnownFileType = sourcecode.c.h; path = "JSQMessagesCollectionViewCell+OWS.h"; sourceTree = "<group>"; };
		4531C9C31DD8E6D800F08304 /* JSQMessagesCollectionViewCell+OWS.m */ = {isa = PBXFileReference; fileEncoding = 4; lastKnownFileType = sourcecode.c.objc; path = "JSQMessagesCollectionViewCell+OWS.m"; sourceTree = "<group>"; };
		45387B021E36D650005D00B3 /* OWS102MoveLoggingPreferenceToUserDefaults.h */ = {isa = PBXFileReference; fileEncoding = 4; lastKnownFileType = sourcecode.c.h; name = OWS102MoveLoggingPreferenceToUserDefaults.h; path = Migrations/OWS102MoveLoggingPreferenceToUserDefaults.h; sourceTree = "<group>"; };
		45387B031E36D650005D00B3 /* OWS102MoveLoggingPreferenceToUserDefaults.m */ = {isa = PBXFileReference; fileEncoding = 4; lastKnownFileType = sourcecode.c.objc; name = OWS102MoveLoggingPreferenceToUserDefaults.m; path = Migrations/OWS102MoveLoggingPreferenceToUserDefaults.m; sourceTree = "<group>"; };
		453CC0361D08E1A60040EBA3 /* sn */ = {isa = PBXFileReference; lastKnownFileType = text.plist.strings; name = sn; path = translations/sn.lproj/Localizable.strings; sourceTree = "<group>"; };
		453D28B81D332DB100D523F0 /* OWSMessagesBubblesSizeCalculator.h */ = {isa = PBXFileReference; fileEncoding = 4; lastKnownFileType = sourcecode.c.h; path = OWSMessagesBubblesSizeCalculator.h; sourceTree = "<group>"; };
		453D28B91D332DB100D523F0 /* OWSMessagesBubblesSizeCalculator.m */ = {isa = PBXFileReference; fileEncoding = 4; lastKnownFileType = sourcecode.c.objc; lineEnding = 0; path = OWSMessagesBubblesSizeCalculator.m; sourceTree = "<group>"; xcLanguageSpecificationIdentifier = xcode.lang.objc; };
		4542F0931EB9372700C7EE92 /* SystemContactsFetcher.swift */ = {isa = PBXFileReference; fileEncoding = 4; lastKnownFileType = sourcecode.swift; path = SystemContactsFetcher.swift; sourceTree = "<group>"; };
		4542F0951EBB9E9A00C7EE92 /* Promise+retainUntilComplete.swift */ = {isa = PBXFileReference; fileEncoding = 4; lastKnownFileType = sourcecode.swift; path = "Promise+retainUntilComplete.swift"; sourceTree = "<group>"; };
		45464DBB1DFA041F001D3FD6 /* DataChannelMessage.swift */ = {isa = PBXFileReference; fileEncoding = 4; lastKnownFileType = sourcecode.swift; path = DataChannelMessage.swift; sourceTree = "<group>"; };
		454B35071D08EED80026D658 /* mk */ = {isa = PBXFileReference; lastKnownFileType = text.plist.strings; name = mk; path = translations/mk.lproj/Localizable.strings; sourceTree = "<group>"; };
		455A16DB1F1FEA0000F86704 /* Metal.framework */ = {isa = PBXFileReference; lastKnownFileType = wrapper.framework; name = Metal.framework; path = System/Library/Frameworks/Metal.framework; sourceTree = SDKROOT; };
		455A16DC1F1FEA0000F86704 /* MetalKit.framework */ = {isa = PBXFileReference; lastKnownFileType = wrapper.framework; name = MetalKit.framework; path = System/Library/Frameworks/MetalKit.framework; sourceTree = SDKROOT; };
		4563ADF01F22BD7100DEB8C7 /* OWS106EnsureProfileComplete.swift */ = {isa = PBXFileReference; fileEncoding = 4; lastKnownFileType = sourcecode.swift; path = OWS106EnsureProfileComplete.swift; sourceTree = "<group>"; };
		45666EC41D99483D008FE134 /* OWSAvatarBuilder.h */ = {isa = PBXFileReference; fileEncoding = 4; lastKnownFileType = sourcecode.c.h; path = OWSAvatarBuilder.h; sourceTree = "<group>"; };
		45666EC51D99483D008FE134 /* OWSAvatarBuilder.m */ = {isa = PBXFileReference; fileEncoding = 4; lastKnownFileType = sourcecode.c.objc; path = OWSAvatarBuilder.m; sourceTree = "<group>"; };
		45666EC71D994C0D008FE134 /* OWSGroupAvatarBuilder.h */ = {isa = PBXFileReference; fileEncoding = 4; lastKnownFileType = sourcecode.c.h; path = OWSGroupAvatarBuilder.h; sourceTree = "<group>"; };
		45666EC81D994C0D008FE134 /* OWSGroupAvatarBuilder.m */ = {isa = PBXFileReference; fileEncoding = 4; lastKnownFileType = sourcecode.c.objc; path = OWSGroupAvatarBuilder.m; sourceTree = "<group>"; };
		45666ECE1D995B94008FE134 /* OWSMessageData.h */ = {isa = PBXFileReference; fileEncoding = 4; lastKnownFileType = sourcecode.c.h; path = OWSMessageData.h; sourceTree = "<group>"; };
		45666F541D9B2827008FE134 /* OWSScrubbingLogFormatter.h */ = {isa = PBXFileReference; fileEncoding = 4; lastKnownFileType = sourcecode.c.h; path = OWSScrubbingLogFormatter.h; sourceTree = "<group>"; };
		45666F551D9B2827008FE134 /* OWSScrubbingLogFormatter.m */ = {isa = PBXFileReference; fileEncoding = 4; lastKnownFileType = sourcecode.c.objc; path = OWSScrubbingLogFormatter.m; sourceTree = "<group>"; };
		45666F571D9B2880008FE134 /* OWSScrubbingLogFormatterTest.m */ = {isa = PBXFileReference; fileEncoding = 4; lastKnownFileType = sourcecode.c.objc; path = OWSScrubbingLogFormatterTest.m; sourceTree = "<group>"; };
		45666F741D9BFE00008FE134 /* OWS100RemoveTSRecipientsMigration.h */ = {isa = PBXFileReference; fileEncoding = 4; lastKnownFileType = sourcecode.c.h; name = OWS100RemoveTSRecipientsMigration.h; path = Migrations/OWS100RemoveTSRecipientsMigration.h; sourceTree = "<group>"; };
		45666F751D9BFE00008FE134 /* OWS100RemoveTSRecipientsMigration.m */ = {isa = PBXFileReference; fileEncoding = 4; lastKnownFileType = sourcecode.c.objc; name = OWS100RemoveTSRecipientsMigration.m; path = Migrations/OWS100RemoveTSRecipientsMigration.m; sourceTree = "<group>"; };
		45666F791D9C0533008FE134 /* OWSDatabaseMigration.h */ = {isa = PBXFileReference; fileEncoding = 4; lastKnownFileType = sourcecode.c.h; name = OWSDatabaseMigration.h; path = Migrations/OWSDatabaseMigration.h; sourceTree = "<group>"; };
		45666F7A1D9C0533008FE134 /* OWSDatabaseMigration.m */ = {isa = PBXFileReference; fileEncoding = 4; lastKnownFileType = sourcecode.c.objc; name = OWSDatabaseMigration.m; path = Migrations/OWSDatabaseMigration.m; sourceTree = "<group>"; };
		45666F7C1D9C0814008FE134 /* OWSDatabaseMigrationRunner.h */ = {isa = PBXFileReference; fileEncoding = 4; lastKnownFileType = sourcecode.c.h; name = OWSDatabaseMigrationRunner.h; path = Migrations/OWSDatabaseMigrationRunner.h; sourceTree = "<group>"; };
		45666F7D1D9C0814008FE134 /* OWSDatabaseMigrationRunner.m */ = {isa = PBXFileReference; fileEncoding = 4; lastKnownFileType = sourcecode.c.objc; name = OWSDatabaseMigrationRunner.m; path = Migrations/OWSDatabaseMigrationRunner.m; sourceTree = "<group>"; };
		456F6E2E1E261D1000FD2210 /* PeerConnectionClientTest.swift */ = {isa = PBXFileReference; fileEncoding = 4; lastKnownFileType = sourcecode.swift; path = PeerConnectionClientTest.swift; sourceTree = "<group>"; };
		4574A5D51DD6704700C6B692 /* CallService.swift */ = {isa = PBXFileReference; fileEncoding = 4; lastKnownFileType = sourcecode.swift; lineEnding = 0; path = CallService.swift; sourceTree = "<group>"; xcLanguageSpecificationIdentifier = xcode.lang.swift; };
		4579431C1E7C8CE9008ED0C0 /* Pastelog.h */ = {isa = PBXFileReference; fileEncoding = 4; lastKnownFileType = sourcecode.c.h; path = Pastelog.h; sourceTree = "<group>"; };
		4579431D1E7C8CE9008ED0C0 /* Pastelog.m */ = {isa = PBXFileReference; fileEncoding = 4; lastKnownFileType = sourcecode.c.objc; path = Pastelog.m; sourceTree = "<group>"; };
		45794E851E00620000066731 /* CallUIAdapter.swift */ = {isa = PBXFileReference; fileEncoding = 4; lastKnownFileType = sourcecode.swift; name = CallUIAdapter.swift; path = UserInterface/CallUIAdapter.swift; sourceTree = "<group>"; };
		45843D1D1D2236B30013E85A /* OWSContactsSearcher.h */ = {isa = PBXFileReference; fileEncoding = 4; lastKnownFileType = sourcecode.c.h; path = OWSContactsSearcher.h; sourceTree = "<group>"; };
		45843D1E1D2236B30013E85A /* OWSContactsSearcher.m */ = {isa = PBXFileReference; fileEncoding = 4; lastKnownFileType = sourcecode.c.objc; path = OWSContactsSearcher.m; sourceTree = "<group>"; };
		45847E861E4283C30080EAB3 /* Intents.framework */ = {isa = PBXFileReference; lastKnownFileType = wrapper.framework; name = Intents.framework; path = System/Library/Frameworks/Intents.framework; sourceTree = SDKROOT; };
		45855F351D9498A40084F340 /* OWSContactAvatarBuilder.h */ = {isa = PBXFileReference; fileEncoding = 4; lastKnownFileType = sourcecode.c.h; path = OWSContactAvatarBuilder.h; sourceTree = "<group>"; };
		45855F361D9498A40084F340 /* OWSContactAvatarBuilder.m */ = {isa = PBXFileReference; fileEncoding = 4; lastKnownFileType = sourcecode.c.objc; path = OWSContactAvatarBuilder.m; sourceTree = "<group>"; };
		4585C45E1ED4FD0400896AEA /* OWS104CreateRecipientIdentities.h */ = {isa = PBXFileReference; fileEncoding = 4; lastKnownFileType = sourcecode.c.h; name = OWS104CreateRecipientIdentities.h; path = Migrations/OWS104CreateRecipientIdentities.h; sourceTree = "<group>"; };
		4585C45F1ED4FD0400896AEA /* OWS104CreateRecipientIdentities.m */ = {isa = PBXFileReference; fileEncoding = 4; lastKnownFileType = sourcecode.c.objc; name = OWS104CreateRecipientIdentities.m; path = Migrations/OWS104CreateRecipientIdentities.m; sourceTree = "<group>"; };
		4585C4651ED5DF7A00896AEA /* ProfileFetcherJob.swift */ = {isa = PBXFileReference; fileEncoding = 4; lastKnownFileType = sourcecode.swift; path = ProfileFetcherJob.swift; sourceTree = "<group>"; };
		4585C4671ED8F8D200896AEA /* SafetyNumberConfirmationAlert.swift */ = {isa = PBXFileReference; fileEncoding = 4; lastKnownFileType = sourcecode.swift; path = SafetyNumberConfirmationAlert.swift; sourceTree = "<group>"; };
		4589670F1DC117CC00E9DD21 /* SignalTests-Bridging-Header.h */ = {isa = PBXFileReference; lastKnownFileType = sourcecode.c.h; path = "SignalTests-Bridging-Header.h"; sourceTree = "<group>"; };
		458967101DC117CC00E9DD21 /* AccountManagerTest.swift */ = {isa = PBXFileReference; fileEncoding = 4; lastKnownFileType = sourcecode.swift; name = AccountManagerTest.swift; path = Models/AccountManagerTest.swift; sourceTree = "<group>"; };
		458DE9D51DEE3FD00071BB03 /* PeerConnectionClient.swift */ = {isa = PBXFileReference; fileEncoding = 4; lastKnownFileType = sourcecode.swift; path = PeerConnectionClient.swift; sourceTree = "<group>"; };
		458DE9D71DEE7B360071BB03 /* OWSWebRTCDataProtos.pb.h */ = {isa = PBXFileReference; fileEncoding = 4; lastKnownFileType = sourcecode.c.h; path = OWSWebRTCDataProtos.pb.h; sourceTree = "<group>"; };
		458DE9D81DEE7B360071BB03 /* OWSWebRTCDataProtos.pb.m */ = {isa = PBXFileReference; fileEncoding = 4; lastKnownFileType = sourcecode.c.objc; path = OWSWebRTCDataProtos.pb.m; sourceTree = "<group>"; };
		458E38351D668EBF0094BD24 /* OWSDeviceProvisioningURLParser.h */ = {isa = PBXFileReference; fileEncoding = 4; lastKnownFileType = sourcecode.c.h; path = OWSDeviceProvisioningURLParser.h; sourceTree = "<group>"; };
		458E38361D668EBF0094BD24 /* OWSDeviceProvisioningURLParser.m */ = {isa = PBXFileReference; fileEncoding = 4; lastKnownFileType = sourcecode.c.objc; path = OWSDeviceProvisioningURLParser.m; sourceTree = "<group>"; };
		458E38391D6699FA0094BD24 /* OWSDeviceProvisioningURLParserTest.m */ = {isa = PBXFileReference; fileEncoding = 4; lastKnownFileType = sourcecode.c.objc; name = OWSDeviceProvisioningURLParserTest.m; path = Models/OWSDeviceProvisioningURLParserTest.m; sourceTree = "<group>"; };
		459311FA1D75C948008DD4F0 /* OWSDeviceTableViewCell.h */ = {isa = PBXFileReference; fileEncoding = 4; lastKnownFileType = sourcecode.c.h; path = OWSDeviceTableViewCell.h; sourceTree = "<group>"; };
		459311FB1D75C948008DD4F0 /* OWSDeviceTableViewCell.m */ = {isa = PBXFileReference; fileEncoding = 4; lastKnownFileType = sourcecode.c.objc; path = OWSDeviceTableViewCell.m; sourceTree = "<group>"; };
		4597E94E1D8313C100040CDE /* sq */ = {isa = PBXFileReference; lastKnownFileType = text.plist.strings; name = sq; path = translations/sq.lproj/Localizable.strings; sourceTree = "<group>"; };
		4597E94F1D8313CB00040CDE /* bg */ = {isa = PBXFileReference; lastKnownFileType = text.plist.strings; name = bg; path = translations/bg.lproj/Localizable.strings; sourceTree = "<group>"; };
		45A6DAD51EBBF85500893231 /* ReminderView.swift */ = {isa = PBXFileReference; fileEncoding = 4; lastKnownFileType = sourcecode.swift; path = ReminderView.swift; sourceTree = "<group>"; };
		45AE48501E0732D6004D96C2 /* TurnServerInfo.swift */ = {isa = PBXFileReference; fileEncoding = 4; lastKnownFileType = sourcecode.swift; path = TurnServerInfo.swift; sourceTree = "<group>"; };
		45B201741DAECBFD00C461E0 /* Signal-Bridging-Header.h */ = {isa = PBXFileReference; lastKnownFileType = sourcecode.c.h; path = "Signal-Bridging-Header.h"; sourceTree = "<group>"; };
		45BB93371E688E14001E3939 /* UIDevice+featureSupport.swift */ = {isa = PBXFileReference; fileEncoding = 4; lastKnownFileType = sourcecode.swift; path = "UIDevice+featureSupport.swift"; sourceTree = "<group>"; };
		45BD60811DE9547E00A8F436 /* Contacts.framework */ = {isa = PBXFileReference; lastKnownFileType = wrapper.framework; name = Contacts.framework; path = System/Library/Frameworks/Contacts.framework; sourceTree = SDKROOT; };
		45BFFFA61D898AF0004A12A7 /* OWSStaleNotificationObserver.h */ = {isa = PBXFileReference; fileEncoding = 4; lastKnownFileType = sourcecode.c.h; name = OWSStaleNotificationObserver.h; path = Observers/OWSStaleNotificationObserver.h; sourceTree = "<group>"; };
		45BFFFA71D898AF0004A12A7 /* OWSStaleNotificationObserver.m */ = {isa = PBXFileReference; fileEncoding = 4; lastKnownFileType = sourcecode.c.objc; name = OWSStaleNotificationObserver.m; path = Observers/OWSStaleNotificationObserver.m; sourceTree = "<group>"; };
		45C0DC1A1E68FE9000E04C47 /* UIApplication+OWS.swift */ = {isa = PBXFileReference; fileEncoding = 4; lastKnownFileType = sourcecode.swift; path = "UIApplication+OWS.swift"; sourceTree = "<group>"; };
		45C0DC1D1E69011F00E04C47 /* UIStoryboard+OWS.swift */ = {isa = PBXFileReference; fileEncoding = 4; lastKnownFileType = sourcecode.swift; path = "UIStoryboard+OWS.swift"; sourceTree = "<group>"; };
		45C681B51D305A580050903A /* OWSCall.h */ = {isa = PBXFileReference; fileEncoding = 4; lastKnownFileType = sourcecode.c.h; path = OWSCall.h; sourceTree = "<group>"; };
		45C681B61D305A580050903A /* OWSCall.m */ = {isa = PBXFileReference; fileEncoding = 4; lastKnownFileType = sourcecode.c.objc; path = OWSCall.m; sourceTree = "<group>"; };
		45C9DEB71DF4E35A0065CA84 /* WebRTCCallMessageHandler.swift */ = {isa = PBXFileReference; fileEncoding = 4; lastKnownFileType = sourcecode.swift; path = WebRTCCallMessageHandler.swift; sourceTree = "<group>"; };
		45CB2FA71CB7146C00E1B343 /* Launch Screen.storyboard */ = {isa = PBXFileReference; fileEncoding = 4; lastKnownFileType = file.storyboard; name = "Launch Screen.storyboard"; path = "Signal/src/util/Launch Screen.storyboard"; sourceTree = SOURCE_ROOT; };
		45CD81EE1DC030E7004C9430 /* AccountManager.swift */ = {isa = PBXFileReference; fileEncoding = 4; lastKnownFileType = sourcecode.swift; path = AccountManager.swift; sourceTree = "<group>"; };
		45CD81F01DC03A22004C9430 /* OWSLogger.h */ = {isa = PBXFileReference; fileEncoding = 4; lastKnownFileType = sourcecode.c.h; path = OWSLogger.h; sourceTree = "<group>"; };
		45CD81F11DC03A22004C9430 /* OWSLogger.m */ = {isa = PBXFileReference; fileEncoding = 4; lastKnownFileType = sourcecode.c.objc; path = OWSLogger.m; sourceTree = "<group>"; };
		45D231761DC7E8F10034FA89 /* SessionResetJob.swift */ = {isa = PBXFileReference; fileEncoding = 4; lastKnownFileType = sourcecode.swift; name = SessionResetJob.swift; path = Jobs/SessionResetJob.swift; sourceTree = "<group>"; };
		45DF5DF11DDB843F00C936C7 /* CompareSafetyNumbersActivity.swift */ = {isa = PBXFileReference; fileEncoding = 4; lastKnownFileType = sourcecode.swift; path = CompareSafetyNumbersActivity.swift; sourceTree = "<group>"; };
		45E282DE1D08E67800ADD4C8 /* gl */ = {isa = PBXFileReference; lastKnownFileType = text.plist.strings; name = gl; path = translations/gl.lproj/Localizable.strings; sourceTree = "<group>"; };
		45E282DF1D08E6CC00ADD4C8 /* id */ = {isa = PBXFileReference; lastKnownFileType = text.plist.strings; name = id; path = translations/id.lproj/Localizable.strings; sourceTree = "<group>"; };
		45E2E91E1E13EE3500457AA0 /* OWSCallNotificationsAdaptee.h */ = {isa = PBXFileReference; fileEncoding = 4; lastKnownFileType = sourcecode.c.h; lineEnding = 0; name = OWSCallNotificationsAdaptee.h; path = UserInterface/OWSCallNotificationsAdaptee.h; sourceTree = "<group>"; xcLanguageSpecificationIdentifier = xcode.lang.objcpp; };
		45E2E91F1E153B3D00457AA0 /* Strings.swift */ = {isa = PBXFileReference; fileEncoding = 4; lastKnownFileType = sourcecode.swift; lineEnding = 0; name = Strings.swift; path = UserInterface/Strings.swift; sourceTree = "<group>"; xcLanguageSpecificationIdentifier = xcode.lang.swift; };
		45E615151E8C590B0018AD52 /* DisplayableTextFilter.swift */ = {isa = PBXFileReference; fileEncoding = 4; lastKnownFileType = sourcecode.swift; path = DisplayableTextFilter.swift; sourceTree = "<group>"; };
		45E7A6A61E71CA7E00D44FB5 /* DisplayableTextFilterTest.swift */ = {isa = PBXFileReference; fileEncoding = 4; lastKnownFileType = sourcecode.swift; path = DisplayableTextFilterTest.swift; sourceTree = "<group>"; };
		45F170AB1E2F0351003FC1F2 /* CallAudioSession.swift */ = {isa = PBXFileReference; fileEncoding = 4; lastKnownFileType = sourcecode.swift; path = CallAudioSession.swift; sourceTree = "<group>"; };
		45F170AE1E2F0393003FC1F2 /* CallAudioSessionTest.swift */ = {isa = PBXFileReference; fileEncoding = 4; lastKnownFileType = sourcecode.swift; path = CallAudioSessionTest.swift; sourceTree = "<group>"; };
		45F170B31E2F0A6A003FC1F2 /* RTCAudioSession.h */ = {isa = PBXFileReference; fileEncoding = 4; lastKnownFileType = sourcecode.c.h; path = RTCAudioSession.h; sourceTree = "<group>"; };
		45F170BA1E2FC5D3003FC1F2 /* CallAudioService.swift */ = {isa = PBXFileReference; fileEncoding = 4; lastKnownFileType = sourcecode.swift; path = CallAudioService.swift; sourceTree = "<group>"; };
		45F170CB1E310E22003FC1F2 /* WeakTimer.swift */ = {isa = PBXFileReference; fileEncoding = 4; lastKnownFileType = sourcecode.swift; path = WeakTimer.swift; sourceTree = "<group>"; };
		45F170D51E315310003FC1F2 /* Weak.swift */ = {isa = PBXFileReference; fileEncoding = 4; lastKnownFileType = sourcecode.swift; path = Weak.swift; sourceTree = "<group>"; };
		45F2B1921D9C9F48000D2C69 /* OWSOutgoingMessageCollectionViewCell.h */ = {isa = PBXFileReference; fileEncoding = 4; lastKnownFileType = sourcecode.c.h; path = OWSOutgoingMessageCollectionViewCell.h; sourceTree = "<group>"; };
		45F2B1931D9C9F48000D2C69 /* OWSOutgoingMessageCollectionViewCell.m */ = {isa = PBXFileReference; fileEncoding = 4; lastKnownFileType = sourcecode.c.objc; path = OWSOutgoingMessageCollectionViewCell.m; sourceTree = "<group>"; };
		45F2B1951D9CA207000D2C69 /* OWSIncomingMessageCollectionViewCell.xib */ = {isa = PBXFileReference; fileEncoding = 4; lastKnownFileType = file.xib; path = OWSIncomingMessageCollectionViewCell.xib; sourceTree = "<group>"; };
		45F2B1961D9CA207000D2C69 /* OWSOutgoingMessageCollectionViewCell.xib */ = {isa = PBXFileReference; fileEncoding = 4; lastKnownFileType = file.xib; path = OWSOutgoingMessageCollectionViewCell.xib; sourceTree = "<group>"; };
		45F3AEB51DFDE7900080CE33 /* AvatarImageView.swift */ = {isa = PBXFileReference; fileEncoding = 4; lastKnownFileType = sourcecode.swift; path = AvatarImageView.swift; sourceTree = "<group>"; };
		45F659721E1BD99C00444429 /* CallKitCallUIAdaptee.swift */ = {isa = PBXFileReference; fileEncoding = 4; lastKnownFileType = sourcecode.swift; path = CallKitCallUIAdaptee.swift; sourceTree = "<group>"; };
		45F659811E1BE77000444429 /* NonCallKitCallUIAdaptee.swift */ = {isa = PBXFileReference; fileEncoding = 4; lastKnownFileType = sourcecode.swift; path = NonCallKitCallUIAdaptee.swift; sourceTree = "<group>"; };
		45FBC59A1DF8575700E9B410 /* CallKitCallManager.swift */ = {isa = PBXFileReference; fileEncoding = 4; lastKnownFileType = sourcecode.swift; path = CallKitCallManager.swift; sourceTree = "<group>"; };
		45FBC5D01DF8592E00E9B410 /* SignalCall.swift */ = {isa = PBXFileReference; fileEncoding = 4; lastKnownFileType = sourcecode.swift; path = SignalCall.swift; sourceTree = "<group>"; };
		4CE0E3751B95453C007210CF /* TSAnimatedAdapter.h */ = {isa = PBXFileReference; fileEncoding = 4; lastKnownFileType = sourcecode.c.h; path = TSAnimatedAdapter.h; sourceTree = "<group>"; };
		4CE0E3761B954546007210CF /* TSAnimatedAdapter.m */ = {isa = PBXFileReference; fileEncoding = 4; lastKnownFileType = sourcecode.c.objc; path = TSAnimatedAdapter.m; sourceTree = "<group>"; };
		70377AAA1918450100CAF501 /* MobileCoreServices.framework */ = {isa = PBXFileReference; lastKnownFileType = wrapper.framework; name = MobileCoreServices.framework; path = System/Library/Frameworks/MobileCoreServices.framework; sourceTree = SDKROOT; };
		7038632318F70C0700D4A43F /* CryptoTools.h */ = {isa = PBXFileReference; fileEncoding = 4; lastKnownFileType = sourcecode.c.h; path = CryptoTools.h; sourceTree = "<group>"; };
		7038632418F70C0700D4A43F /* CryptoTools.m */ = {isa = PBXFileReference; fileEncoding = 4; lastKnownFileType = sourcecode.c.objc; path = CryptoTools.m; sourceTree = "<group>"; };
		70B8FEE11909FE360042E3F0 /* 171756__nenadsimic__picked-coin-echo-2.wav */ = {isa = PBXFileReference; lastKnownFileType = audio.wav; path = "171756__nenadsimic__picked-coin-echo-2.wav"; sourceTree = "<group>"; };
		768A1A2A17FC9CD300E00ED8 /* libz.dylib */ = {isa = PBXFileReference; lastKnownFileType = "compiled.mach-o.dylib"; name = libz.dylib; path = usr/lib/libz.dylib; sourceTree = SDKROOT; };
		76C87F18181EFCE600C4ACAB /* MediaPlayer.framework */ = {isa = PBXFileReference; lastKnownFileType = wrapper.framework; name = MediaPlayer.framework; path = System/Library/Frameworks/MediaPlayer.framework; sourceTree = SDKROOT; };
		76EB03C218170B33006006FC /* AppDelegate.h */ = {isa = PBXFileReference; fileEncoding = 4; lastKnownFileType = sourcecode.c.h; path = AppDelegate.h; sourceTree = "<group>"; };
		76EB03C318170B33006006FC /* AppDelegate.m */ = {isa = PBXFileReference; fileEncoding = 4; lastKnownFileType = sourcecode.c.objc; path = AppDelegate.m; sourceTree = "<group>"; };
		76EB040818170B33006006FC /* OWSContactsManager.h */ = {isa = PBXFileReference; fileEncoding = 4; lastKnownFileType = sourcecode.c.h; path = OWSContactsManager.h; sourceTree = "<group>"; };
		76EB040918170B33006006FC /* OWSContactsManager.m */ = {isa = PBXFileReference; fileEncoding = 4; lastKnownFileType = sourcecode.c.objc; path = OWSContactsManager.m; sourceTree = "<group>"; };
		76EB041218170B33006006FC /* Environment.h */ = {isa = PBXFileReference; fileEncoding = 4; lastKnownFileType = sourcecode.c.h; path = Environment.h; sourceTree = "<group>"; };
		76EB041318170B33006006FC /* Environment.m */ = {isa = PBXFileReference; fileEncoding = 4; lastKnownFileType = sourcecode.c.objc; path = Environment.m; sourceTree = "<group>"; };
		76EB041818170B33006006FC /* PropertyListPreferences.h */ = {isa = PBXFileReference; fileEncoding = 4; lastKnownFileType = sourcecode.c.h; path = PropertyListPreferences.h; sourceTree = "<group>"; };
		76EB041918170B33006006FC /* PropertyListPreferences.m */ = {isa = PBXFileReference; fileEncoding = 4; lastKnownFileType = sourcecode.c.objc; path = PropertyListPreferences.m; sourceTree = "<group>"; };
		76EB041A18170B33006006FC /* Release.h */ = {isa = PBXFileReference; fileEncoding = 4; lastKnownFileType = sourcecode.c.h; path = Release.h; sourceTree = "<group>"; };
		76EB041B18170B33006006FC /* Release.m */ = {isa = PBXFileReference; fileEncoding = 4; lastKnownFileType = sourcecode.c.objc; path = Release.m; sourceTree = "<group>"; };
		76EB04D418170B33006006FC /* Queue.h */ = {isa = PBXFileReference; fileEncoding = 4; lastKnownFileType = sourcecode.c.h; path = Queue.h; sourceTree = "<group>"; };
		76EB04D518170B33006006FC /* Queue.m */ = {isa = PBXFileReference; fileEncoding = 4; lastKnownFileType = sourcecode.c.objc; path = Queue.m; sourceTree = "<group>"; };
		76EB04EA18170B33006006FC /* FunctionalUtil.h */ = {isa = PBXFileReference; fileEncoding = 4; lastKnownFileType = sourcecode.c.h; path = FunctionalUtil.h; sourceTree = "<group>"; };
		76EB04EB18170B33006006FC /* FunctionalUtil.m */ = {isa = PBXFileReference; fileEncoding = 4; lastKnownFileType = sourcecode.c.objc; path = FunctionalUtil.m; sourceTree = "<group>"; };
		76EB04EC18170B33006006FC /* NumberUtil.h */ = {isa = PBXFileReference; fileEncoding = 4; lastKnownFileType = sourcecode.c.h; path = NumberUtil.h; sourceTree = "<group>"; };
		76EB04ED18170B33006006FC /* NumberUtil.m */ = {isa = PBXFileReference; fileEncoding = 4; lastKnownFileType = sourcecode.c.objc; path = NumberUtil.m; sourceTree = "<group>"; };
		76EB04EE18170B33006006FC /* Operation.h */ = {isa = PBXFileReference; fileEncoding = 4; lastKnownFileType = sourcecode.c.h; path = Operation.h; sourceTree = "<group>"; };
		76EB04EF18170B33006006FC /* Operation.m */ = {isa = PBXFileReference; fileEncoding = 4; lastKnownFileType = sourcecode.c.objc; path = Operation.m; sourceTree = "<group>"; };
		76EB04F518170B33006006FC /* StringUtil.h */ = {isa = PBXFileReference; fileEncoding = 4; lastKnownFileType = sourcecode.c.h; path = StringUtil.h; sourceTree = "<group>"; };
		76EB04F618170B33006006FC /* StringUtil.m */ = {isa = PBXFileReference; fileEncoding = 4; lastKnownFileType = sourcecode.c.objc; path = StringUtil.m; sourceTree = "<group>"; };
		76EB04FB18170B33006006FC /* Util.h */ = {isa = PBXFileReference; fileEncoding = 4; lastKnownFileType = sourcecode.c.h; path = Util.h; sourceTree = "<group>"; };
		76EB052E18170B33006006FC /* ContactTableViewCell.h */ = {isa = PBXFileReference; fileEncoding = 4; lastKnownFileType = sourcecode.c.h; path = ContactTableViewCell.h; sourceTree = "<group>"; };
		76EB052F18170B33006006FC /* ContactTableViewCell.m */ = {isa = PBXFileReference; fileEncoding = 4; lastKnownFileType = sourcecode.c.objc; path = ContactTableViewCell.m; sourceTree = "<group>"; };
		7DB8EE72F8522189E3E2CB45 /* libPods-Signal.a */ = {isa = PBXFileReference; explicitFileType = archive.ar; includeInIndex = 0; path = "libPods-Signal.a"; sourceTree = BUILT_PRODUCTS_DIR; };
		8981C8F64D94D3C52EB67A2C /* Pods-SignalTests.test.xcconfig */ = {isa = PBXFileReference; includeInIndex = 1; lastKnownFileType = text.xcconfig; name = "Pods-SignalTests.test.xcconfig"; path = "Pods/Target Support Files/Pods-SignalTests/Pods-SignalTests.test.xcconfig"; sourceTree = "<group>"; };
		954AEE681DF33D32002E5410 /* ContactsPickerTest.swift */ = {isa = PBXFileReference; fileEncoding = 4; lastKnownFileType = sourcecode.swift; path = ContactsPickerTest.swift; sourceTree = "<group>"; };
		A11CD70C17FA230600A2D1B1 /* QuartzCore.framework */ = {isa = PBXFileReference; lastKnownFileType = wrapper.framework; name = QuartzCore.framework; path = System/Library/Frameworks/QuartzCore.framework; sourceTree = SDKROOT; };
		A163E8AA16F3F6A90094D68B /* Security.framework */ = {isa = PBXFileReference; lastKnownFileType = wrapper.framework; name = Security.framework; path = System/Library/Frameworks/Security.framework; sourceTree = SDKROOT; };
		A1C32D4D17A0652C000A904E /* AddressBook.framework */ = {isa = PBXFileReference; lastKnownFileType = wrapper.framework; name = AddressBook.framework; path = System/Library/Frameworks/AddressBook.framework; sourceTree = SDKROOT; };
		A1C32D4F17A06537000A904E /* AddressBookUI.framework */ = {isa = PBXFileReference; lastKnownFileType = wrapper.framework; name = AddressBookUI.framework; path = System/Library/Frameworks/AddressBookUI.framework; sourceTree = SDKROOT; };
		A1FDCBEE16DAA6C300868894 /* AVFoundation.framework */ = {isa = PBXFileReference; lastKnownFileType = wrapper.framework; name = AVFoundation.framework; path = System/Library/Frameworks/AVFoundation.framework; sourceTree = SDKROOT; };
		A5509EC91A69AB8B00ABA4BC /* Main.storyboard */ = {isa = PBXFileReference; fileEncoding = 4; lastKnownFileType = file.storyboard; name = Main.storyboard; path = Storyboard/Main.storyboard; sourceTree = "<group>"; };
		A5E9D4B91A65FAD800E4481C /* TSVideoAttachmentAdapter.m */ = {isa = PBXFileReference; fileEncoding = 4; lastKnownFileType = sourcecode.c.objc; path = TSVideoAttachmentAdapter.m; sourceTree = "<group>"; };
		A5E9D4BA1A65FAD800E4481C /* TSVideoAttachmentAdapter.h */ = {isa = PBXFileReference; fileEncoding = 4; lastKnownFileType = sourcecode.c.h; path = TSVideoAttachmentAdapter.h; sourceTree = "<group>"; };
		AD2AB1207E8888E4262D781B /* Pods-SignalTests.debug.xcconfig */ = {isa = PBXFileReference; includeInIndex = 1; lastKnownFileType = text.xcconfig; name = "Pods-SignalTests.debug.xcconfig"; path = "Pods/Target Support Files/Pods-SignalTests/Pods-SignalTests.debug.xcconfig"; sourceTree = "<group>"; };
		AD41D7B31A6F6F0600241130 /* play_button.png */ = {isa = PBXFileReference; lastKnownFileType = image.png; path = play_button.png; sourceTree = "<group>"; };
		AD41D7B41A6F6F0600241130 /* play_button@2x.png */ = {isa = PBXFileReference; lastKnownFileType = image.png; path = "play_button@2x.png"; sourceTree = "<group>"; };
		AD83FF381A73426500B5C81A /* audio_pause_button_blue.png */ = {isa = PBXFileReference; lastKnownFileType = image.png; path = audio_pause_button_blue.png; sourceTree = "<group>"; };
		AD83FF391A73426500B5C81A /* audio_pause_button_blue@2x.png */ = {isa = PBXFileReference; lastKnownFileType = image.png; path = "audio_pause_button_blue@2x.png"; sourceTree = "<group>"; };
		AD83FF3A1A73426500B5C81A /* audio_play_button_blue@2x.png */ = {isa = PBXFileReference; lastKnownFileType = image.png; path = "audio_play_button_blue@2x.png"; sourceTree = "<group>"; };
		AD83FF3B1A73426500B5C81A /* audio_play_button.png */ = {isa = PBXFileReference; lastKnownFileType = image.png; path = audio_play_button.png; sourceTree = "<group>"; };
		AD83FF3C1A73426500B5C81A /* audio_play_button@2x.png */ = {isa = PBXFileReference; lastKnownFileType = image.png; path = "audio_play_button@2x.png"; sourceTree = "<group>"; };
		AD83FF3D1A73426500B5C81A /* audio_pause_button.png */ = {isa = PBXFileReference; lastKnownFileType = image.png; path = audio_pause_button.png; sourceTree = "<group>"; };
		AD83FF3E1A73426500B5C81A /* audio_pause_button@2x.png */ = {isa = PBXFileReference; lastKnownFileType = image.png; path = "audio_pause_button@2x.png"; sourceTree = "<group>"; };
		AD83FF461A73428300B5C81A /* audio_play_button_blue.png */ = {isa = PBXFileReference; lastKnownFileType = image.png; path = audio_play_button_blue.png; sourceTree = "<group>"; };
		B10C9B5B1A7049EC00ECA2BF /* pause_icon.png */ = {isa = PBXFileReference; lastKnownFileType = image.png; path = pause_icon.png; sourceTree = "<group>"; };
		B10C9B5C1A7049EC00ECA2BF /* pause_icon@2x.png */ = {isa = PBXFileReference; lastKnownFileType = image.png; path = "pause_icon@2x.png"; sourceTree = "<group>"; };
		B10C9B5D1A7049EC00ECA2BF /* play_icon.png */ = {isa = PBXFileReference; lastKnownFileType = image.png; path = play_icon.png; sourceTree = "<group>"; };
		B10C9B5E1A7049EC00ECA2BF /* play_icon@2x.png */ = {isa = PBXFileReference; lastKnownFileType = image.png; path = "play_icon@2x.png"; sourceTree = "<group>"; };
		B60341CD1AA5469800A01E42 /* ja_JP */ = {isa = PBXFileReference; lastKnownFileType = text.plist.strings; name = ja_JP; path = translations/ja_JP.lproj/Localizable.strings; sourceTree = "<group>"; };
		B609597A1C2C0FC6004E8797 /* iRate.h */ = {isa = PBXFileReference; fileEncoding = 4; lastKnownFileType = sourcecode.c.h; name = iRate.h; path = Libraries/iRate/iRate.h; sourceTree = SOURCE_ROOT; };
		B609597B1C2C0FC6004E8797 /* iRate.m */ = {isa = PBXFileReference; fileEncoding = 4; lastKnownFileType = sourcecode.c.objc; name = iRate.m; path = Libraries/iRate/iRate.m; sourceTree = SOURCE_ROOT; };
		B60C16631988999D00E97A6C /* VersionMigrations.h */ = {isa = PBXFileReference; fileEncoding = 4; lastKnownFileType = sourcecode.c.h; path = VersionMigrations.h; sourceTree = "<group>"; };
		B60C16641988999D00E97A6C /* VersionMigrations.m */ = {isa = PBXFileReference; fileEncoding = 4; lastKnownFileType = sourcecode.c.objc; path = VersionMigrations.m; sourceTree = "<group>"; };
		B60EDE031A05A01700D73516 /* AudioToolbox.framework */ = {isa = PBXFileReference; lastKnownFileType = wrapper.framework; name = AudioToolbox.framework; path = System/Library/Frameworks/AudioToolbox.framework; sourceTree = SDKROOT; };
		B6258B311C29E2E60014138E /* NotificationsManager.h */ = {isa = PBXFileReference; fileEncoding = 4; lastKnownFileType = sourcecode.c.h; path = NotificationsManager.h; sourceTree = "<group>"; };
		B6258B321C29E2E60014138E /* NotificationsManager.m */ = {isa = PBXFileReference; fileEncoding = 4; lastKnownFileType = sourcecode.c.objc; lineEnding = 0; path = NotificationsManager.m; sourceTree = "<group>"; xcLanguageSpecificationIdentifier = xcode.lang.objc; };
		B625CD551ABB589C00E8B23C /* NewMessage.aifc */ = {isa = PBXFileReference; lastKnownFileType = file; path = NewMessage.aifc; sourceTree = "<group>"; };
		B62D53F51A23CCAD009AAF82 /* TSMessageAdapter.h */ = {isa = PBXFileReference; fileEncoding = 4; lastKnownFileType = sourcecode.c.h; path = TSMessageAdapter.h; sourceTree = "<group>"; };
		B62D53F61A23CCAD009AAF82 /* TSMessageAdapter.m */ = {isa = PBXFileReference; fileEncoding = 4; lastKnownFileType = sourcecode.c.objc; path = TSMessageAdapter.m; sourceTree = "<group>"; };
		B62F5E0E1C2980B4000D370C /* NSData+ows_StripToken.h */ = {isa = PBXFileReference; fileEncoding = 4; lastKnownFileType = sourcecode.c.h; path = "NSData+ows_StripToken.h"; sourceTree = "<group>"; };
		B62F5E0F1C2980B4000D370C /* NSData+ows_StripToken.m */ = {isa = PBXFileReference; fileEncoding = 4; lastKnownFileType = sourcecode.c.objc; path = "NSData+ows_StripToken.m"; sourceTree = "<group>"; };
		B633C5041A1D190B0059AC12 /* call@2x.png */ = {isa = PBXFileReference; lastKnownFileType = image.png; path = "call@2x.png"; sourceTree = "<group>"; };
		B633C50B1A1D190B0059AC12 /* contact_default_feed.png */ = {isa = PBXFileReference; lastKnownFileType = image.png; path = contact_default_feed.png; sourceTree = "<group>"; };
		B633C51B1A1D190B0059AC12 /* endcall@2x.png */ = {isa = PBXFileReference; lastKnownFileType = image.png; path = "endcall@2x.png"; sourceTree = "<group>"; };
		B633C5411A1D190B0059AC12 /* mute_off@2x.png */ = {isa = PBXFileReference; lastKnownFileType = image.png; path = "mute_off@2x.png"; sourceTree = "<group>"; };
		B633C5421A1D190B0059AC12 /* mute_on@2x.png */ = {isa = PBXFileReference; lastKnownFileType = image.png; path = "mute_on@2x.png"; sourceTree = "<group>"; };
		B633C54C1A1D190B0059AC12 /* quit@2x.png */ = {isa = PBXFileReference; lastKnownFileType = image.png; path = "quit@2x.png"; sourceTree = "<group>"; };
		B633C5501A1D190B0059AC12 /* savephoto@2x.png */ = {isa = PBXFileReference; lastKnownFileType = image.png; path = "savephoto@2x.png"; sourceTree = "<group>"; };
		B634CBB31AB10D2300C49B99 /* hr */ = {isa = PBXFileReference; lastKnownFileType = text.plist.strings; name = hr; path = translations/hr.lproj/Localizable.strings; sourceTree = "<group>"; };
		B634CBB51AB10D5400C49B99 /* ro */ = {isa = PBXFileReference; lastKnownFileType = text.plist.strings; name = ro; path = translations/ro.lproj/Localizable.strings; sourceTree = "<group>"; };
		B63FBC9E1AA545CB00548746 /* fi */ = {isa = PBXFileReference; lastKnownFileType = text.plist.strings; name = fi; path = translations/fi.lproj/Localizable.strings; sourceTree = "<group>"; };
		B646D10E1AA5461A004133BA /* fr */ = {isa = PBXFileReference; lastKnownFileType = text.plist.strings; name = fr; path = translations/fr.lproj/Localizable.strings; sourceTree = "<group>"; };
		B646D10F1AA54626004133BA /* fil */ = {isa = PBXFileReference; lastKnownFileType = text.plist.strings; name = fil; path = translations/fil.lproj/Localizable.strings; sourceTree = "<group>"; };
		B646D1141AA54674004133BA /* hu */ = {isa = PBXFileReference; lastKnownFileType = text.plist.strings; name = hu; path = translations/hu.lproj/Localizable.strings; sourceTree = "<group>"; };
		B646D1151AA5467E004133BA /* it_IT */ = {isa = PBXFileReference; lastKnownFileType = text.plist.strings; name = it_IT; path = translations/it_IT.lproj/Localizable.strings; sourceTree = "<group>"; };
		B657DDC91911A40500F45B0C /* Signal.entitlements */ = {isa = PBXFileReference; lastKnownFileType = text.xml; path = Signal.entitlements; sourceTree = "<group>"; };
		B660F6761C29867F00687D6E /* OWSContactsManagerTest.m */ = {isa = PBXFileReference; fileEncoding = 4; lastKnownFileType = sourcecode.c.objc; path = OWSContactsManagerTest.m; sourceTree = "<group>"; };
		B660F69C1C29868000687D6E /* PushManagerTest.m */ = {isa = PBXFileReference; fileEncoding = 4; lastKnownFileType = sourcecode.c.objc; path = PushManagerTest.m; sourceTree = "<group>"; };
		B660F69E1C29868000687D6E /* SignalTests-Info.plist */ = {isa = PBXFileReference; fileEncoding = 4; lastKnownFileType = text.plist.xml; path = "SignalTests-Info.plist"; sourceTree = "<group>"; };
		B660F69F1C29868000687D6E /* whisperFake.cer */ = {isa = PBXFileReference; lastKnownFileType = file; path = whisperFake.cer; sourceTree = "<group>"; };
		B660F6A01C29868000687D6E /* TestUtil.h */ = {isa = PBXFileReference; fileEncoding = 4; lastKnownFileType = sourcecode.c.h; path = TestUtil.h; sourceTree = "<group>"; };
		B660F6A71C29868000687D6E /* CryptoToolsTest.m */ = {isa = PBXFileReference; fileEncoding = 4; lastKnownFileType = sourcecode.c.objc; path = CryptoToolsTest.m; sourceTree = "<group>"; };
		B660F6AA1C29868000687D6E /* ExceptionsTest.h */ = {isa = PBXFileReference; fileEncoding = 4; lastKnownFileType = sourcecode.c.h; path = ExceptionsTest.h; sourceTree = "<group>"; };
		B660F6AB1C29868000687D6E /* ExceptionsTest.m */ = {isa = PBXFileReference; fileEncoding = 4; lastKnownFileType = sourcecode.c.objc; path = ExceptionsTest.m; sourceTree = "<group>"; };
		B660F6AC1C29868000687D6E /* FunctionalUtilTest.h */ = {isa = PBXFileReference; fileEncoding = 4; lastKnownFileType = sourcecode.c.h; path = FunctionalUtilTest.h; sourceTree = "<group>"; };
		B660F6AD1C29868000687D6E /* FunctionalUtilTest.m */ = {isa = PBXFileReference; fileEncoding = 4; lastKnownFileType = sourcecode.c.objc; path = FunctionalUtilTest.m; sourceTree = "<group>"; };
		B660F6AF1C29868000687D6E /* ObservableTest.m */ = {isa = PBXFileReference; fileEncoding = 4; lastKnownFileType = sourcecode.c.objc; path = ObservableTest.m; sourceTree = "<group>"; };
		B660F6B11C29868000687D6E /* QueueTest.h */ = {isa = PBXFileReference; fileEncoding = 4; lastKnownFileType = sourcecode.c.h; path = QueueTest.h; sourceTree = "<group>"; };
		B660F6B21C29868000687D6E /* QueueTest.m */ = {isa = PBXFileReference; fileEncoding = 4; lastKnownFileType = sourcecode.c.objc; path = QueueTest.m; sourceTree = "<group>"; };
		B660F6B31C29868000687D6E /* UtilTest.h */ = {isa = PBXFileReference; fileEncoding = 4; lastKnownFileType = sourcecode.c.h; path = UtilTest.h; sourceTree = "<group>"; };
		B660F6B41C29868000687D6E /* UtilTest.m */ = {isa = PBXFileReference; fileEncoding = 4; lastKnownFileType = sourcecode.c.objc; path = UtilTest.m; sourceTree = "<group>"; };
		B661C211198EE2EA00548CA1 /* iOSVersions.h */ = {isa = PBXFileReference; fileEncoding = 4; lastKnownFileType = sourcecode.c.h; name = iOSVersions.h; path = src/environment/iOSVersions.h; sourceTree = "<group>"; };
		B66DBF4919D5BBC8006EA940 /* Images.xcassets */ = {isa = PBXFileReference; lastKnownFileType = folder.assetcatalog; path = Images.xcassets; sourceTree = "<group>"; };
		B676BCEF1AA544E7009637B8 /* de */ = {isa = PBXFileReference; lastKnownFileType = text.plist.strings; name = de; path = translations/de.lproj/Localizable.strings; sourceTree = "<group>"; };
		B676BCF01AA544F5009637B8 /* el_GR */ = {isa = PBXFileReference; lastKnownFileType = text.plist.strings; name = el_GR; path = translations/el_GR.lproj/Localizable.strings; sourceTree = "<group>"; };
		B676BCF11AA5451E009637B8 /* es */ = {isa = PBXFileReference; lastKnownFileType = text.plist.strings; name = es; path = translations/es.lproj/Localizable.strings; sourceTree = "<group>"; };
		B67EBF5C19194AC60084CCFD /* Settings.bundle */ = {isa = PBXFileReference; lastKnownFileType = "wrapper.plug-in"; name = Settings.bundle; path = SettingsBundle/Settings.bundle; sourceTree = SOURCE_ROOT; };
		B68112E81A4D9EC400BA82FF /* UIImage+normalizeImage.h */ = {isa = PBXFileReference; fileEncoding = 4; lastKnownFileType = sourcecode.c.h; name = "UIImage+normalizeImage.h"; path = "util/UIImage+normalizeImage.h"; sourceTree = "<group>"; };
		B68112E91A4D9EC400BA82FF /* UIImage+normalizeImage.m */ = {isa = PBXFileReference; fileEncoding = 4; lastKnownFileType = sourcecode.c.objc; name = "UIImage+normalizeImage.m"; path = "util/UIImage+normalizeImage.m"; sourceTree = "<group>"; };
		B68CB7D71AA546B80065AC3F /* ko_KR */ = {isa = PBXFileReference; lastKnownFileType = text.plist.strings; name = ko_KR; path = translations/ko_KR.lproj/Localizable.strings; sourceTree = "<group>"; };
		B68CB7D81AA546C30065AC3F /* lv */ = {isa = PBXFileReference; lastKnownFileType = text.plist.strings; name = lv; path = translations/lv.lproj/Localizable.strings; sourceTree = "<group>"; };
		B68CB7D91AA546CE0065AC3F /* nb_NO */ = {isa = PBXFileReference; lastKnownFileType = text.plist.strings; name = nb_NO; path = translations/nb_NO.lproj/Localizable.strings; sourceTree = "<group>"; };
		B68CB7DA1AA546F50065AC3F /* nl */ = {isa = PBXFileReference; lastKnownFileType = text.plist.strings; name = nl; path = translations/nl.lproj/Localizable.strings; sourceTree = "<group>"; };
		B68CB7DB1AA547070065AC3F /* pl */ = {isa = PBXFileReference; lastKnownFileType = text.plist.strings; name = pl; path = translations/pl.lproj/Localizable.strings; sourceTree = "<group>"; };
		B68CB7DC1AA547100065AC3F /* pt_BR */ = {isa = PBXFileReference; lastKnownFileType = text.plist.strings; name = pt_BR; path = translations/pt_BR.lproj/Localizable.strings; sourceTree = "<group>"; };
		B68CB7DD1AA5471A0065AC3F /* pt_PT */ = {isa = PBXFileReference; lastKnownFileType = text.plist.strings; name = pt_PT; path = translations/pt_PT.lproj/Localizable.strings; sourceTree = "<group>"; };
		B68CB7E01AA548420065AC3F /* ru */ = {isa = PBXFileReference; lastKnownFileType = text.plist.strings; name = ru; path = translations/ru.lproj/Localizable.strings; sourceTree = "<group>"; };
		B68CB7E11AA5484F0065AC3F /* sl */ = {isa = PBXFileReference; lastKnownFileType = text.plist.strings; name = sl; path = translations/sl.lproj/Localizable.strings; sourceTree = "<group>"; };
		B68CB7E21AA5485B0065AC3F /* sv_SE */ = {isa = PBXFileReference; lastKnownFileType = text.plist.strings; name = sv_SE; path = translations/sv_SE.lproj/Localizable.strings; sourceTree = "<group>"; };
		B68CB7E31AA548660065AC3F /* th_TH */ = {isa = PBXFileReference; lastKnownFileType = text.plist.strings; name = th_TH; path = translations/th_TH.lproj/Localizable.strings; sourceTree = "<group>"; };
		B68CB7E41AA548700065AC3F /* tr_TR */ = {isa = PBXFileReference; lastKnownFileType = text.plist.strings; name = tr_TR; path = translations/tr_TR.lproj/Localizable.strings; sourceTree = "<group>"; };
		B68CB7E61AA548870065AC3F /* zh_CN */ = {isa = PBXFileReference; lastKnownFileType = text.plist.strings; name = zh_CN; path = translations/zh_CN.lproj/Localizable.strings; sourceTree = "<group>"; };
		B68EF9B61C0B1EBD009C3DCD /* FLAnimatedImage.h */ = {isa = PBXFileReference; fileEncoding = 4; lastKnownFileType = sourcecode.c.h; name = FLAnimatedImage.h; path = Libraries/FLAnimatedImage/FLAnimatedImage.h; sourceTree = SOURCE_ROOT; };
		B68EF9B71C0B1EBD009C3DCD /* FLAnimatedImage.m */ = {isa = PBXFileReference; fileEncoding = 4; lastKnownFileType = sourcecode.c.objc; name = FLAnimatedImage.m; path = Libraries/FLAnimatedImage/FLAnimatedImage.m; sourceTree = SOURCE_ROOT; };
		B68EF9B81C0B1EBD009C3DCD /* FLAnimatedImageView.h */ = {isa = PBXFileReference; fileEncoding = 4; lastKnownFileType = sourcecode.c.h; name = FLAnimatedImageView.h; path = Libraries/FLAnimatedImage/FLAnimatedImageView.h; sourceTree = SOURCE_ROOT; };
		B68EF9B91C0B1EBD009C3DCD /* FLAnimatedImageView.m */ = {isa = PBXFileReference; fileEncoding = 4; lastKnownFileType = sourcecode.c.objc; name = FLAnimatedImageView.m; path = Libraries/FLAnimatedImage/FLAnimatedImageView.m; sourceTree = SOURCE_ROOT; };
		B69C2D171AA5445000A640C2 /* az_AZ */ = {isa = PBXFileReference; lastKnownFileType = text.plist.strings; name = az_AZ; path = translations/az_AZ.lproj/Localizable.strings; sourceTree = "<group>"; };
		B69C2D191AA5446C00A640C2 /* bs */ = {isa = PBXFileReference; lastKnownFileType = text.plist.strings; name = bs; path = translations/bs.lproj/Localizable.strings; sourceTree = "<group>"; };
		B69C2D1A1AA5447600A640C2 /* ca */ = {isa = PBXFileReference; lastKnownFileType = text.plist.strings; name = ca; path = translations/ca.lproj/Localizable.strings; sourceTree = "<group>"; };
		B69C2D1B1AA5448300A640C2 /* cs */ = {isa = PBXFileReference; lastKnownFileType = text.plist.strings; name = cs; path = translations/cs.lproj/Localizable.strings; sourceTree = "<group>"; };
		B69CD25019773E79005CE69A /* XCTest.framework */ = {isa = PBXFileReference; lastKnownFileType = wrapper.framework; name = XCTest.framework; path = Library/Frameworks/XCTest.framework; sourceTree = DEVELOPER_DIR; };
		B6A3EB491A423B3800B2236B /* TSPhotoAdapter.h */ = {isa = PBXFileReference; fileEncoding = 4; lastKnownFileType = sourcecode.c.h; path = TSPhotoAdapter.h; sourceTree = "<group>"; };
		B6A3EB4A1A423B3800B2236B /* TSPhotoAdapter.m */ = {isa = PBXFileReference; fileEncoding = 4; lastKnownFileType = sourcecode.c.objc; path = TSPhotoAdapter.m; sourceTree = "<group>"; };
		B6B1013A196D213F007E3930 /* SignalKeyingStorage.h */ = {isa = PBXFileReference; fileEncoding = 4; lastKnownFileType = sourcecode.c.h; path = SignalKeyingStorage.h; sourceTree = "<group>"; };
		B6B1013B196D213F007E3930 /* SignalKeyingStorage.m */ = {isa = PBXFileReference; fileEncoding = 4; lastKnownFileType = sourcecode.c.objc; path = SignalKeyingStorage.m; sourceTree = "<group>"; };
		B6B226961BE4B7D200860F4D /* ContactsUI.framework */ = {isa = PBXFileReference; lastKnownFileType = wrapper.framework; name = ContactsUI.framework; path = System/Library/Frameworks/ContactsUI.framework; sourceTree = SDKROOT; };
		B6B9ECFA198B31BA00C620D3 /* PushManager.h */ = {isa = PBXFileReference; fileEncoding = 4; lastKnownFileType = sourcecode.c.h; lineEnding = 0; path = PushManager.h; sourceTree = "<group>"; xcLanguageSpecificationIdentifier = xcode.lang.objcpp; };
		B6B9ECFB198B31BA00C620D3 /* PushManager.m */ = {isa = PBXFileReference; fileEncoding = 4; lastKnownFileType = sourcecode.c.objc; lineEnding = 0; path = PushManager.m; sourceTree = "<group>"; xcLanguageSpecificationIdentifier = xcode.lang.objc; };
		B6BC3D0C1AA544B100C2907F /* da */ = {isa = PBXFileReference; lastKnownFileType = text.plist.strings; name = da; path = translations/da.lproj/Localizable.strings; sourceTree = "<group>"; };
		B6C6AE531A305ED1006BAF8F /* redphone.cer */ = {isa = PBXFileReference; lastKnownFileType = file; path = redphone.cer; sourceTree = "<group>"; };
		B6C93C4C199567AD00EDF894 /* DebugLogger.h */ = {isa = PBXFileReference; fileEncoding = 4; lastKnownFileType = sourcecode.c.h; path = DebugLogger.h; sourceTree = "<group>"; };
		B6C93C4D199567AD00EDF894 /* DebugLogger.m */ = {isa = PBXFileReference; fileEncoding = 4; lastKnownFileType = sourcecode.c.objc; path = DebugLogger.m; sourceTree = "<group>"; };
		B6D3CBCE1C1376BE00C039DF /* TSContentAdapters.h */ = {isa = PBXFileReference; fileEncoding = 4; lastKnownFileType = sourcecode.c.h; path = TSContentAdapters.h; sourceTree = "<group>"; };
		B6DA6B051B8A2F9A00CA6F98 /* AppStoreRating.h */ = {isa = PBXFileReference; fileEncoding = 4; lastKnownFileType = sourcecode.c.h; path = AppStoreRating.h; sourceTree = "<group>"; };
		B6DA6B061B8A2F9A00CA6F98 /* AppStoreRating.m */ = {isa = PBXFileReference; fileEncoding = 4; lastKnownFileType = sourcecode.c.objc; path = AppStoreRating.m; sourceTree = "<group>"; };
		B6F509961AA53F760068F56A /* en */ = {isa = PBXFileReference; lastKnownFileType = text.plist.strings; name = en; path = translations/en.lproj/Localizable.strings; sourceTree = "<group>"; };
		B6FE7EB61ADD62FA00A6D22F /* PushKit.framework */ = {isa = PBXFileReference; lastKnownFileType = wrapper.framework; name = PushKit.framework; path = System/Library/Frameworks/PushKit.framework; sourceTree = SDKROOT; };
		B90418E4183E9DD40038554A /* DateUtil.h */ = {isa = PBXFileReference; fileEncoding = 4; lastKnownFileType = sourcecode.c.h; path = DateUtil.h; sourceTree = "<group>"; };
		B90418E5183E9DD40038554A /* DateUtil.m */ = {isa = PBXFileReference; fileEncoding = 4; lastKnownFileType = sourcecode.c.objc; path = DateUtil.m; sourceTree = "<group>"; };
		B97940251832BD2400BD66CB /* UIUtil.h */ = {isa = PBXFileReference; fileEncoding = 4; lastKnownFileType = sourcecode.c.h; path = UIUtil.h; sourceTree = "<group>"; };
		B97940261832BD2400BD66CB /* UIUtil.m */ = {isa = PBXFileReference; fileEncoding = 4; lastKnownFileType = sourcecode.c.objc; path = UIUtil.m; sourceTree = "<group>"; };
		B9EB5ABC1884C002007CBB57 /* MessageUI.framework */ = {isa = PBXFileReference; lastKnownFileType = wrapper.framework; name = MessageUI.framework; path = System/Library/Frameworks/MessageUI.framework; sourceTree = SDKROOT; };
		BFB074C519A5611000F2947C /* ObservableValue.h */ = {isa = PBXFileReference; fileEncoding = 4; lastKnownFileType = sourcecode.c.h; path = ObservableValue.h; sourceTree = "<group>"; };
		BFB074C619A5611000F2947C /* ObservableValue.m */ = {isa = PBXFileReference; fileEncoding = 4; lastKnownFileType = sourcecode.c.objc; path = ObservableValue.m; sourceTree = "<group>"; };
		CE9F391B1E8142290003EAE8 /* CoreLocation.framework */ = {isa = PBXFileReference; lastKnownFileType = wrapper.framework; name = CoreLocation.framework; path = System/Library/Frameworks/CoreLocation.framework; sourceTree = SDKROOT; };
		CEACFED01E813ADA002939FC /* ShareLocationManager.swift */ = {isa = PBXFileReference; fileEncoding = 4; lastKnownFileType = sourcecode.swift; path = ShareLocationManager.swift; sourceTree = "<group>"; };
		D2179CFB16BB0B3A0006F3AB /* CoreTelephony.framework */ = {isa = PBXFileReference; lastKnownFileType = wrapper.framework; name = CoreTelephony.framework; path = System/Library/Frameworks/CoreTelephony.framework; sourceTree = SDKROOT; };
		D2179CFD16BB0B480006F3AB /* SystemConfiguration.framework */ = {isa = PBXFileReference; lastKnownFileType = wrapper.framework; name = SystemConfiguration.framework; path = System/Library/Frameworks/SystemConfiguration.framework; sourceTree = SDKROOT; };
		D221A089169C9E5E00537ABF /* Signal.app */ = {isa = PBXFileReference; explicitFileType = wrapper.application; includeInIndex = 0; path = Signal.app; sourceTree = BUILT_PRODUCTS_DIR; };
		D221A08D169C9E5E00537ABF /* UIKit.framework */ = {isa = PBXFileReference; lastKnownFileType = wrapper.framework; name = UIKit.framework; path = System/Library/Frameworks/UIKit.framework; sourceTree = SDKROOT; };
		D221A08F169C9E5E00537ABF /* Foundation.framework */ = {isa = PBXFileReference; lastKnownFileType = wrapper.framework; name = Foundation.framework; path = System/Library/Frameworks/Foundation.framework; sourceTree = SDKROOT; };
		D221A091169C9E5E00537ABF /* CoreGraphics.framework */ = {isa = PBXFileReference; lastKnownFileType = wrapper.framework; name = CoreGraphics.framework; path = System/Library/Frameworks/CoreGraphics.framework; sourceTree = SDKROOT; };
		D221A095169C9E5E00537ABF /* Signal-Info.plist */ = {isa = PBXFileReference; lastKnownFileType = text.plist.xml; path = "Signal-Info.plist"; sourceTree = "<group>"; };
		D221A099169C9E5E00537ABF /* main.m */ = {isa = PBXFileReference; lastKnownFileType = sourcecode.c.objc; path = main.m; sourceTree = "<group>"; };
		D221A09B169C9E5E00537ABF /* Signal-Prefix.pch */ = {isa = PBXFileReference; lastKnownFileType = sourcecode.c.h; path = "Signal-Prefix.pch"; sourceTree = "<group>"; };
		D221A0AA169C9E5F00537ABF /* SignalTests.xctest */ = {isa = PBXFileReference; explicitFileType = wrapper.cfbundle; includeInIndex = 0; path = SignalTests.xctest; sourceTree = BUILT_PRODUCTS_DIR; };
		D221A0E7169DFFC500537ABF /* AVFoundation.framework */ = {isa = PBXFileReference; lastKnownFileType = wrapper.framework; name = AVFoundation.framework; path = ../../../../../../System/Library/Frameworks/AVFoundation.framework; sourceTree = "<group>"; };
		D24B5BD4169F568C00681372 /* AudioToolbox.framework */ = {isa = PBXFileReference; lastKnownFileType = wrapper.framework; name = AudioToolbox.framework; path = ../../../../../../System/Library/Frameworks/AudioToolbox.framework; sourceTree = "<group>"; };
		D2AEACDB16C426DA00C364C0 /* CFNetwork.framework */ = {isa = PBXFileReference; lastKnownFileType = wrapper.framework; name = CFNetwork.framework; path = System/Library/Frameworks/CFNetwork.framework; sourceTree = SDKROOT; };
		DE2DD605305BC6EFAD731723 /* Pods-Signal.debug.xcconfig */ = {isa = PBXFileReference; includeInIndex = 1; lastKnownFileType = text.xcconfig; name = "Pods-Signal.debug.xcconfig"; path = "Pods/Target Support Files/Pods-Signal/Pods-Signal.debug.xcconfig"; sourceTree = "<group>"; };
		DF728B4B438716EAF95CEC18 /* Pods-Signal.app store release.xcconfig */ = {isa = PBXFileReference; includeInIndex = 1; lastKnownFileType = text.xcconfig; name = "Pods-Signal.app store release.xcconfig"; path = "Pods/Target Support Files/Pods-Signal/Pods-Signal.app store release.xcconfig"; sourceTree = "<group>"; };
		E18AB40718A05754001A532A /* busy.mp3 */ = {isa = PBXFileReference; lastKnownFileType = audio.mp3; path = busy.mp3; sourceTree = "<group>"; };
		E18AB40818A05754001A532A /* completed.mp3 */ = {isa = PBXFileReference; lastKnownFileType = audio.mp3; path = completed.mp3; sourceTree = "<group>"; };
		E18AB40918A05754001A532A /* failure.mp3 */ = {isa = PBXFileReference; lastKnownFileType = audio.mp3; path = failure.mp3; sourceTree = "<group>"; };
		E18AB40A18A05754001A532A /* handshake.mp3 */ = {isa = PBXFileReference; lastKnownFileType = audio.mp3; path = handshake.mp3; sourceTree = "<group>"; };
		E18AB40B18A05754001A532A /* outring.mp3 */ = {isa = PBXFileReference; lastKnownFileType = audio.mp3; path = outring.mp3; sourceTree = "<group>"; };
		E18AB40C18A05754001A532A /* r.caf */ = {isa = PBXFileReference; lastKnownFileType = file; path = r.caf; sourceTree = "<group>"; };
		E18AB40D18A05754001A532A /* sonarping.mp3 */ = {isa = PBXFileReference; lastKnownFileType = audio.mp3; path = sonarping.mp3; sourceTree = "<group>"; };
		E1A0AD8B16E13FDD0071E604 /* CoreFoundation.framework */ = {isa = PBXFileReference; lastKnownFileType = wrapper.framework; name = CoreFoundation.framework; path = System/Library/Frameworks/CoreFoundation.framework; sourceTree = SDKROOT; };
		E85DB184824BA9DC302EC8B3 /* Pods-SignalTests.app store release.xcconfig */ = {isa = PBXFileReference; includeInIndex = 1; lastKnownFileType = text.xcconfig; name = "Pods-SignalTests.app store release.xcconfig"; path = "Pods/Target Support Files/Pods-SignalTests/Pods-SignalTests.app store release.xcconfig"; sourceTree = "<group>"; };
		EF764C331DB67CC5000D9A87 /* UIViewController+CameraPermissions.h */ = {isa = PBXFileReference; fileEncoding = 4; lastKnownFileType = sourcecode.c.h; name = "UIViewController+CameraPermissions.h"; path = "util/UIViewController+CameraPermissions.h"; sourceTree = "<group>"; };
		EF764C341DB67CC5000D9A87 /* UIViewController+CameraPermissions.m */ = {isa = PBXFileReference; fileEncoding = 4; lastKnownFileType = sourcecode.c.objc; name = "UIViewController+CameraPermissions.m"; path = "util/UIViewController+CameraPermissions.m"; sourceTree = "<group>"; };
		FC3BD9871A30A790005B96BB /* Social.framework */ = {isa = PBXFileReference; lastKnownFileType = wrapper.framework; name = Social.framework; path = System/Library/Frameworks/Social.framework; sourceTree = SDKROOT; };
		FC5CDF371A3393DD00B47253 /* error_white@2x.png */ = {isa = PBXFileReference; lastKnownFileType = image.png; path = "error_white@2x.png"; sourceTree = "<group>"; };
		FC5CDF381A3393DD00B47253 /* warning_white@2x.png */ = {isa = PBXFileReference; lastKnownFileType = image.png; path = "warning_white@2x.png"; sourceTree = "<group>"; };
		FC91203F1A39EFB70074545C /* qr@2x.png */ = {isa = PBXFileReference; lastKnownFileType = image.png; path = "qr@2x.png"; sourceTree = "<group>"; };
		FCB11D8B1A129A76002F93FB /* CoreMedia.framework */ = {isa = PBXFileReference; lastKnownFileType = wrapper.framework; name = CoreMedia.framework; path = System/Library/Frameworks/CoreMedia.framework; sourceTree = SDKROOT; };
		FCC81A961A44558300DFEC7D /* UIDevice+TSHardwareVersion.h */ = {isa = PBXFileReference; fileEncoding = 4; lastKnownFileType = sourcecode.c.h; path = "UIDevice+TSHardwareVersion.h"; sourceTree = "<group>"; };
		FCC81A971A44558300DFEC7D /* UIDevice+TSHardwareVersion.m */ = {isa = PBXFileReference; fileEncoding = 4; lastKnownFileType = sourcecode.c.objc; path = "UIDevice+TSHardwareVersion.m"; sourceTree = "<group>"; };
		FCFA64B21A24F3880007FB87 /* UIColor+OWS.h */ = {isa = PBXFileReference; fileEncoding = 4; lastKnownFileType = sourcecode.c.h; path = "UIColor+OWS.h"; sourceTree = "<group>"; };
		FCFA64B31A24F3880007FB87 /* UIColor+OWS.m */ = {isa = PBXFileReference; fileEncoding = 4; lastKnownFileType = sourcecode.c.objc; path = "UIColor+OWS.m"; sourceTree = "<group>"; };
		FCFA64B51A24F6730007FB87 /* UIFont+OWS.h */ = {isa = PBXFileReference; fileEncoding = 4; lastKnownFileType = sourcecode.c.h; lineEnding = 0; name = "UIFont+OWS.h"; path = "util/UIFont+OWS.h"; sourceTree = "<group>"; xcLanguageSpecificationIdentifier = xcode.lang.objcpp; };
		FCFA64B61A24F6730007FB87 /* UIFont+OWS.m */ = {isa = PBXFileReference; fileEncoding = 4; lastKnownFileType = sourcecode.c.objc; lineEnding = 0; name = "UIFont+OWS.m"; path = "util/UIFont+OWS.m"; sourceTree = "<group>"; xcLanguageSpecificationIdentifier = xcode.lang.objc; };
/* End PBXFileReference section */

/* Begin PBXFrameworksBuildPhase section */
		D221A086169C9E5E00537ABF /* Frameworks */ = {
			isa = PBXFrameworksBuildPhase;
			buildActionMask = 2147483647;
			files = (
<<<<<<< HEAD
				CE9F391C1E8142290003EAE8 /* CoreLocation.framework in Frameworks */,
=======
				455A16DD1F1FEA0000F86704 /* Metal.framework in Frameworks */,
				455A16DE1F1FEA0000F86704 /* MetalKit.framework in Frameworks */,
>>>>>>> d809a30f
				45847E871E4283C30080EAB3 /* Intents.framework in Frameworks */,
				4509E79A1DD653700025A59F /* WebRTC.framework in Frameworks */,
				456C38961DC7B882007536A7 /* PromiseKit.framework in Frameworks */,
				4520D8D51D417D8E00123472 /* Photos.framework in Frameworks */,
				B6B226971BE4B7D200860F4D /* ContactsUI.framework in Frameworks */,
				45BD60821DE9547E00A8F436 /* Contacts.framework in Frameworks */,
				B6FE7EB71ADD62FA00A6D22F /* PushKit.framework in Frameworks */,
				FC3BD9881A30A790005B96BB /* Social.framework in Frameworks */,
				FCB11D8C1A129A76002F93FB /* CoreMedia.framework in Frameworks */,
				70377AAB1918450100CAF501 /* MobileCoreServices.framework in Frameworks */,
				B9EB5ABD1884C002007CBB57 /* MessageUI.framework in Frameworks */,
				76C87F19181EFCE600C4ACAB /* MediaPlayer.framework in Frameworks */,
				768A1A2B17FC9CD300E00ED8 /* libz.dylib in Frameworks */,
				A11CD70D17FA230600A2D1B1 /* QuartzCore.framework in Frameworks */,
				A163E8AB16F3F6AA0094D68B /* Security.framework in Frameworks */,
				A1C32D5117A06544000A904E /* AddressBook.framework in Frameworks */,
				A1C32D5017A06538000A904E /* AddressBookUI.framework in Frameworks */,
				D2AEACDC16C426DA00C364C0 /* CFNetwork.framework in Frameworks */,
				D2179CFE16BB0B480006F3AB /* SystemConfiguration.framework in Frameworks */,
				D2179CFC16BB0B3A0006F3AB /* CoreTelephony.framework in Frameworks */,
				D221A08E169C9E5E00537ABF /* UIKit.framework in Frameworks */,
				D221A090169C9E5E00537ABF /* Foundation.framework in Frameworks */,
				D221A0E8169DFFC500537ABF /* AVFoundation.framework in Frameworks */,
				D24B5BD5169F568C00681372 /* AudioToolbox.framework in Frameworks */,
				E32B0699162419B7046BC643 /* libPods-Signal.a in Frameworks */,
			);
			runOnlyForDeploymentPostprocessing = 0;
		};
		D221A0A6169C9E5F00537ABF /* Frameworks */ = {
			isa = PBXFrameworksBuildPhase;
			buildActionMask = 2147483647;
			files = (
				B60EDE041A05A01700D73516 /* AudioToolbox.framework in Frameworks */,
				B69CD25119773E79005CE69A /* XCTest.framework in Frameworks */,
				E1368CBE18A1C36B00109378 /* MessageUI.framework in Frameworks */,
				A10FDF79184FB4BB007FF963 /* MediaPlayer.framework in Frameworks */,
				A1A018531805C60D00A052A6 /* CoreGraphics.framework in Frameworks */,
				A1A018521805C5E800A052A6 /* QuartzCore.framework in Frameworks */,
				A123C14916F902EE000AE905 /* Security.framework in Frameworks */,
				A194D3BA17A08CD5004BD3A9 /* AddressBookUI.framework in Frameworks */,
				A194D3B917A08CD1004BD3A9 /* AddressBook.framework in Frameworks */,
				D202868416DBE108009068E9 /* AVFoundation.framework in Frameworks */,
				D202868316DBE0FC009068E9 /* CoreTelephony.framework in Frameworks */,
				D202868216DBE0F4009068E9 /* SystemConfiguration.framework in Frameworks */,
				D202868116DBE0E7009068E9 /* CFNetwork.framework in Frameworks */,
				D221A0AD169C9E5F00537ABF /* UIKit.framework in Frameworks */,
				D221A0AE169C9E5F00537ABF /* Foundation.framework in Frameworks */,
				56EAA22E1901718F78C6DBB4 /* libPods-SignalTests.a in Frameworks */,
			);
			runOnlyForDeploymentPostprocessing = 0;
		};
/* End PBXFrameworksBuildPhase section */

/* Begin PBXGroup section */
		34330A581E7875FB00DF2FB9 /* Fonts */ = {
			isa = PBXGroup;
			children = (
				34330A5B1E787A9800DF2FB9 /* dripicons-v2.ttf */,
				34330A5D1E787BD800DF2FB9 /* ElegantIcons.ttf */,
				34330A591E7875FB00DF2FB9 /* fontawesome-webfont.ttf */,
			);
			path = Fonts;
			sourceTree = "<group>";
		};
		3448BFC01EDF0EA7005B2D69 /* ConversationView */ = {
			isa = PBXGroup;
			children = (
				3448BFC91EDF0EA7005B2D69 /* MessagesViewController.h */,
				3448BFCA1EDF0EA7005B2D69 /* MessagesViewController.m */,
				3448BFCB1EDF0EA7005B2D69 /* MessagesViewController.xib */,
				3448BFC71EDF0EA7005B2D69 /* OWSMessagesComposerTextView.h */,
				3448BFC81EDF0EA7005B2D69 /* OWSMessagesComposerTextView.m */,
				3448BFC31EDF0EA7005B2D69 /* OWSMessagesInputToolbar.h */,
				3448BFC41EDF0EA7005B2D69 /* OWSMessagesInputToolbar.m */,
				3448BFC11EDF0EA7005B2D69 /* OWSMessagesToolbarContentView.h */,
				3448BFC21EDF0EA7005B2D69 /* OWSMessagesToolbarContentView.m */,
			);
			path = ConversationView;
			sourceTree = "<group>";
		};
		34B3F8331E8DF1700035BE1A /* ViewControllers */ = {
			isa = PBXGroup;
			children = (
				34B3F8341E8DF1700035BE1A /* AboutTableViewController.h */,
				34B3F8351E8DF1700035BE1A /* AboutTableViewController.m */,
				34DFCB831E8E04B400053165 /* AddToBlockListViewController.h */,
				34DFCB841E8E04B500053165 /* AddToBlockListViewController.m */,
				3472229D1EB22FFE00E53955 /* AddToGroupViewController.h */,
				3472229E1EB22FFE00E53955 /* AddToGroupViewController.m */,
				34B3F8361E8DF1700035BE1A /* AdvancedSettingsTableViewController.h */,
				34B3F8371E8DF1700035BE1A /* AdvancedSettingsTableViewController.m */,
				34B3F8381E8DF1700035BE1A /* AttachmentApprovalViewController.swift */,
				34B3F8391E8DF1700035BE1A /* AttachmentSharing.h */,
				34B3F83A1E8DF1700035BE1A /* AttachmentSharing.m */,
				343D3D991E9283F100165CA4 /* BlockListUIUtils.h */,
				343D3D9A1E9283F100165CA4 /* BlockListUIUtils.m */,
				34B3F89A1E8DF3270035BE1A /* BlockListViewController.h */,
				34B3F89B1E8DF3270035BE1A /* BlockListViewController.m */,
				34B3F83B1E8DF1700035BE1A /* CallViewController.swift */,
				34B3F83C1E8DF1700035BE1A /* CodeVerificationViewController.h */,
				34B3F83D1E8DF1700035BE1A /* CodeVerificationViewController.m */,
				34B3F83E1E8DF1700035BE1A /* ContactsPicker.swift */,
				34B3F83F1E8DF1700035BE1A /* ContactsPicker.xib */,
				340CB2221EAC155C0001CAA1 /* ContactsViewHelper.h */,
				340CB2231EAC155C0001CAA1 /* ContactsViewHelper.m */,
				3448BFC01EDF0EA7005B2D69 /* ConversationView */,
				34B3F8401E8DF1700035BE1A /* CountryCodeViewController.h */,
				34B3F8411E8DF1700035BE1A /* CountryCodeViewController.m */,
				34D8C0221ED3673300188D7C /* DebugUI */,
				3497DBED1ECE2E4700DB2605 /* DomainFrontingCountryViewController.h */,
				3497DBEE1ECE2E4700DB2605 /* DomainFrontingCountryViewController.m */,
				34B3F8441E8DF1700035BE1A /* ExperienceUpgradesPageViewController.swift */,
				34B3F8451E8DF1700035BE1A /* FingerprintViewController.h */,
				34B3F8461E8DF1700035BE1A /* FingerprintViewController.m */,
				34E8BF361EE9E2FD00F5F4CA /* FingerprintViewScanController.h */,
				34E8BF371EE9E2FD00F5F4CA /* FingerprintViewScanController.m */,
				34B3F8471E8DF1700035BE1A /* FullImageViewController.h */,
				34B3F8481E8DF1700035BE1A /* FullImageViewController.m */,
				34D5CCA71EAE3D30005515DB /* GroupViewHelper.h */,
				34D5CCA81EAE3D30005515DB /* GroupViewHelper.m */,
				34B3F8491E8DF1700035BE1A /* InboxTableViewCell.h */,
				34B3F84A1E8DF1700035BE1A /* InboxTableViewCell.m */,
				34B3F84C1E8DF1700035BE1A /* InviteFlow.swift */,
				34B3F84D1E8DF1700035BE1A /* LockInteractionController.h */,
				34B3F84E1E8DF1700035BE1A /* LockInteractionController.m */,
				34B3F84F1E8DF1700035BE1A /* MessageComposeTableViewController.h */,
				34B3F8501E8DF1700035BE1A /* MessageComposeTableViewController.m */,
				34B3F8541E8DF1700035BE1A /* NewGroupViewController.h */,
				34B3F8551E8DF1700035BE1A /* NewGroupViewController.m */,
				3471B1D81EB7C63600F6AEC8 /* NewNonContactConversationViewController.h */,
				3471B1D91EB7C63600F6AEC8 /* NewNonContactConversationViewController.m */,
				34B3F8561E8DF1700035BE1A /* NotificationSettingsOptionsViewController.h */,
				34B3F8571E8DF1700035BE1A /* NotificationSettingsOptionsViewController.m */,
				34B3F8581E8DF1700035BE1A /* NotificationSettingsViewController.h */,
				34B3F8591E8DF1700035BE1A /* NotificationSettingsViewController.m */,
				34B3F85A1E8DF1700035BE1A /* OversizeTextMessageViewController.swift */,
				34CCAF391F0C2748004084F4 /* OWSAddToContactViewController.h */,
				34CCAF3A1F0C2748004084F4 /* OWSAddToContactViewController.m */,
				34533F161EA8D2070006114F /* OWSAudioAttachmentPlayer.h */,
				34533F171EA8D2070006114F /* OWSAudioAttachmentPlayer.m */,
				34B3F85B1E8DF1700035BE1A /* OWSConversationSettingsTableViewController.h */,
				34B3F85C1E8DF1700035BE1A /* OWSConversationSettingsTableViewController.m */,
				34D5CCAB1EAE7136005515DB /* OWSConversationSettingsViewDelegate.h */,
				3497DBEA1ECE257500DB2605 /* OWSCountryMetadata.h */,
				3497DBEB1ECE257500DB2605 /* OWSCountryMetadata.m */,
				34B3F85D1E8DF1700035BE1A /* OWSLinkDeviceViewController.h */,
				34B3F85E1E8DF1700035BE1A /* OWSLinkDeviceViewController.m */,
				34B3F85F1E8DF1700035BE1A /* OWSLinkedDevicesTableViewController.h */,
				34B3F8601E8DF1700035BE1A /* OWSLinkedDevicesTableViewController.m */,
				34B3F8611E8DF1700035BE1A /* OWSMessagesToolbarContentView.xib */,
				34B3F8621E8DF1700035BE1A /* OWSQRCodeScanningViewController.h */,
				34B3F8631E8DF1700035BE1A /* OWSQRCodeScanningViewController.m */,
				34B3F89D1E8DF5490035BE1A /* OWSTableViewController.h */,
				34B3F89E1E8DF5490035BE1A /* OWSTableViewController.m */,
				34D99C8A1F27B13B00D284D6 /* OWSViewController.h */,
				34D99C8B1F27B13B00D284D6 /* OWSViewController.m */,
				34B3F8641E8DF1700035BE1A /* PrivacySettingsTableViewController.h */,
				34B3F8651E8DF1700035BE1A /* PrivacySettingsTableViewController.m */,
				34B3F8661E8DF1700035BE1A /* RegistrationViewController.h */,
				34B3F8671E8DF1700035BE1A /* RegistrationViewController.m */,
				4585C4671ED8F8D200896AEA /* SafetyNumberConfirmationAlert.swift */,
				34D5CCAF1EAE7E7F005515DB /* SelectRecipientViewController.h */,
				34D5CCB01EAE7E7F005515DB /* SelectRecipientViewController.m */,
				3400C7941EAF99F4008A8584 /* SelectThreadViewController.h */,
				3400C7951EAF99F4008A8584 /* SelectThreadViewController.m */,
				3400C7901EAF89CD008A8584 /* SendExternalFileViewController.h */,
				3400C7911EAF89CD008A8584 /* SendExternalFileViewController.m */,
				34B3F8681E8DF1700035BE1A /* SettingsTableViewController.h */,
				34B3F8691E8DF1700035BE1A /* SettingsTableViewController.m */,
				34B3F86A1E8DF1700035BE1A /* ShowGroupMembersViewController.h */,
				34B3F86B1E8DF1700035BE1A /* ShowGroupMembersViewController.m */,
				34B3F86C1E8DF1700035BE1A /* SignalAttachment.swift */,
				34B3F86D1E8DF1700035BE1A /* SignalsNavigationController.h */,
				34B3F86E1E8DF1700035BE1A /* SignalsNavigationController.m */,
				34B3F86F1E8DF1700035BE1A /* SignalsViewController.h */,
				34B3F8701E8DF1700035BE1A /* SignalsViewController.m */,
				3400C7971EAFB772008A8584 /* ThreadViewHelper.h */,
				3400C7981EAFB772008A8584 /* ThreadViewHelper.m */,
				340CB2251EAC25820001CAA1 /* UpdateGroupViewController.h */,
				340CB2261EAC25820001CAA1 /* UpdateGroupViewController.m */,
				34B3F8A01E8EA6040035BE1A /* ViewControllerUtils.h */,
				34B3F8A11E8EA6040035BE1A /* ViewControllerUtils.m */,
			);
			path = ViewControllers;
			sourceTree = "<group>";
		};
		34B3F8951E8DF1B90035BE1A /* ViewControllers */ = {
			isa = PBXGroup;
			children = (
				34B3F8961E8DF1B90035BE1A /* Signals */,
			);
			path = ViewControllers;
			sourceTree = "<group>";
		};
		34B3F8961E8DF1B90035BE1A /* Signals */ = {
			isa = PBXGroup;
			children = (
				34B3F8971E8DF1B90035BE1A /* TSMessageAdapters */,
			);
			path = Signals;
			sourceTree = "<group>";
		};
		34B3F8971E8DF1B90035BE1A /* TSMessageAdapters */ = {
			isa = PBXGroup;
			children = (
				34B3F8981E8DF1B90035BE1A /* TSMessageAdapterTest.m */,
			);
			path = TSMessageAdapters;
			sourceTree = "<group>";
		};
		34D8C0221ED3673300188D7C /* DebugUI */ = {
			isa = PBXGroup;
			children = (
				34D8C0291ED3685800188D7C /* DebugUIContacts.h */,
				34D8C02A1ED3685800188D7C /* DebugUIContacts.m */,
				34E3EF0B1EFC235B007F6822 /* DebugUIDiskUsage.h */,
				34E3EF0C1EFC235B007F6822 /* DebugUIDiskUsage.m */,
				34D8C0231ED3673300188D7C /* DebugUIMessages.h */,
				34D8C0241ED3673300188D7C /* DebugUIMessages.m */,
				341F2C0D1F2B8AE700D07D6B /* DebugUIMisc.h */,
				341F2C0E1F2B8AE700D07D6B /* DebugUIMisc.m */,
				34E3EF0E1EFC2684007F6822 /* DebugUIPage.h */,
				34E3EF0F1EFC2684007F6822 /* DebugUIPage.m */,
				452037CF1EE84975004E4CDF /* DebugUISessionState.h */,
				452037D01EE84975004E4CDF /* DebugUISessionState.m */,
				34D8C0251ED3673300188D7C /* DebugUITableViewController.h */,
				34D8C0261ED3673300188D7C /* DebugUITableViewController.m */,
			);
			path = DebugUI;
			sourceTree = "<group>";
		};
		4505C2BD1E648E6E00CEBF41 /* ExperienceUpgrades */ = {
			isa = PBXGroup;
			children = (
				4505C2BE1E648EA300CEBF41 /* ExperienceUpgrade.swift */,
				4505C2C11E648F7A00CEBF41 /* ExperienceUpgradeFinder.swift */,
			);
			name = ExperienceUpgrades;
			sourceTree = "<group>";
		};
		450DF2061E0DD28D003D14BE /* UserInterface */ = {
			isa = PBXGroup;
			children = (
				450DF2071E0DD29E003D14BE /* Notifications */,
				34FD936E1E3BD43A00109093 /* OWSAnyTouchGestureRecognizer.h */,
				34FD936F1E3BD43A00109093 /* OWSAnyTouchGestureRecognizer.m */,
				45E2E91F1E153B3D00457AA0 /* Strings.swift */,
				34B3F8331E8DF1700035BE1A /* ViewControllers */,
				76EB052B18170B33006006FC /* Views */,
			);
			name = UserInterface;
			sourceTree = "<group>";
		};
		450DF2071E0DD29E003D14BE /* Notifications */ = {
			isa = PBXGroup;
			children = (
				450DF2081E0DD2C6003D14BE /* UserNotificationsAdaptee.swift */,
			);
			name = Notifications;
			sourceTree = "<group>";
		};
		45464DB81DFA03D8001D3FD6 /* Signaling */ = {
			isa = PBXGroup;
			children = (
				45C9DEB71DF4E35A0065CA84 /* WebRTCCallMessageHandler.swift */,
				45AE48501E0732D6004D96C2 /* TurnServerInfo.swift */,
				458DE9D71DEE7B360071BB03 /* OWSWebRTCDataProtos.pb.h */,
				458DE9D81DEE7B360071BB03 /* OWSWebRTCDataProtos.pb.m */,
				45464DBB1DFA041F001D3FD6 /* DataChannelMessage.swift */,
			);
			name = Signaling;
			sourceTree = "<group>";
		};
		45666F731D9BFDB9008FE134 /* Migrations */ = {
			isa = PBXGroup;
			children = (
				45666F741D9BFE00008FE134 /* OWS100RemoveTSRecipientsMigration.h */,
				45666F751D9BFE00008FE134 /* OWS100RemoveTSRecipientsMigration.m */,
				4516E3FD1DD2193B00DC4206 /* OWS101ExistingUsersBlockOnIdentityChange.h */,
				4516E3FE1DD2193B00DC4206 /* OWS101ExistingUsersBlockOnIdentityChange.m */,
				45387B021E36D650005D00B3 /* OWS102MoveLoggingPreferenceToUserDefaults.h */,
				45387B031E36D650005D00B3 /* OWS102MoveLoggingPreferenceToUserDefaults.m */,
				450573FC1E78A06D00615BB4 /* OWS103EnableVideoCalling.h */,
				450573FD1E78A06D00615BB4 /* OWS103EnableVideoCalling.m */,
				4585C45E1ED4FD0400896AEA /* OWS104CreateRecipientIdentities.h */,
				4585C45F1ED4FD0400896AEA /* OWS104CreateRecipientIdentities.m */,
				342FCE691EF9C375002690AD /* OWS105AttachmentFilePaths.h */,
				342FCE6A1EF9C375002690AD /* OWS105AttachmentFilePaths.m */,
				45666F791D9C0533008FE134 /* OWSDatabaseMigration.h */,
				45666F7A1D9C0533008FE134 /* OWSDatabaseMigration.m */,
				45666F7C1D9C0814008FE134 /* OWSDatabaseMigrationRunner.h */,
				45666F7D1D9C0814008FE134 /* OWSDatabaseMigrationRunner.m */,
				4563ADF01F22BD7100DEB8C7 /* OWS106EnsureProfileComplete.swift */,
			);
			name = Migrations;
			sourceTree = "<group>";
		};
		45794E841E0061CF00066731 /* UserInterface */ = {
			isa = PBXGroup;
			children = (
				45FBC57A1DF8575700E9B410 /* CallKit */,
				45E2E91E1E13EE3500457AA0 /* OWSCallNotificationsAdaptee.h */,
				451A13B01E13DED2000A50FD /* CallNotificationsAdapter.swift */,
				45794E851E00620000066731 /* CallUIAdapter.swift */,
				45F659811E1BE77000444429 /* NonCallKitCallUIAdaptee.swift */,
			);
			name = UserInterface;
			sourceTree = "<group>";
		};
		457F3AC01D14A0F700C51351 /* Models */ = {
			isa = PBXGroup;
			children = (
				45CD81EE1DC030E7004C9430 /* AccountManager.swift */,
				45DF5DF11DDB843F00C936C7 /* CompareSafetyNumbersActivity.swift */,
				45666EC41D99483D008FE134 /* OWSAvatarBuilder.h */,
				45666EC51D99483D008FE134 /* OWSAvatarBuilder.m */,
				45C681B51D305A580050903A /* OWSCall.h */,
				45C681B61D305A580050903A /* OWSCall.m */,
				45855F351D9498A40084F340 /* OWSContactAvatarBuilder.h */,
				45855F361D9498A40084F340 /* OWSContactAvatarBuilder.m */,
				458E38351D668EBF0094BD24 /* OWSDeviceProvisioningURLParser.h */,
				458E38361D668EBF0094BD24 /* OWSDeviceProvisioningURLParser.m */,
				45666EC71D994C0D008FE134 /* OWSGroupAvatarBuilder.h */,
				45666EC81D994C0D008FE134 /* OWSGroupAvatarBuilder.m */,
<<<<<<< HEAD
				45CD81EE1DC030E7004C9430 /* AccountManager.swift */,
				45DF5DF11DDB843F00C936C7 /* CompareSafetyNumbersActivity.swift */,
				CEACFED01E813ADA002939FC /* ShareLocationManager.swift */,
=======
				453D28B81D332DB100D523F0 /* OWSMessagesBubblesSizeCalculator.h */,
				453D28B91D332DB100D523F0 /* OWSMessagesBubblesSizeCalculator.m */,
				B62D53F41A23CC8B009AAF82 /* TSMessageAdapters */,
>>>>>>> WhisperSystems/master
			);
			path = Models;
			sourceTree = "<group>";
		};
		458E38381D6699110094BD24 /* Models */ = {
			isa = PBXGroup;
			children = (
				458E38391D6699FA0094BD24 /* OWSDeviceProvisioningURLParserTest.m */,
				458967101DC117CC00E9DD21 /* AccountManagerTest.swift */,
				452D1EE71DCA90D100A57EC4 /* MesssagesBubblesSizeCalculatorTest.swift */,
			);
			name = Models;
			sourceTree = "<group>";
		};
		45BFFFA51D898AB8004A12A7 /* Observers */ = {
			isa = PBXGroup;
			children = (
				45BFFFA61D898AF0004A12A7 /* OWSStaleNotificationObserver.h */,
				45BFFFA71D898AF0004A12A7 /* OWSStaleNotificationObserver.m */,
			);
			name = Observers;
			sourceTree = "<group>";
		};
		45CD81A41DBFF8CF004C9430 /* Storyboards */ = {
			isa = PBXGroup;
			children = (
				45CB2FA71CB7146C00E1B343 /* Launch Screen.storyboard */,
				A5509EC91A69AB8B00ABA4BC /* Main.storyboard */,
			);
			name = Storyboards;
			sourceTree = "<group>";
		};
		45D231751DC7E8C50034FA89 /* Jobs */ = {
			isa = PBXGroup;
			children = (
				451DE9FC1DC1A28200810E42 /* SyncPushTokensJob.swift */,
				45D231761DC7E8F10034FA89 /* SessionResetJob.swift */,
				452ECA4C1E087E7200E2F016 /* MessageFetcherJob.swift */,
				4585C4651ED5DF7A00896AEA /* ProfileFetcherJob.swift */,
			);
			name = Jobs;
			sourceTree = "<group>";
		};
		45F170B01E2F0A35003FC1F2 /* Libraries */ = {
			isa = PBXGroup;
			children = (
				45F170B11E2F0A6A003FC1F2 /* WebRTC */,
			);
			name = Libraries;
			path = Signal;
			sourceTree = "<group>";
		};
		45F170B11E2F0A6A003FC1F2 /* WebRTC */ = {
			isa = PBXGroup;
			children = (
				45F170B31E2F0A6A003FC1F2 /* RTCAudioSession.h */,
			);
			name = WebRTC;
			path = Libraries/WebRTC;
			sourceTree = SOURCE_ROOT;
		};
		45FBC57A1DF8575700E9B410 /* CallKit */ = {
			isa = PBXGroup;
			children = (
				45FBC59A1DF8575700E9B410 /* CallKitCallManager.swift */,
				45F659721E1BD99C00444429 /* CallKitCallUIAdaptee.swift */,
			);
			name = CallKit;
			path = Speakerbox;
			sourceTree = "<group>";
		};
		70DBA29918CFE98500771DAD /* crypto */ = {
			isa = PBXGroup;
			children = (
				7038632318F70C0700D4A43F /* CryptoTools.h */,
				7038632418F70C0700D4A43F /* CryptoTools.m */,
			);
			path = crypto;
			sourceTree = "<group>";
		};
		76EB03C118170B33006006FC /* src */ = {
			isa = PBXGroup;
			children = (
				45CD81A41DBFF8CF004C9430 /* Storyboards */,
				76EB03C218170B33006006FC /* AppDelegate.h */,
				76EB03C318170B33006006FC /* AppDelegate.m */,
				76EB03FE18170B33006006FC /* call */,
				76EB040318170B33006006FC /* contact */,
				70DBA29918CFE98500771DAD /* crypto */,
				76EB041118170B33006006FC /* environment */,
				76EB041D18170B33006006FC /* network */,
				B60959791C2C0FA9004E8797 /* rating */,
				76EB04C818170B33006006FC /* util */,
				45D231751DC7E8C50034FA89 /* Jobs */,
				457F3AC01D14A0F700C51351 /* Models */,
				450DF2061E0DD28D003D14BE /* UserInterface */,
				45BFFFA51D898AB8004A12A7 /* Observers */,
				45B201741DAECBFD00C461E0 /* Signal-Bridging-Header.h */,
			);
			path = src;
			sourceTree = "<group>";
		};
		76EB03FE18170B33006006FC /* call */ = {
			isa = PBXGroup;
			children = (
				45794E841E0061CF00066731 /* UserInterface */,
				45464DB81DFA03D8001D3FD6 /* Signaling */,
				45FBC5D01DF8592E00E9B410 /* SignalCall.swift */,
				458DE9D51DEE3FD00071BB03 /* PeerConnectionClient.swift */,
				4574A5D51DD6704700C6B692 /* CallService.swift */,
				45F170AB1E2F0351003FC1F2 /* CallAudioSession.swift */,
				45F170BA1E2FC5D3003FC1F2 /* CallAudioService.swift */,
				452C468E1E427E200087B011 /* OutboundCallInitiator.swift */,
			);
			path = call;
			sourceTree = "<group>";
		};
		76EB040318170B33006006FC /* contact */ = {
			isa = PBXGroup;
			children = (
				76EB040818170B33006006FC /* OWSContactsManager.h */,
				76EB040918170B33006006FC /* OWSContactsManager.m */,
				45843D1D1D2236B30013E85A /* OWSContactsSearcher.h */,
				45843D1E1D2236B30013E85A /* OWSContactsSearcher.m */,
				4542F0931EB9372700C7EE92 /* SystemContactsFetcher.swift */,
			);
			path = contact;
			sourceTree = "<group>";
		};
		76EB041118170B33006006FC /* environment */ = {
			isa = PBXGroup;
			children = (
				4505C2BD1E648E6E00CEBF41 /* ExperienceUpgrades */,
				45666F731D9BFDB9008FE134 /* Migrations */,
				B6258B311C29E2E60014138E /* NotificationsManager.h */,
				B6258B321C29E2E60014138E /* NotificationsManager.m */,
				76EB041218170B33006006FC /* Environment.h */,
				76EB041318170B33006006FC /* Environment.m */,
				B6C93C4C199567AD00EDF894 /* DebugLogger.h */,
				B6C93C4D199567AD00EDF894 /* DebugLogger.m */,
				76EB041818170B33006006FC /* PropertyListPreferences.h */,
				76EB041918170B33006006FC /* PropertyListPreferences.m */,
				76EB041A18170B33006006FC /* Release.h */,
				76EB041B18170B33006006FC /* Release.m */,
				B6B1013A196D213F007E3930 /* SignalKeyingStorage.h */,
				B6B1013B196D213F007E3930 /* SignalKeyingStorage.m */,
				B60C16631988999D00E97A6C /* VersionMigrations.h */,
				B60C16641988999D00E97A6C /* VersionMigrations.m */,
			);
			path = environment;
			sourceTree = "<group>";
		};
		76EB041D18170B33006006FC /* network */ = {
			isa = PBXGroup;
			children = (
				B6B9ECFA198B31BA00C620D3 /* PushManager.h */,
				B6B9ECFB198B31BA00C620D3 /* PushManager.m */,
			);
			path = network;
			sourceTree = "<group>";
		};
		76EB04C818170B33006006FC /* util */ = {
			isa = PBXGroup;
			children = (
				B68EF9B51C0B1E7D009C3DCD /* Animated GIFS */,
				B6DA6B051B8A2F9A00CA6F98 /* AppStoreRating.h */,
				B6DA6B061B8A2F9A00CA6F98 /* AppStoreRating.m */,
				34CCAF361F0C0599004084F4 /* AppUpdateNag.h */,
				34CCAF371F0C0599004084F4 /* AppUpdateNag.m */,
				76EB04CF18170B33006006FC /* collections */,
				B90418E4183E9DD40038554A /* DateUtil.h */,
				B90418E5183E9DD40038554A /* DateUtil.m */,
				348F2EAD1F0D21BC00D4ECE0 /* DeviceSleepManager.swift */,
				45E615151E8C590B0018AD52 /* DisplayableTextFilter.swift */,
				76EB04EA18170B33006006FC /* FunctionalUtil.h */,
				76EB04EB18170B33006006FC /* FunctionalUtil.m */,
				B62F5E0E1C2980B4000D370C /* NSData+ows_StripToken.h */,
				B62F5E0F1C2980B4000D370C /* NSData+ows_StripToken.m */,
				76EB04EC18170B33006006FC /* NumberUtil.h */,
				76EB04ED18170B33006006FC /* NumberUtil.m */,
				BFB074C519A5611000F2947C /* ObservableValue.h */,
				BFB074C619A5611000F2947C /* ObservableValue.m */,
				76EB04EE18170B33006006FC /* Operation.h */,
				76EB04EF18170B33006006FC /* Operation.m */,
				34D99C911F2937CC00D284D6 /* OWSAnalytics.swift */,
				34D5CC941EA6AFAD005515DB /* OWSContactsSyncing.h */,
				34D5CC951EA6AFAD005515DB /* OWSContactsSyncing.m */,
				45CD81F01DC03A22004C9430 /* OWSLogger.h */,
				45CD81F11DC03A22004C9430 /* OWSLogger.m */,
				34009B651EC4CB11001D95D1 /* OWSMath.h */,
				45666F541D9B2827008FE134 /* OWSScrubbingLogFormatter.h */,
				45666F551D9B2827008FE134 /* OWSScrubbingLogFormatter.m */,
				34D99C921F2937CC00D284D6 /* OWSSwiftUtils.swift */,
				4579431C1E7C8CE9008ED0C0 /* Pastelog.h */,
				4579431D1E7C8CE9008ED0C0 /* Pastelog.m */,
				450DF2041E0D74AC003D14BE /* Platform.swift */,
				4542F0951EBB9E9A00C7EE92 /* Promise+retainUntilComplete.swift */,
				76EB04F518170B33006006FC /* StringUtil.h */,
				76EB04F618170B33006006FC /* StringUtil.m */,
				345670FF1E89A5F1006EE662 /* ThreadUtil.h */,
				345671001E89A5F1006EE662 /* ThreadUtil.m */,
				FCFA64B11A24F29E0007FB87 /* UI Categories */,
				FCC81A961A44558300DFEC7D /* UIDevice+TSHardwareVersion.h */,
				FCC81A971A44558300DFEC7D /* UIDevice+TSHardwareVersion.m */,
				B97940251832BD2400BD66CB /* UIUtil.h */,
				B97940261832BD2400BD66CB /* UIUtil.m */,
				76EB04FB18170B33006006FC /* Util.h */,
				45F170D51E315310003FC1F2 /* Weak.swift */,
				45F170CB1E310E22003FC1F2 /* WeakTimer.swift */,
			);
			path = util;
			sourceTree = "<group>";
		};
		76EB04CF18170B33006006FC /* collections */ = {
			isa = PBXGroup;
			children = (
				76EB04D418170B33006006FC /* Queue.h */,
				76EB04D518170B33006006FC /* Queue.m */,
			);
			path = collections;
			sourceTree = "<group>";
		};
		76EB052B18170B33006006FC /* Views */ = {
			isa = PBXGroup;
			children = (
				452EA09D1EA7ABE00078744B /* AttachmentPointerView.swift */,
				34E3E5671EC4B19400495BAC /* AudioProgressView.swift */,
				45F3AEB51DFDE7900080CE33 /* AvatarImageView.swift */,
				451764291DE939FD00EDB8B9 /* ContactCell.swift */,
				451764281DE939FD00EDB8B9 /* ContactCell.xib */,
				76EB052E18170B33006006FC /* ContactTableViewCell.h */,
				76EB052F18170B33006006FC /* ContactTableViewCell.m */,
				4531C9C21DD8E6D800F08304 /* JSQMessagesCollectionViewCell+OWS.h */,
				4531C9C31DD8E6D800F08304 /* JSQMessagesCollectionViewCell+OWS.m */,
				3453D8E91EC0D4ED003F9E6F /* OWSAlerts.swift */,
				34F308A01ECB469700BB7697 /* OWSBezierPathView.h */,
				34F308A11ECB469700BB7697 /* OWSBezierPathView.m */,
				459311FA1D75C948008DD4F0 /* OWSDeviceTableViewCell.h */,
				459311FB1D75C948008DD4F0 /* OWSDeviceTableViewCell.m */,
				450873C91D9D86F4006B54F2 /* OWSExpirableMessageView.h */,
				450873C11D9D5149006B54F2 /* OWSExpirationTimerView.h */,
				450873C21D9D5149006B54F2 /* OWSExpirationTimerView.m */,
				450873C51D9D867B006B54F2 /* OWSIncomingMessageCollectionViewCell.h */,
				450873C61D9D867B006B54F2 /* OWSIncomingMessageCollectionViewCell.m */,
				45F2B1951D9CA207000D2C69 /* OWSIncomingMessageCollectionViewCell.xib */,
				34D5CC981EA6EB79005515DB /* OWSMessageCollectionViewCell.h */,
				45F2B1921D9C9F48000D2C69 /* OWSOutgoingMessageCollectionViewCell.h */,
				45F2B1931D9C9F48000D2C69 /* OWSOutgoingMessageCollectionViewCell.m */,
				45F2B1961D9CA207000D2C69 /* OWSOutgoingMessageCollectionViewCell.xib */,
				34330AA11E79686200DF2FB9 /* OWSProgressView.h */,
				34330AA21E79686200DF2FB9 /* OWSProgressView.m */,
				341207251EE19F6A00463194 /* OWSSystemMessageCell.h */,
				341207261EE19F6A00463194 /* OWSSystemMessageCell.m */,
				34F3089D1ECA580B00BB7697 /* OWSUnreadIndicatorCell.h */,
				34F3089E1ECA580B00BB7697 /* OWSUnreadIndicatorCell.m */,
				45A6DAD51EBBF85500893231 /* ReminderView.swift */,
				34F3089A1ECA4CDB00BB7697 /* TSUnreadIndicatorInteraction.h */,
				34F3089B1ECA4CDB00BB7697 /* TSUnreadIndicatorInteraction.m */,
			);
			name = Views;
			path = views;
			sourceTree = "<group>";
		};
		9404664EC513585B05DF1350 /* Pods */ = {
			isa = PBXGroup;
			children = (
				DE2DD605305BC6EFAD731723 /* Pods-Signal.debug.xcconfig */,
				DF728B4B438716EAF95CEC18 /* Pods-Signal.app store release.xcconfig */,
				AD2AB1207E8888E4262D781B /* Pods-SignalTests.debug.xcconfig */,
				E85DB184824BA9DC302EC8B3 /* Pods-SignalTests.app store release.xcconfig */,
				1CE3CD5C23334683BDD3D78C /* Pods-Signal.test.xcconfig */,
				8981C8F64D94D3C52EB67A2C /* Pods-SignalTests.test.xcconfig */,
			);
			name = Pods;
			sourceTree = "<group>";
		};
		B60959791C2C0FA9004E8797 /* rating */ = {
			isa = PBXGroup;
			children = (
				B609597A1C2C0FC6004E8797 /* iRate.h */,
				B609597B1C2C0FC6004E8797 /* iRate.m */,
			);
			name = rating;
			sourceTree = "<group>";
		};
		B62D53F41A23CC8B009AAF82 /* TSMessageAdapters */ = {
			isa = PBXGroup;
			children = (
				34330A5F1E788EA900DF2FB9 /* AttachmentUploadView.h */,
				34330A601E788EA900DF2FB9 /* AttachmentUploadView.m */,
				341BB7471DB727EE001E2975 /* JSQMediaItem+OWS.h */,
				341BB7481DB727EE001E2975 /* JSQMediaItem+OWS.m */,
				45666ECE1D995B94008FE134 /* OWSMessageData.h */,
				4526BD481CA61C8D00166BC8 /* OWSMessageEditing.h */,
				34D5CC9B1EA6ED17005515DB /* OWSMessageMediaAdapter.h */,
				4CE0E3751B95453C007210CF /* TSAnimatedAdapter.h */,
				4CE0E3761B954546007210CF /* TSAnimatedAdapter.m */,
				B6D3CBCE1C1376BE00C039DF /* TSContentAdapters.h */,
				345671081E8A9F5D006EE662 /* TSGenericAttachmentAdapter.h */,
				345671091E8A9F5D006EE662 /* TSGenericAttachmentAdapter.m */,
				B62D53F51A23CCAD009AAF82 /* TSMessageAdapter.h */,
				B62D53F61A23CCAD009AAF82 /* TSMessageAdapter.m */,
				B6A3EB491A423B3800B2236B /* TSPhotoAdapter.h */,
				B6A3EB4A1A423B3800B2236B /* TSPhotoAdapter.m */,
				A5E9D4BA1A65FAD800E4481C /* TSVideoAttachmentAdapter.h */,
				A5E9D4B91A65FAD800E4481C /* TSVideoAttachmentAdapter.m */,
				452EA0961EA662330078744B /* AttachmentPointerAdapter.swift */,
			);
			name = TSMessageAdapters;
			path = TSMessageAdapaters;
			sourceTree = "<group>";
		};
		B633C4FD1A1D190B0059AC12 /* Images */ = {
			isa = PBXGroup;
			children = (
				AD83FF461A73428300B5C81A /* audio_play_button_blue.png */,
				AD83FF381A73426500B5C81A /* audio_pause_button_blue.png */,
				AD83FF391A73426500B5C81A /* audio_pause_button_blue@2x.png */,
				AD83FF3A1A73426500B5C81A /* audio_play_button_blue@2x.png */,
				AD83FF3B1A73426500B5C81A /* audio_play_button.png */,
				AD83FF3C1A73426500B5C81A /* audio_play_button@2x.png */,
				AD83FF3D1A73426500B5C81A /* audio_pause_button.png */,
				AD83FF3E1A73426500B5C81A /* audio_pause_button@2x.png */,
				B10C9B5B1A7049EC00ECA2BF /* pause_icon.png */,
				B10C9B5C1A7049EC00ECA2BF /* pause_icon@2x.png */,
				B10C9B5D1A7049EC00ECA2BF /* play_icon.png */,
				B10C9B5E1A7049EC00ECA2BF /* play_icon@2x.png */,
				AD41D7B31A6F6F0600241130 /* play_button.png */,
				AD41D7B41A6F6F0600241130 /* play_button@2x.png */,
				B633C5041A1D190B0059AC12 /* call@2x.png */,
				B633C50B1A1D190B0059AC12 /* contact_default_feed.png */,
				B633C51B1A1D190B0059AC12 /* endcall@2x.png */,
				FC5CDF371A3393DD00B47253 /* error_white@2x.png */,
				B633C5411A1D190B0059AC12 /* mute_off@2x.png */,
				B633C5421A1D190B0059AC12 /* mute_on@2x.png */,
				FC91203F1A39EFB70074545C /* qr@2x.png */,
				B633C54C1A1D190B0059AC12 /* quit@2x.png */,
				B633C5501A1D190B0059AC12 /* savephoto@2x.png */,
				FC5CDF381A3393DD00B47253 /* warning_white@2x.png */,
			);
			path = Images;
			sourceTree = "<group>";
		};
		B660F66C1C29867F00687D6E /* test */ = {
			isa = PBXGroup;
			children = (
				B660F6731C29867F00687D6E /* call */,
				B660F6751C29867F00687D6E /* contact */,
				458E38381D6699110094BD24 /* Models */,
				B660F69B1C29868000687D6E /* push */,
				4589670F1DC117CC00E9DD21 /* SignalTests-Bridging-Header.h */,
				B660F69D1C29868000687D6E /* Supporting Files */,
				B660F6A01C29868000687D6E /* TestUtil.h */,
				B660F6A21C29868000687D6E /* util */,
				34B3F8951E8DF1B90035BE1A /* ViewControllers */,
			);
			path = test;
			sourceTree = "<group>";
		};
		B660F6731C29867F00687D6E /* call */ = {
			isa = PBXGroup;
			children = (
				45F170AE1E2F0393003FC1F2 /* CallAudioSessionTest.swift */,
				456F6E2E1E261D1000FD2210 /* PeerConnectionClientTest.swift */,
			);
			path = call;
			sourceTree = "<group>";
		};
		B660F6751C29867F00687D6E /* contact */ = {
			isa = PBXGroup;
			children = (
				B660F6761C29867F00687D6E /* OWSContactsManagerTest.m */,
				954AEE681DF33D32002E5410 /* ContactsPickerTest.swift */,
			);
			path = contact;
			sourceTree = "<group>";
		};
		B660F69B1C29868000687D6E /* push */ = {
			isa = PBXGroup;
			children = (
				B660F69C1C29868000687D6E /* PushManagerTest.m */,
			);
			path = push;
			sourceTree = "<group>";
		};
		B660F69D1C29868000687D6E /* Supporting Files */ = {
			isa = PBXGroup;
			children = (
				B660F69E1C29868000687D6E /* SignalTests-Info.plist */,
				B660F69F1C29868000687D6E /* whisperFake.cer */,
			);
			path = "Supporting Files";
			sourceTree = "<group>";
		};
		B660F6A21C29868000687D6E /* util */ = {
			isa = PBXGroup;
			children = (
				45E7A6A61E71CA7E00D44FB5 /* DisplayableTextFilterTest.swift */,
				B660F6A71C29868000687D6E /* CryptoToolsTest.m */,
				B660F6AA1C29868000687D6E /* ExceptionsTest.h */,
				B660F6AB1C29868000687D6E /* ExceptionsTest.m */,
				B660F6AC1C29868000687D6E /* FunctionalUtilTest.h */,
				B660F6AD1C29868000687D6E /* FunctionalUtilTest.m */,
				B660F6AF1C29868000687D6E /* ObservableTest.m */,
				B660F6B11C29868000687D6E /* QueueTest.h */,
				B660F6B21C29868000687D6E /* QueueTest.m */,
				B660F6B31C29868000687D6E /* UtilTest.h */,
				B660F6B41C29868000687D6E /* UtilTest.m */,
				45666F571D9B2880008FE134 /* OWSScrubbingLogFormatterTest.m */,
			);
			path = util;
			sourceTree = "<group>";
		};
		B68EF9B51C0B1E7D009C3DCD /* Animated GIFS */ = {
			isa = PBXGroup;
			children = (
				B68EF9B61C0B1EBD009C3DCD /* FLAnimatedImage.h */,
				B68EF9B71C0B1EBD009C3DCD /* FLAnimatedImage.m */,
				B68EF9B81C0B1EBD009C3DCD /* FLAnimatedImageView.h */,
				B68EF9B91C0B1EBD009C3DCD /* FLAnimatedImageView.m */,
			);
			name = "Animated GIFS";
			sourceTree = "<group>";
		};
		B6B6C3C419193F5B00C0B76B /* Translations */ = {
			isa = PBXGroup;
			children = (
				B6F509951AA53F760068F56A /* Localizable.strings */,
			);
			name = Translations;
			sourceTree = "<group>";
		};
		B6C6AE521A305ED1006BAF8F /* Certificates */ = {
			isa = PBXGroup;
			children = (
				B6C6AE531A305ED1006BAF8F /* redphone.cer */,
			);
			path = Certificates;
			sourceTree = "<group>";
		};
		D221A07E169C9E5E00537ABF = {
			isa = PBXGroup;
			children = (
				D221A093169C9E5E00537ABF /* Signal */,
				45F170B01E2F0A35003FC1F2 /* Libraries */,
				D221A08C169C9E5E00537ABF /* Frameworks */,
				D221A08A169C9E5E00537ABF /* Products */,
				9404664EC513585B05DF1350 /* Pods */,
			);
			sourceTree = "<group>";
		};
		D221A08A169C9E5E00537ABF /* Products */ = {
			isa = PBXGroup;
			children = (
				D221A089169C9E5E00537ABF /* Signal.app */,
				D221A0AA169C9E5F00537ABF /* SignalTests.xctest */,
			);
			name = Products;
			sourceTree = "<group>";
		};
		D221A08C169C9E5E00537ABF /* Frameworks */ = {
			isa = PBXGroup;
			children = (
<<<<<<< HEAD
				CE9F391B1E8142290003EAE8 /* CoreLocation.framework */,
=======
				455A16DB1F1FEA0000F86704 /* Metal.framework */,
				455A16DC1F1FEA0000F86704 /* MetalKit.framework */,
>>>>>>> d809a30f
				45847E861E4283C30080EAB3 /* Intents.framework */,
				45BD60811DE9547E00A8F436 /* Contacts.framework */,
				4509E7991DD653700025A59F /* WebRTC.framework */,
				451DE9F11DC1585F00810E42 /* PromiseKit.framework */,
				4520D8D41D417D8E00123472 /* Photos.framework */,
				B6B226961BE4B7D200860F4D /* ContactsUI.framework */,
				B6FE7EB61ADD62FA00A6D22F /* PushKit.framework */,
				FC3BD9871A30A790005B96BB /* Social.framework */,
				B60EDE031A05A01700D73516 /* AudioToolbox.framework */,
				FCB11D8B1A129A76002F93FB /* CoreMedia.framework */,
				B69CD25019773E79005CE69A /* XCTest.framework */,
				70377AAA1918450100CAF501 /* MobileCoreServices.framework */,
				B9EB5ABC1884C002007CBB57 /* MessageUI.framework */,
				A1C32D4D17A0652C000A904E /* AddressBook.framework */,
				A1C32D4F17A06537000A904E /* AddressBookUI.framework */,
				A163E8AA16F3F6A90094D68B /* Security.framework */,
				76C87F18181EFCE600C4ACAB /* MediaPlayer.framework */,
				768A1A2A17FC9CD300E00ED8 /* libz.dylib */,
				A11CD70C17FA230600A2D1B1 /* QuartzCore.framework */,
				E1A0AD8B16E13FDD0071E604 /* CoreFoundation.framework */,
				A1FDCBEE16DAA6C300868894 /* AVFoundation.framework */,
				D2AEACDB16C426DA00C364C0 /* CFNetwork.framework */,
				D2179CFB16BB0B3A0006F3AB /* CoreTelephony.framework */,
				D2179CFD16BB0B480006F3AB /* SystemConfiguration.framework */,
				D24B5BD4169F568C00681372 /* AudioToolbox.framework */,
				D221A0E7169DFFC500537ABF /* AVFoundation.framework */,
				D221A08D169C9E5E00537ABF /* UIKit.framework */,
				D221A08F169C9E5E00537ABF /* Foundation.framework */,
				D221A091169C9E5E00537ABF /* CoreGraphics.framework */,
				7DB8EE72F8522189E3E2CB45 /* libPods-Signal.a */,
				1B5E7D6C9007F5E5761D79DD /* libPods-SignalTests.a */,
			);
			name = Frameworks;
			sourceTree = "<group>";
		};
		D221A093169C9E5E00537ABF /* Signal */ = {
			isa = PBXGroup;
			children = (
				B657DDC91911A40500F45B0C /* Signal.entitlements */,
				34330A581E7875FB00DF2FB9 /* Fonts */,
				B633C4FD1A1D190B0059AC12 /* Images */,
				B67EBF5C19194AC60084CCFD /* Settings.bundle */,
				76EB03C118170B33006006FC /* src */,
				B660F66C1C29867F00687D6E /* test */,
				D221A094169C9E5E00537ABF /* Supporting Files */,
				B66DBF4919D5BBC8006EA940 /* Images.xcassets */,
			);
			path = Signal;
			sourceTree = "<group>";
		};
		D221A094169C9E5E00537ABF /* Supporting Files */ = {
			isa = PBXGroup;
			children = (
				B6C6AE521A305ED1006BAF8F /* Certificates */,
				B6B6C3C419193F5B00C0B76B /* Translations */,
				E18AB40618A05754001A532A /* AudioFiles */,
				D221A099169C9E5E00537ABF /* main.m */,
				D221A095169C9E5E00537ABF /* Signal-Info.plist */,
				D221A09B169C9E5E00537ABF /* Signal-Prefix.pch */,
				B661C211198EE2EA00548CA1 /* iOSVersions.h */,
			);
			name = "Supporting Files";
			sourceTree = "<group>";
		};
		E18AB40618A05754001A532A /* AudioFiles */ = {
			isa = PBXGroup;
			children = (
				70B8FEE11909FE360042E3F0 /* 171756__nenadsimic__picked-coin-echo-2.wav */,
				B625CD551ABB589C00E8B23C /* NewMessage.aifc */,
				E18AB40718A05754001A532A /* busy.mp3 */,
				E18AB40818A05754001A532A /* completed.mp3 */,
				E18AB40918A05754001A532A /* failure.mp3 */,
				E18AB40A18A05754001A532A /* handshake.mp3 */,
				E18AB40B18A05754001A532A /* outring.mp3 */,
				E18AB40C18A05754001A532A /* r.caf */,
				E18AB40D18A05754001A532A /* sonarping.mp3 */,
			);
			path = AudioFiles;
			sourceTree = "<group>";
		};
		FCFA64B11A24F29E0007FB87 /* UI Categories */ = {
			isa = PBXGroup;
			children = (
				FCFA64B21A24F3880007FB87 /* UIColor+OWS.h */,
				FCFA64B31A24F3880007FB87 /* UIColor+OWS.m */,
				FCFA64B51A24F6730007FB87 /* UIFont+OWS.h */,
				FCFA64B61A24F6730007FB87 /* UIFont+OWS.m */,
				B68112E81A4D9EC400BA82FF /* UIImage+normalizeImage.h */,
				B68112E91A4D9EC400BA82FF /* UIImage+normalizeImage.m */,
				34535D801E256BE9008A4747 /* UIView+OWS.h */,
				34535D811E256BE9008A4747 /* UIView+OWS.m */,
				EF764C331DB67CC5000D9A87 /* UIViewController+CameraPermissions.h */,
				EF764C341DB67CC5000D9A87 /* UIViewController+CameraPermissions.m */,
				344F2F651E57A932000D9322 /* UIViewController+OWS.h */,
				344F2F661E57A932000D9322 /* UIViewController+OWS.m */,
				45BB93371E688E14001E3939 /* UIDevice+featureSupport.swift */,
				45C0DC1A1E68FE9000E04C47 /* UIApplication+OWS.swift */,
				45C0DC1D1E69011F00E04C47 /* UIStoryboard+OWS.swift */,
			);
			name = "UI Categories";
			path = ..;
			sourceTree = "<group>";
		};
/* End PBXGroup section */

/* Begin PBXNativeTarget section */
		D221A088169C9E5E00537ABF /* Signal */ = {
			isa = PBXNativeTarget;
			buildConfigurationList = D221A0BC169C9E5F00537ABF /* Build configuration list for PBXNativeTarget "Signal" */;
			buildPhases = (
				1460156AE01E0DB0949D61FE /* [CP] Check Pods Manifest.lock */,
				45AE48531E073428004D96C2 /* Swift Lint */,
				D221A085169C9E5E00537ABF /* Sources */,
				D221A086169C9E5E00537ABF /* Frameworks */,
				D221A087169C9E5E00537ABF /* Resources */,
				59C9DBA462715B5C999FFB02 /* [CP] Embed Pods Frameworks */,
				3465F381B1856CC06933B3A8 /* [CP] Copy Pods Resources */,
				451DE9EE1DC1546A00810E42 /* [Carthage] Copy Frameworks */,
			);
			buildRules = (
			);
			dependencies = (
			);
			name = Signal;
			productName = RedPhone;
			productReference = D221A089169C9E5E00537ABF /* Signal.app */;
			productType = "com.apple.product-type.application";
		};
		D221A0A9169C9E5F00537ABF /* SignalTests */ = {
			isa = PBXNativeTarget;
			buildConfigurationList = D221A0BF169C9E5F00537ABF /* Build configuration list for PBXNativeTarget "SignalTests" */;
			buildPhases = (
				6565655F4068F9E5CDC5687F /* [CP] Check Pods Manifest.lock */,
				D221A0A5169C9E5F00537ABF /* Sources */,
				D221A0A6169C9E5F00537ABF /* Frameworks */,
				D221A0A7169C9E5F00537ABF /* Resources */,
				B4E9B04E862FB64FC9A8F79B /* [CP] Embed Pods Frameworks */,
				F76686434770E2BBEBD9665A /* [CP] Copy Pods Resources */,
				451DE9FB1DC18D4500810E42 /* [Carthage] Copy Frameworks */,
			);
			buildRules = (
			);
			dependencies = (
				B6AFCEBB19A93DA60098CFCB /* PBXTargetDependency */,
			);
			name = SignalTests;
			productName = RedPhoneTests;
			productReference = D221A0AA169C9E5F00537ABF /* SignalTests.xctest */;
			productType = "com.apple.product-type.bundle.unit-test";
		};
/* End PBXNativeTarget section */

/* Begin PBXProject section */
		D221A080169C9E5E00537ABF /* Project object */ = {
			isa = PBXProject;
			attributes = {
				LastSwiftUpdateCheck = 0720;
				LastTestingUpgradeCheck = 0600;
				LastUpgradeCheck = 0830;
				ORGANIZATIONNAME = "Open Whisper Systems";
				TargetAttributes = {
					D221A088169C9E5E00537ABF = {
						DevelopmentTeam = U68MSDN6DR;
						LastSwiftMigration = 0800;
						ProvisioningStyle = Automatic;
						SystemCapabilities = {
							com.apple.DataProtection = {
								enabled = 1;
							};
							com.apple.InAppPurchase = {
								enabled = 0;
							};
							com.apple.InterAppAudio = {
								enabled = 0;
							};
							com.apple.Push = {
								enabled = 1;
							};
							com.apple.VPNLite = {
								enabled = 0;
							};
							com.apple.iCloud = {
								enabled = 1;
							};
						};
					};
					D221A0A9169C9E5F00537ABF = {
						DevelopmentTeam = U68MSDN6DR;
						LastSwiftMigration = 0800;
						ProvisioningStyle = Automatic;
						TestTargetID = D221A088169C9E5E00537ABF;
					};
				};
			};
			buildConfigurationList = D221A083169C9E5E00537ABF /* Build configuration list for PBXProject "Signal" */;
			compatibilityVersion = "Xcode 3.2";
			developmentRegion = English;
			hasScannedForEncodings = 0;
			knownRegions = (
				en,
				az_AZ,
				bg_BG,
				bs,
				ca,
				cs,
				da,
				de,
				el_GR,
				es,
				et_EE,
				fi,
				fr,
				fil,
				hi_IN,
				hu,
				it_IT,
				ja_JP,
				ko_KR,
				lv,
				nb_NO,
				nl,
				pl,
				pt_BR,
				pt_PT,
				ro_RO,
				ru,
				sl,
				sv_SE,
				th_TH,
				tr_TR,
				zh_CN,
				hr,
				ro,
				fa,
				sn,
				id,
				gl,
				mk,
				sq,
				bg,
				Base,
				ar,
			);
			mainGroup = D221A07E169C9E5E00537ABF;
			productRefGroup = D221A08A169C9E5E00537ABF /* Products */;
			projectDirPath = "";
			projectRoot = "";
			targets = (
				D221A088169C9E5E00537ABF /* Signal */,
				D221A0A9169C9E5F00537ABF /* SignalTests */,
			);
		};
/* End PBXProject section */

/* Begin PBXResourcesBuildPhase section */
		D221A087169C9E5E00537ABF /* Resources */ = {
			isa = PBXResourcesBuildPhase;
			buildActionMask = 2147483647;
			files = (
				AD41D7B61A6F6F0600241130 /* play_button@2x.png in Resources */,
				AD83FF3F1A73426500B5C81A /* audio_pause_button_blue.png in Resources */,
				34330A5A1E7875FB00DF2FB9 /* fontawesome-webfont.ttf in Resources */,
				A5509ECA1A69AB8B00ABA4BC /* Main.storyboard in Resources */,
				45F2B1971D9CA207000D2C69 /* OWSIncomingMessageCollectionViewCell.xib in Resources */,
				AD83FF421A73426500B5C81A /* audio_play_button.png in Resources */,
				45F2B1981D9CA207000D2C69 /* OWSOutgoingMessageCollectionViewCell.xib in Resources */,
				34330A5C1E787A9800DF2FB9 /* dripicons-v2.ttf in Resources */,
				B633C5C41A1D190B0059AC12 /* mute_on@2x.png in Resources */,
				B633C5CE1A1D190B0059AC12 /* quit@2x.png in Resources */,
				AD83FF441A73426500B5C81A /* audio_pause_button.png in Resources */,
				B6F509971AA53F760068F56A /* Localizable.strings in Resources */,
				AD41D7B51A6F6F0600241130 /* play_button.png in Resources */,
				B633C59D1A1D190B0059AC12 /* endcall@2x.png in Resources */,
				FC5CDF391A3393DD00B47253 /* error_white@2x.png in Resources */,
				B633C5D21A1D190B0059AC12 /* savephoto@2x.png in Resources */,
				3448BFD11EDF0EA7005B2D69 /* MessagesViewController.xib in Resources */,
				B10C9B611A7049EC00ECA2BF /* play_icon.png in Resources */,
				AD83FF401A73426500B5C81A /* audio_pause_button_blue@2x.png in Resources */,
				B66DBF4A19D5BBC8006EA940 /* Images.xcassets in Resources */,
				70B8FEE21909FE360042E3F0 /* 171756__nenadsimic__picked-coin-echo-2.wav in Resources */,
				4517642A1DE939FD00EDB8B9 /* ContactCell.xib in Resources */,
				AD83FF431A73426500B5C81A /* audio_play_button@2x.png in Resources */,
				45CB2FA81CB7146C00E1B343 /* Launch Screen.storyboard in Resources */,
				34B3F8781E8DF1700035BE1A /* ContactsPicker.xib in Resources */,
				B633C5C31A1D190B0059AC12 /* mute_off@2x.png in Resources */,
				AD83FF411A73426500B5C81A /* audio_play_button_blue@2x.png in Resources */,
				FC5CDF3A1A3393DD00B47253 /* warning_white@2x.png in Resources */,
				E1370BE018A0686600826894 /* busy.mp3 in Resources */,
				E1370BE118A0686C00826894 /* completed.mp3 in Resources */,
				E1370BE218A0686C00826894 /* failure.mp3 in Resources */,
				E1370BE318A0686C00826894 /* handshake.mp3 in Resources */,
				B625CD561ABB589C00E8B23C /* NewMessage.aifc in Resources */,
				B633C58D1A1D190B0059AC12 /* contact_default_feed.png in Resources */,
				B10C9B621A7049EC00ECA2BF /* play_icon@2x.png in Resources */,
				B633C5861A1D190B0059AC12 /* call@2x.png in Resources */,
				B67EBF5D19194AC60084CCFD /* Settings.bundle in Resources */,
				E1370BE418A0686C00826894 /* outring.mp3 in Resources */,
				B10C9B601A7049EC00ECA2BF /* pause_icon@2x.png in Resources */,
				34B3F88C1E8DF1700035BE1A /* OWSMessagesToolbarContentView.xib in Resources */,
				B6C6AE551A305ED1006BAF8F /* redphone.cer in Resources */,
				E1370BE518A0686C00826894 /* r.caf in Resources */,
				FC9120411A39EFB70074545C /* qr@2x.png in Resources */,
				E1370BE618A0686C00826894 /* sonarping.mp3 in Resources */,
				B10C9B5F1A7049EC00ECA2BF /* pause_icon.png in Resources */,
				AD83FF471A73428300B5C81A /* audio_play_button_blue.png in Resources */,
				34330A5E1E787BD800DF2FB9 /* ElegantIcons.ttf in Resources */,
				AD83FF451A73426500B5C81A /* audio_pause_button@2x.png in Resources */,
			);
			runOnlyForDeploymentPostprocessing = 0;
		};
		D221A0A7169C9E5F00537ABF /* Resources */ = {
			isa = PBXResourcesBuildPhase;
			buildActionMask = 2147483647;
			files = (
				B660F6D41C29868000687D6E /* whisperFake.cer in Resources */,
			);
			runOnlyForDeploymentPostprocessing = 0;
		};
/* End PBXResourcesBuildPhase section */

/* Begin PBXShellScriptBuildPhase section */
		1460156AE01E0DB0949D61FE /* [CP] Check Pods Manifest.lock */ = {
			isa = PBXShellScriptBuildPhase;
			buildActionMask = 2147483647;
			files = (
			);
			inputPaths = (
			);
			name = "[CP] Check Pods Manifest.lock";
			outputPaths = (
			);
			runOnlyForDeploymentPostprocessing = 0;
			shellPath = /bin/sh;
			shellScript = "diff \"${PODS_PODFILE_DIR_PATH}/Podfile.lock\" \"${PODS_ROOT}/Manifest.lock\" > /dev/null\nif [ $? != 0 ] ; then\n    # print error to STDERR\n    echo \"error: The sandbox is not in sync with the Podfile.lock. Run 'pod install' or update your CocoaPods installation.\" >&2\n    exit 1\nfi\n";
			showEnvVarsInLog = 0;
		};
		3465F381B1856CC06933B3A8 /* [CP] Copy Pods Resources */ = {
			isa = PBXShellScriptBuildPhase;
			buildActionMask = 2147483647;
			files = (
			);
			inputPaths = (
			);
			name = "[CP] Copy Pods Resources";
			outputPaths = (
			);
			runOnlyForDeploymentPostprocessing = 0;
			shellPath = /bin/sh;
			shellScript = "\"${SRCROOT}/Pods/Target Support Files/Pods-Signal/Pods-Signal-resources.sh\"\n";
			showEnvVarsInLog = 0;
		};
		451DE9EE1DC1546A00810E42 /* [Carthage] Copy Frameworks */ = {
			isa = PBXShellScriptBuildPhase;
			buildActionMask = 2147483647;
			files = (
			);
			inputPaths = (
				"$(SRCROOT)/Carthage/Build/iOS/PromiseKit.framework",
				"$(SRCROOT)/Carthage/Build/iOS/WebRTC.framework",
				"$(SRCROOT)/Carthage/Build/iOS/ZXingObjC.framework",
			);
			name = "[Carthage] Copy Frameworks";
			outputPaths = (
			);
			runOnlyForDeploymentPostprocessing = 0;
			shellPath = /bin/sh;
			shellScript = "/usr/local/bin/carthage copy-frameworks\n";
		};
		451DE9FB1DC18D4500810E42 /* [Carthage] Copy Frameworks */ = {
			isa = PBXShellScriptBuildPhase;
			buildActionMask = 2147483647;
			files = (
			);
			inputPaths = (
				"$(SRCROOT)/Carthage/Build/iOS/PromiseKit.framework",
				"$(SRCROOT)/Carthage/Build/iOS/WebRTC.framework",
				"$(SRCROOT)/Carthage/Build/iOS/ZXingObjC.framework",
			);
			name = "[Carthage] Copy Frameworks";
			outputPaths = (
			);
			runOnlyForDeploymentPostprocessing = 0;
			shellPath = /bin/sh;
			shellScript = "/usr/local/bin/carthage copy-frameworks\n";
		};
		45AE48531E073428004D96C2 /* Swift Lint */ = {
			isa = PBXShellScriptBuildPhase;
			buildActionMask = 2147483647;
			files = (
			);
			inputPaths = (
			);
			name = "Swift Lint";
			outputPaths = (
			);
			runOnlyForDeploymentPostprocessing = 0;
			shellPath = /bin/sh;
			shellScript = "if which swiftlint >/dev/null; then\n# disabled for now. too many lint errors outside of the scope of this branch\n#(cd Signal && swiftlint)\n# never fail.\nexit 0\nelse\necho \"warning: SwiftLint not installed, download from https://github.com/realm/SwiftLint\"\nfi";
		};
		59C9DBA462715B5C999FFB02 /* [CP] Embed Pods Frameworks */ = {
			isa = PBXShellScriptBuildPhase;
			buildActionMask = 2147483647;
			files = (
			);
			inputPaths = (
			);
			name = "[CP] Embed Pods Frameworks";
			outputPaths = (
			);
			runOnlyForDeploymentPostprocessing = 0;
			shellPath = /bin/sh;
			shellScript = "\"${SRCROOT}/Pods/Target Support Files/Pods-Signal/Pods-Signal-frameworks.sh\"\n";
			showEnvVarsInLog = 0;
		};
		6565655F4068F9E5CDC5687F /* [CP] Check Pods Manifest.lock */ = {
			isa = PBXShellScriptBuildPhase;
			buildActionMask = 2147483647;
			files = (
			);
			inputPaths = (
			);
			name = "[CP] Check Pods Manifest.lock";
			outputPaths = (
			);
			runOnlyForDeploymentPostprocessing = 0;
			shellPath = /bin/sh;
			shellScript = "diff \"${PODS_PODFILE_DIR_PATH}/Podfile.lock\" \"${PODS_ROOT}/Manifest.lock\" > /dev/null\nif [ $? != 0 ] ; then\n    # print error to STDERR\n    echo \"error: The sandbox is not in sync with the Podfile.lock. Run 'pod install' or update your CocoaPods installation.\" >&2\n    exit 1\nfi\n";
			showEnvVarsInLog = 0;
		};
		B4E9B04E862FB64FC9A8F79B /* [CP] Embed Pods Frameworks */ = {
			isa = PBXShellScriptBuildPhase;
			buildActionMask = 2147483647;
			files = (
			);
			inputPaths = (
			);
			name = "[CP] Embed Pods Frameworks";
			outputPaths = (
			);
			runOnlyForDeploymentPostprocessing = 0;
			shellPath = /bin/sh;
			shellScript = "\"${SRCROOT}/Pods/Target Support Files/Pods-SignalTests/Pods-SignalTests-frameworks.sh\"\n";
			showEnvVarsInLog = 0;
		};
		F76686434770E2BBEBD9665A /* [CP] Copy Pods Resources */ = {
			isa = PBXShellScriptBuildPhase;
			buildActionMask = 2147483647;
			files = (
			);
			inputPaths = (
			);
			name = "[CP] Copy Pods Resources";
			outputPaths = (
			);
			runOnlyForDeploymentPostprocessing = 0;
			shellPath = /bin/sh;
			shellScript = "\"${SRCROOT}/Pods/Target Support Files/Pods-SignalTests/Pods-SignalTests-resources.sh\"\n";
			showEnvVarsInLog = 0;
		};
/* End PBXShellScriptBuildPhase section */

/* Begin PBXSourcesBuildPhase section */
		D221A085169C9E5E00537ABF /* Sources */ = {
			isa = PBXSourcesBuildPhase;
			buildActionMask = 2147483647;
			files = (
				34B3F8761E8DF1700035BE1A /* CodeVerificationViewController.m in Sources */,
				4585C4661ED5DF7A00896AEA /* ProfileFetcherJob.swift in Sources */,
				76EB063E18170B33006006FC /* Operation.m in Sources */,
				34B3F8741E8DF1700035BE1A /* AttachmentSharing.m in Sources */,
				34D8C02B1ED3685800188D7C /* DebugUIContacts.m in Sources */,
				45C9DEB81DF4E35A0065CA84 /* WebRTCCallMessageHandler.swift in Sources */,
				34D99C931F2937CC00D284D6 /* OWSAnalytics.swift in Sources */,
				34B3F88E1E8DF1700035BE1A /* PrivacySettingsTableViewController.m in Sources */,
				4505C2C21E648F7A00CEBF41 /* ExperienceUpgradeFinder.swift in Sources */,
				341F2C0F1F2B8AE700D07D6B /* DebugUIMisc.m in Sources */,
				34E3EF0D1EFC235B007F6822 /* DebugUIDiskUsage.m in Sources */,
				344F2F671E57A932000D9322 /* UIViewController+OWS.m in Sources */,
				B6DA6B071B8A2F9A00CA6F98 /* AppStoreRating.m in Sources */,
				451A13B11E13DED2000A50FD /* CallNotificationsAdapter.swift in Sources */,
				3456710A1E8A9F5D006EE662 /* TSGenericAttachmentAdapter.m in Sources */,
				450DF2091E0DD2C6003D14BE /* UserNotificationsAdaptee.swift in Sources */,
				340CB2241EAC155C0001CAA1 /* ContactsViewHelper.m in Sources */,
				45CD81F21DC03A22004C9430 /* OWSLogger.m in Sources */,
				4542F0941EB9372700C7EE92 /* SystemContactsFetcher.swift in Sources */,
				B60C16651988999D00E97A6C /* VersionMigrations.m in Sources */,
				B97940271832BD2400BD66CB /* UIUtil.m in Sources */,
				34B3F8791E8DF1700035BE1A /* CountryCodeViewController.m in Sources */,
				4CE0E3771B954546007210CF /* TSAnimatedAdapter.m in Sources */,
				4531C9C41DD8E6D800F08304 /* JSQMessagesCollectionViewCell+OWS.m in Sources */,
				4542F0961EBB9E9A00C7EE92 /* Promise+retainUntilComplete.swift in Sources */,
				4516E3FF1DD2193B00DC4206 /* OWS101ExistingUsersBlockOnIdentityChange.m in Sources */,
				4505C2BF1E648EA300CEBF41 /* ExperienceUpgrade.swift in Sources */,
				34CCAF381F0C0599004084F4 /* AppUpdateNag.m in Sources */,
				45387B041E36D650005D00B3 /* OWS102MoveLoggingPreferenceToUserDefaults.m in Sources */,
				EF764C351DB67CC5000D9A87 /* UIViewController+CameraPermissions.m in Sources */,
				45CD81EF1DC030E7004C9430 /* AccountManager.swift in Sources */,
				45794E861E00620000066731 /* CallUIAdapter.swift in Sources */,
				4585C4681ED8F8D200896AEA /* SafetyNumberConfirmationAlert.swift in Sources */,
				FCFA64B71A24F6730007FB87 /* UIFont+OWS.m in Sources */,
				B6B9ECFC198B31BA00C620D3 /* PushManager.m in Sources */,
				45DF5DF21DDB843F00C936C7 /* CompareSafetyNumbersActivity.swift in Sources */,
				458DE9D91DEE7B360071BB03 /* OWSWebRTCDataProtos.pb.m in Sources */,
				B62D53F71A23CCAD009AAF82 /* TSMessageAdapter.m in Sources */,
				76EB063C18170B33006006FC /* NumberUtil.m in Sources */,
				B6A3EB4B1A423B3800B2236B /* TSPhotoAdapter.m in Sources */,
				3400C7961EAF99F4008A8584 /* SelectThreadViewController.m in Sources */,
				34D5CCB11EAE7E7F005515DB /* SelectRecipientViewController.m in Sources */,
				34B3F88F1E8DF1710035BE1A /* RegistrationViewController.m in Sources */,
				3448BFCD1EDF0EA7005B2D69 /* OWSMessagesInputToolbar.m in Sources */,
				34B3F8901E8DF1710035BE1A /* SettingsTableViewController.m in Sources */,
				34FD93701E3BD43A00109093 /* OWSAnyTouchGestureRecognizer.m in Sources */,
				343D3D9B1E9283F100165CA4 /* BlockListUIUtils.m in Sources */,
				34B3F8931E8DF1710035BE1A /* SignalsNavigationController.m in Sources */,
				76EB063A18170B33006006FC /* FunctionalUtil.m in Sources */,
				34F308A21ECB469700BB7697 /* OWSBezierPathView.m in Sources */,
				348F2EAE1F0D21BC00D4ECE0 /* DeviceSleepManager.swift in Sources */,
				34E3EF101EFC2684007F6822 /* DebugUIPage.m in Sources */,
				76EB058A18170B33006006FC /* Release.m in Sources */,
				45D231771DC7E8F10034FA89 /* SessionResetJob.swift in Sources */,
				4563ADF11F22BD7100DEB8C7 /* OWS106EnsureProfileComplete.swift in Sources */,
				450873C71D9D867B006B54F2 /* OWSIncomingMessageCollectionViewCell.m in Sources */,
				76EB057A18170B33006006FC /* OWSContactsManager.m in Sources */,
				76EB064218170B33006006FC /* StringUtil.m in Sources */,
				452037D11EE84975004E4CDF /* DebugUISessionState.m in Sources */,
				342FCE6B1EF9C375002690AD /* OWS105AttachmentFilePaths.m in Sources */,
				45BFFFA81D898AF0004A12A7 /* OWSStaleNotificationObserver.m in Sources */,
				45C681B71D305A580050903A /* OWSCall.m in Sources */,
				76EB062618170B33006006FC /* Queue.m in Sources */,
				D221A09A169C9E5E00537ABF /* main.m in Sources */,
				345671011E89A5F1006EE662 /* ThreadUtil.m in Sources */,
				4585C4601ED4FD0400896AEA /* OWS104CreateRecipientIdentities.m in Sources */,
				45843D1F1D2236B30013E85A /* OWSContactsSearcher.m in Sources */,
				450873C31D9D5149006B54F2 /* OWSExpirationTimerView.m in Sources */,
				B6258B331C29E2E60014138E /* NotificationsManager.m in Sources */,
				34B3F87B1E8DF1700035BE1A /* ExperienceUpgradesPageViewController.swift in Sources */,
				34533F181EA8D2070006114F /* OWSAudioAttachmentPlayer.m in Sources */,
				452EA09E1EA7ABE00078744B /* AttachmentPointerView.swift in Sources */,
				45666EC91D994C0D008FE134 /* OWSGroupAvatarBuilder.m in Sources */,
				3471B1DA1EB7C63600F6AEC8 /* NewNonContactConversationViewController.m in Sources */,
				34B3F87C1E8DF1700035BE1A /* FingerprintViewController.m in Sources */,
				76EB058218170B33006006FC /* Environment.m in Sources */,
				34B3F8921E8DF1710035BE1A /* SignalAttachment.swift in Sources */,
				45464DBC1DFA041F001D3FD6 /* DataChannelMessage.swift in Sources */,
				34E3E5681EC4B19400495BAC /* AudioProgressView.swift in Sources */,
				3448BFCF1EDF0EA7005B2D69 /* OWSMessagesComposerTextView.m in Sources */,
				450DF2051E0D74AC003D14BE /* Platform.swift in Sources */,
				3472229F1EB22FFE00E53955 /* AddToGroupViewController.m in Sources */,
				45666F561D9B2827008FE134 /* OWSScrubbingLogFormatter.m in Sources */,
				45C0DC1E1E69011F00E04C47 /* UIStoryboard+OWS.swift in Sources */,
				34F3089F1ECA580B00BB7697 /* OWSUnreadIndicatorCell.m in Sources */,
				34B3F8861E8DF1700035BE1A /* NotificationSettingsOptionsViewController.m in Sources */,
				452ECA4D1E087E7200E2F016 /* MessageFetcherJob.swift in Sources */,
				452EA0971EA662330078744B /* AttachmentPointerAdapter.swift in Sources */,
				34DFCB851E8E04B500053165 /* AddToBlockListViewController.m in Sources */,
				45855F371D9498A40084F340 /* OWSContactAvatarBuilder.m in Sources */,
				45A6DAD61EBBF85500893231 /* ReminderView.swift in Sources */,
				45666EC61D99483D008FE134 /* OWSAvatarBuilder.m in Sources */,
				45E615161E8C590B0018AD52 /* DisplayableTextFilter.swift in Sources */,
				34B3F88A1E8DF1700035BE1A /* OWSLinkDeviceViewController.m in Sources */,
				76EB068618170B34006006FC /* ContactTableViewCell.m in Sources */,
				3497DBEF1ECE2E4700DB2605 /* DomainFrontingCountryViewController.m in Sources */,
				34B3F8881E8DF1700035BE1A /* OversizeTextMessageViewController.swift in Sources */,
				34330AA31E79686200DF2FB9 /* OWSProgressView.m in Sources */,
				34B3F8A21E8EA6040035BE1A /* ViewControllerUtils.m in Sources */,
				34D5CCA91EAE3D30005515DB /* GroupViewHelper.m in Sources */,
				453D28BA1D332DB100D523F0 /* OWSMessagesBubblesSizeCalculator.m in Sources */,
				45F170AC1E2F0351003FC1F2 /* CallAudioSession.swift in Sources */,
				34B3F8801E8DF1700035BE1A /* InviteFlow.swift in Sources */,
				B68EF9BB1C0B1EBD009C3DCD /* FLAnimatedImageView.m in Sources */,
				45F170CC1E310E22003FC1F2 /* WeakTimer.swift in Sources */,
				34B3F8871E8DF1700035BE1A /* NotificationSettingsViewController.m in Sources */,
				A5E9D4BB1A65FAD800E4481C /* TSVideoAttachmentAdapter.m in Sources */,
				458E38371D668EBF0094BD24 /* OWSDeviceProvisioningURLParser.m in Sources */,
				FCFA64B41A24F3880007FB87 /* UIColor+OWS.m in Sources */,
				4517642B1DE939FD00EDB8B9 /* ContactCell.swift in Sources */,
				450573FE1E78A06D00615BB4 /* OWS103EnableVideoCalling.m in Sources */,
				34B3F8751E8DF1700035BE1A /* CallViewController.swift in Sources */,
				34D8C0281ED3673300188D7C /* DebugUITableViewController.m in Sources */,
				3497DBEC1ECE257500DB2605 /* OWSCountryMetadata.m in Sources */,
				34B3F8851E8DF1700035BE1A /* NewGroupViewController.m in Sources */,
				B6C93C4E199567AD00EDF894 /* DebugLogger.m in Sources */,
				34D8C0271ED3673300188D7C /* DebugUIMessages.m in Sources */,
				34B3F8821E8DF1700035BE1A /* MessageComposeTableViewController.m in Sources */,
				3453D8EA1EC0D4ED003F9E6F /* OWSAlerts.swift in Sources */,
				45F659821E1BE77000444429 /* NonCallKitCallUIAdaptee.swift in Sources */,
				45AE48511E0732D6004D96C2 /* TurnServerInfo.swift in Sources */,
				34B3F8771E8DF1700035BE1A /* ContactsPicker.swift in Sources */,
				45C0DC1B1E68FE9000E04C47 /* UIApplication+OWS.swift in Sources */,
				34535D821E256BE9008A4747 /* UIView+OWS.m in Sources */,
				45F3AEB61DFDE7900080CE33 /* AvatarImageView.swift in Sources */,
				7038632718F70C0700D4A43F /* CryptoTools.m in Sources */,
				45FBC5C81DF8575700E9B410 /* CallKitCallManager.swift in Sources */,
				34B3F8911E8DF1710035BE1A /* ShowGroupMembersViewController.m in Sources */,
				45FBC5D11DF8592E00E9B410 /* SignalCall.swift in Sources */,
				452C468F1E427E200087B011 /* OutboundCallInitiator.swift in Sources */,
<<<<<<< HEAD
				76EB058E18170B33006006FC /* HostNameEndPoint.m in Sources */,
				E19167A418A9687800B7A468 /* DH3KKeyAgreementParticipant.m in Sources */,
				E16E5BF018AAC40200B7C403 /* EvpKeyAgreement.m in Sources */,
				FCFD25821A154B3800F4C644 /* CodeVerificationViewController.m in Sources */,
				CEACFED11E813ADA002939FC /* ShareLocationManager.swift in Sources */,
				B65EDA1219E1BE6400AAA7CB /* RPAPICall.m in Sources */,
				453D28B71D32BA5F00D523F0 /* OWSDisplayedMessage.m in Sources */,
				76EB05DC18170B33006006FC /* StreamPair.m in Sources */,
				76EB064618170B33006006FC /* TimeUtil.m in Sources */,
=======
>>>>>>> WhisperSystems/master
				45F170BB1E2FC5D3003FC1F2 /* CallAudioService.swift in Sources */,
				34B3F8711E8DF1700035BE1A /* AboutTableViewController.m in Sources */,
				34B3F88D1E8DF1700035BE1A /* OWSQRCodeScanningViewController.m in Sources */,
				34B3F8811E8DF1700035BE1A /* LockInteractionController.m in Sources */,
				3448BFCC1EDF0EA7005B2D69 /* OWSMessagesToolbarContentView.m in Sources */,
				3448BFD01EDF0EA7005B2D69 /* MessagesViewController.m in Sources */,
				34CCAF3B1F0C2748004084F4 /* OWSAddToContactViewController.m in Sources */,
				45F659731E1BD99C00444429 /* CallKitCallUIAdaptee.swift in Sources */,
				45BB93381E688E14001E3939 /* UIDevice+featureSupport.swift in Sources */,
				458DE9D61DEE3FD00071BB03 /* PeerConnectionClient.swift in Sources */,
				451DE9FD1DC1A28200810E42 /* SyncPushTokensJob.swift in Sources */,
				34D99C8C1F27B13B00D284D6 /* OWSViewController.m in Sources */,
				45666F761D9BFE00008FE134 /* OWS100RemoveTSRecipientsMigration.m in Sources */,
				340CB2271EAC25820001CAA1 /* UpdateGroupViewController.m in Sources */,
				34B3F89F1E8DF5490035BE1A /* OWSTableViewController.m in Sources */,
				3400C7931EAF89CD008A8584 /* SendExternalFileViewController.m in Sources */,
				FCC81A981A44558300DFEC7D /* UIDevice+TSHardwareVersion.m in Sources */,
				3400C7991EAFB772008A8584 /* ThreadViewHelper.m in Sources */,
				76EB054018170B33006006FC /* AppDelegate.m in Sources */,
				341207271EE19F6A00463194 /* OWSSystemMessageCell.m in Sources */,
				341BB7491DB727EE001E2975 /* JSQMediaItem+OWS.m in Sources */,
				34B3F89C1E8DF3270035BE1A /* BlockListViewController.m in Sources */,
				45F2B1941D9C9F48000D2C69 /* OWSOutgoingMessageCollectionViewCell.m in Sources */,
				BFB074C919A5611000F2947C /* ObservableValue.m in Sources */,
				B68EF9BA1C0B1EBD009C3DCD /* FLAnimatedImage.m in Sources */,
				B68112EA1A4D9EC400BA82FF /* UIImage+normalizeImage.m in Sources */,
				B609597C1C2C0FC6004E8797 /* iRate.m in Sources */,
				4574A5D61DD6704700C6B692 /* CallService.swift in Sources */,
				34B3F8721E8DF1700035BE1A /* AdvancedSettingsTableViewController.m in Sources */,
				45F170D61E315310003FC1F2 /* Weak.swift in Sources */,
				34B3F8891E8DF1700035BE1A /* OWSConversationSettingsTableViewController.m in Sources */,
				34B3F87E1E8DF1700035BE1A /* InboxTableViewCell.m in Sources */,
				34B3F8731E8DF1700035BE1A /* AttachmentApprovalViewController.swift in Sources */,
				B6B1013C196D213F007E3930 /* SignalKeyingStorage.m in Sources */,
				B62F5E101C2980B4000D370C /* NSData+ows_StripToken.m in Sources */,
				34D5CC961EA6AFAD005515DB /* OWSContactsSyncing.m in Sources */,
				45E2E9201E153B3D00457AA0 /* Strings.swift in Sources */,
				34B3F88B1E8DF1700035BE1A /* OWSLinkedDevicesTableViewController.m in Sources */,
				45666F7E1D9C0814008FE134 /* OWSDatabaseMigrationRunner.m in Sources */,
				4579431E1E7C8CE9008ED0C0 /* Pastelog.m in Sources */,
				34D99C941F2937CC00D284D6 /* OWSSwiftUtils.swift in Sources */,
				34B3F8941E8DF1710035BE1A /* SignalsViewController.m in Sources */,
				34E8BF381EE9E2FD00F5F4CA /* FingerprintViewScanController.m in Sources */,
				76EB058818170B33006006FC /* PropertyListPreferences.m in Sources */,
				34330A611E788EA900DF2FB9 /* AttachmentUploadView.m in Sources */,
				34B3F87D1E8DF1700035BE1A /* FullImageViewController.m in Sources */,
				45666F7B1D9C0533008FE134 /* OWSDatabaseMigration.m in Sources */,
				B90418E6183E9DD40038554A /* DateUtil.m in Sources */,
				34F3089C1ECA4CDB00BB7697 /* TSUnreadIndicatorInteraction.m in Sources */,
				459311FC1D75C948008DD4F0 /* OWSDeviceTableViewCell.m in Sources */,
			);
			runOnlyForDeploymentPostprocessing = 0;
		};
		D221A0A5169C9E5F00537ABF /* Sources */ = {
			isa = PBXSourcesBuildPhase;
			buildActionMask = 2147483647;
			files = (
				4505C2C31E648F7A00CEBF41 /* ExperienceUpgradeFinder.swift in Sources */,
				456F6E241E24133E00FD2210 /* CallKitCallUIAdaptee.swift in Sources */,
				451DA3C81F14898E008E2423 /* Strings.swift in Sources */,
				456F6E251E24216100FD2210 /* DataChannelMessage.swift in Sources */,
				452ECA4E1E087E7200E2F016 /* MessageFetcherJob.swift in Sources */,
				45F170AD1E2F0351003FC1F2 /* CallAudioSession.swift in Sources */,
				451DA3C71F148986008E2423 /* SafetyNumberConfirmationAlert.swift in Sources */,
				45C0DC1C1E68FE9000E04C47 /* UIApplication+OWS.swift in Sources */,
				45F170BC1E2FC5D3003FC1F2 /* CallAudioService.swift in Sources */,
				456F6E2F1E261D1000FD2210 /* PeerConnectionClientTest.swift in Sources */,
				452C46901E427E200087B011 /* OutboundCallInitiator.swift in Sources */,
				451DE9F81DC18C9500810E42 /* AccountManager.swift in Sources */,
				B660F7171C29988E00687D6E /* OWSContactsManager.m in Sources */,
				B660F7181C29988E00687D6E /* CryptoTools.m in Sources */,
				B660F71B1C29988E00687D6E /* Environment.m in Sources */,
				B660F71C1C29988E00687D6E /* DebugLogger.m in Sources */,
				B660F71F1C29988E00687D6E /* PropertyListPreferences.m in Sources */,
				451DA3CA1F148A9F008E2423 /* DeviceSleepManager.swift in Sources */,
				B660F7201C29988E00687D6E /* Release.m in Sources */,
				45BB93391E688E14001E3939 /* UIDevice+featureSupport.swift in Sources */,
				B660F7211C29988E00687D6E /* SignalKeyingStorage.m in Sources */,
				B660F7221C29988E00687D6E /* VersionMigrations.m in Sources */,
				45D231781DC7E8F10034FA89 /* SessionResetJob.swift in Sources */,
				458967111DC117CC00E9DD21 /* AccountManagerTest.swift in Sources */,
				45F659831E1BE77000444429 /* NonCallKitCallUIAdaptee.swift in Sources */,
				456AC8351E3A776300A3C7FC /* WeakTimer.swift in Sources */,
				458E383A1D6699FA0094BD24 /* OWSDeviceProvisioningURLParserTest.m in Sources */,
				452D1EE81DCA90D100A57EC4 /* MesssagesBubblesSizeCalculatorTest.swift in Sources */,
				45BFFFA91D898AF0004A12A7 /* OWSStaleNotificationObserver.m in Sources */,
				451DE9FE1DC1A28200810E42 /* SyncPushTokensJob.swift in Sources */,
				45F170AF1E2F0393003FC1F2 /* CallAudioSessionTest.swift in Sources */,
				34B3F8991E8DF1B90035BE1A /* TSMessageAdapterTest.m in Sources */,
				456F6E231E24133500FD2210 /* Platform.swift in Sources */,
				45843D201D2236B30013E85A /* OWSContactsSearcher.m in Sources */,
				45AE48521E0732D6004D96C2 /* TurnServerInfo.swift in Sources */,
				450873C41D9D5149006B54F2 /* OWSExpirationTimerView.m in Sources */,
				453D28BB1D332DB100D523F0 /* OWSMessagesBubblesSizeCalculator.m in Sources */,
				B660F7561C29988E00687D6E /* PushManager.m in Sources */,
				45FBC5D21DF8592E00E9B410 /* SignalCall.swift in Sources */,
				451A13B21E13DED2000A50FD /* CallNotificationsAdapter.swift in Sources */,
				45C681B81D305A580050903A /* OWSCall.m in Sources */,
				454EBAB31F2BC08800ACE0BB /* OWSSwiftUtils.swift in Sources */,
				4542F0971EBB9E9A00C7EE92 /* Promise+retainUntilComplete.swift in Sources */,
				451DA3C91F1489BE008E2423 /* OWSAlerts.swift in Sources */,
				45855F381D9498A40084F340 /* OWSContactAvatarBuilder.m in Sources */,
				45DF5DF31DDB843F00C936C7 /* CompareSafetyNumbersActivity.swift in Sources */,
				456AC8341E3A775E00A3C7FC /* Weak.swift in Sources */,
				454EBAB41F2BE14C00ACE0BB /* OWSAnalytics.swift in Sources */,
				B660F7701C29988E00687D6E /* FLAnimatedImage.m in Sources */,
				B660F7711C29988E00687D6E /* FLAnimatedImageView.m in Sources */,
				B660F7721C29988E00687D6E /* AppStoreRating.m in Sources */,
				B660F7751C29988E00687D6E /* UIColor+OWS.m in Sources */,
				B660F7761C29988E00687D6E /* UIFont+OWS.m in Sources */,
				B660F7771C29988E00687D6E /* UIImage+normalizeImage.m in Sources */,
				954AEE6A1DF33E01002E5410 /* ContactsPickerTest.swift in Sources */,
				B660F77B1C29988E00687D6E /* Queue.m in Sources */,
				45666F581D9B2880008FE134 /* OWSScrubbingLogFormatterTest.m in Sources */,
				B660F77F1C29988E00687D6E /* DateUtil.m in Sources */,
				B660F7811C29988E00687D6E /* FunctionalUtil.m in Sources */,
				B660F7831C29988E00687D6E /* NumberUtil.m in Sources */,
				B660F7841C29988E00687D6E /* ObservableValue.m in Sources */,
				B660F7871C29988E00687D6E /* StringUtil.m in Sources */,
				45FBC5C91DF8575700E9B410 /* CallKitCallManager.swift in Sources */,
				B660F78A1C29988E00687D6E /* UIUtil.m in Sources */,
				B660F78C1C29988E00687D6E /* UIDevice+TSHardwareVersion.m in Sources */,
				456F6E211E2411B400FD2210 /* CallUIAdapter.swift in Sources */,
				B660F6D81C29868000687D6E /* CryptoToolsTest.m in Sources */,
				456F6E221E24132D00FD2210 /* PeerConnectionClient.swift in Sources */,
				B660F6E01C29868000687D6E /* UtilTest.m in Sources */,
				45F3AEB71DFDE7900080CE33 /* AvatarImageView.swift in Sources */,
				B660F6DA1C29868000687D6E /* ExceptionsTest.m in Sources */,
				45C9DEB91DF4E35A0065CA84 /* WebRTCCallMessageHandler.swift in Sources */,
				B660F6DB1C29868000687D6E /* FunctionalUtilTest.m in Sources */,
				45E7A6A81E71CA7E00D44FB5 /* DisplayableTextFilterTest.swift in Sources */,
				451DA3CB1F148AAD008E2423 /* CallViewController.swift in Sources */,
				456F6E201E2411A000FD2210 /* CallService.swift in Sources */,
				45E615171E8C59100018AD52 /* DisplayableTextFilter.swift in Sources */,
				B660F6DF1C29868000687D6E /* QueueTest.m in Sources */,
				B660F6BB1C29868000687D6E /* OWSContactsManagerTest.m in Sources */,
				45A6DAD71EBBF85500893231 /* ReminderView.swift in Sources */,
				B660F6DD1C29868000687D6E /* ObservableTest.m in Sources */,
				B660F6D21C29868000687D6E /* PushManagerTest.m in Sources */,
				45C0DC1F1E69011F00E04C47 /* UIStoryboard+OWS.swift in Sources */,
				4505C2C01E648EA300CEBF41 /* ExperienceUpgrade.swift in Sources */,
				450873C81D9D867B006B54F2 /* OWSIncomingMessageCollectionViewCell.m in Sources */,
			);
			runOnlyForDeploymentPostprocessing = 0;
		};
/* End PBXSourcesBuildPhase section */

/* Begin PBXTargetDependency section */
		B6AFCEBB19A93DA60098CFCB /* PBXTargetDependency */ = {
			isa = PBXTargetDependency;
			target = D221A088169C9E5E00537ABF /* Signal */;
			targetProxy = B6AFCEBA19A93DA60098CFCB /* PBXContainerItemProxy */;
		};
/* End PBXTargetDependency section */

/* Begin PBXVariantGroup section */
		B6F509951AA53F760068F56A /* Localizable.strings */ = {
			isa = PBXVariantGroup;
			children = (
				B6F509961AA53F760068F56A /* en */,
				B69C2D171AA5445000A640C2 /* az_AZ */,
				B69C2D191AA5446C00A640C2 /* bs */,
				B69C2D1A1AA5447600A640C2 /* ca */,
				B69C2D1B1AA5448300A640C2 /* cs */,
				B6BC3D0C1AA544B100C2907F /* da */,
				B676BCEF1AA544E7009637B8 /* de */,
				B676BCF01AA544F5009637B8 /* el_GR */,
				B676BCF11AA5451E009637B8 /* es */,
				B63FBC9E1AA545CB00548746 /* fi */,
				B646D10E1AA5461A004133BA /* fr */,
				B646D10F1AA54626004133BA /* fil */,
				B646D1141AA54674004133BA /* hu */,
				B646D1151AA5467E004133BA /* it_IT */,
				B60341CD1AA5469800A01E42 /* ja_JP */,
				B68CB7D71AA546B80065AC3F /* ko_KR */,
				B68CB7D81AA546C30065AC3F /* lv */,
				B68CB7D91AA546CE0065AC3F /* nb_NO */,
				B68CB7DA1AA546F50065AC3F /* nl */,
				B68CB7DB1AA547070065AC3F /* pl */,
				B68CB7DC1AA547100065AC3F /* pt_BR */,
				B68CB7DD1AA5471A0065AC3F /* pt_PT */,
				B68CB7E01AA548420065AC3F /* ru */,
				B68CB7E11AA5484F0065AC3F /* sl */,
				B68CB7E21AA5485B0065AC3F /* sv_SE */,
				B68CB7E31AA548660065AC3F /* th_TH */,
				B68CB7E41AA548700065AC3F /* tr_TR */,
				B68CB7E61AA548870065AC3F /* zh_CN */,
				B634CBB31AB10D2300C49B99 /* hr */,
				B634CBB51AB10D5400C49B99 /* ro */,
				453CC0361D08E1A60040EBA3 /* sn */,
				45E282DE1D08E67800ADD4C8 /* gl */,
				45E282DF1D08E6CC00ADD4C8 /* id */,
				454B35071D08EED80026D658 /* mk */,
				4597E94E1D8313C100040CDE /* sq */,
				4597E94F1D8313CB00040CDE /* bg */,
				3495BC911F1426B800B478F5 /* ar */,
			);
			name = Localizable.strings;
			sourceTree = "<group>";
		};
/* End PBXVariantGroup section */

/* Begin XCBuildConfiguration section */
		451DA3CC1F152887008E2423 /* Test */ = {
			isa = XCBuildConfiguration;
			buildSettings = {
				ALWAYS_SEARCH_USER_PATHS = NO;
				CLANG_ANALYZER_LOCALIZABILITY_NONLOCALIZED = YES;
				CLANG_CXX_LANGUAGE_STANDARD = "gnu++0x";
				CLANG_ENABLE_MODULES = YES;
				CLANG_ENABLE_OBJC_ARC = YES;
				CLANG_WARN_CONSTANT_CONVERSION = YES;
				CLANG_WARN_DEPRECATED_OBJC_IMPLEMENTATIONS = YES;
				CLANG_WARN_EMPTY_BODY = YES;
				CLANG_WARN_ENUM_CONVERSION = YES;
				CLANG_WARN_IMPLICIT_SIGN_CONVERSION = YES;
				CLANG_WARN_INFINITE_RECURSION = YES;
				CLANG_WARN_INT_CONVERSION = YES;
				CLANG_WARN_OBJC_RECEIVER_WEAK = YES;
				CLANG_WARN_SUSPICIOUS_IMPLICIT_CONVERSION = YES;
				CLANG_WARN_SUSPICIOUS_MOVE = YES;
				CLANG_WARN_UNREACHABLE_CODE = YES;
				CLANG_WARN__ARC_BRIDGE_CAST_NONARC = YES;
				CLANG_WARN__DUPLICATE_METHOD_MATCH = YES;
				CODE_SIGN_IDENTITY = "iPhone Developer";
				ENABLE_BITCODE = NO;
				ENABLE_STRICT_OBJC_MSGSEND = YES;
				ENABLE_TESTABILITY = YES;
				GCC_NO_COMMON_BLOCKS = YES;
				GCC_PREPROCESSOR_DEFINITIONS = (
					"DEBUG=1",
					"$(inherited)",
				);
				"GCC_PREPROCESSOR_DEFINITIONS[arch=*]" = (
					"DEBUG=1",
					"$(inherited)",
					"SSK_BUILDING_FOR_TESTS=1",
				);
				GCC_TREAT_IMPLICIT_FUNCTION_DECLARATIONS_AS_ERRORS = YES;
				GCC_TREAT_INCOMPATIBLE_POINTER_TYPE_WARNINGS_AS_ERRORS = YES;
				GCC_WARN_64_TO_32_BIT_CONVERSION = YES;
				GCC_WARN_ABOUT_DEPRECATED_FUNCTIONS = YES;
				GCC_WARN_ABOUT_MISSING_FIELD_INITIALIZERS = YES;
				GCC_WARN_ABOUT_MISSING_NEWLINE = YES;
				GCC_WARN_ABOUT_MISSING_PROTOTYPES = YES;
				GCC_WARN_ABOUT_POINTER_SIGNEDNESS = YES;
				GCC_WARN_ABOUT_RETURN_TYPE = YES;
				GCC_WARN_ALLOW_INCOMPLETE_PROTOCOL = YES;
				GCC_WARN_CHECK_SWITCH_STATEMENTS = YES;
				GCC_WARN_FOUR_CHARACTER_CONSTANTS = YES;
				GCC_WARN_INITIALIZER_NOT_FULLY_BRACKETED = YES;
				GCC_WARN_MISSING_PARENTHESES = YES;
				GCC_WARN_MULTIPLE_DEFINITION_TYPES_FOR_SELECTOR = YES;
				GCC_WARN_SHADOW = YES;
				GCC_WARN_SIGN_COMPARE = YES;
				GCC_WARN_STRICT_SELECTOR_MATCH = YES;
				GCC_WARN_TYPECHECK_CALLS_TO_PRINTF = YES;
				GCC_WARN_UNDECLARED_SELECTOR = YES;
				GCC_WARN_UNINITIALIZED_AUTOS = YES;
				GCC_WARN_UNKNOWN_PRAGMAS = YES;
				GCC_WARN_UNUSED_FUNCTION = YES;
				GCC_WARN_UNUSED_LABEL = YES;
				GCC_WARN_UNUSED_VALUE = YES;
				GCC_WARN_UNUSED_VARIABLE = YES;
				HEADER_SEARCH_PATHS = "";
				IPHONEOS_DEPLOYMENT_TARGET = 8.0;
				ONLY_ACTIVE_ARCH = YES;
				OTHER_CFLAGS = "-fobjc-arc-exceptions";
				SDKROOT = iphoneos;
				VALIDATE_PRODUCT = YES;
			};
			name = Test;
		};
		451DA3CD1F152887008E2423 /* Test */ = {
			isa = XCBuildConfiguration;
			baseConfigurationReference = 1CE3CD5C23334683BDD3D78C /* Pods-Signal.test.xcconfig */;
			buildSettings = {
				ASSETCATALOG_COMPILER_APPICON_NAME = AppIcon;
				CLANG_ENABLE_MODULES = YES;
				CODE_SIGN_ENTITLEMENTS = Signal/Signal.entitlements;
				CODE_SIGN_IDENTITY = "iPhone Developer";
				"CODE_SIGN_IDENTITY[sdk=iphoneos*]" = "iPhone Developer";
				CURRENT_PROJECT_VERSION = 1;
				DEVELOPMENT_TEAM = U68MSDN6DR;
				FRAMEWORK_SEARCH_PATHS = (
					"$(inherited)",
					"$(SRCROOT)",
					"$(PROJECT_DIR)/Carthage/Build/iOS",
				);
				GCC_OPTIMIZATION_LEVEL = 0;
				GCC_PRECOMPILE_PREFIX_HEADER = YES;
				GCC_PREFIX_HEADER = "Signal/Signal-Prefix.pch";
				GCC_PREPROCESSOR_DEFINITIONS = (
					"DEBUG=1",
					"$(inherited)",
					HAVE_CONFIG_H,
				);
				GCC_STRICT_ALIASING = NO;
				GCC_WARN_MULTIPLE_DEFINITION_TYPES_FOR_SELECTOR = NO;
				GCC_WARN_STRICT_SELECTOR_MATCH = YES;
				GCC_WARN_UNDECLARED_SELECTOR = YES;
				HEADER_SEARCH_PATHS = (
					"$(inherited)",
					"\"${SRCROOT}/RedPhone/lib/ogg/include\"",
					"\"${SRCROOT}/RedPhone/lib/debug/include\"",
					"\"$(SRCROOT)/libtommath\"",
					"\"$(SRCROOT)/libtomcrypt/headers\"",
					"\"$(SRCROOT)/MMDrawerController\"",
					"\"$(SRCROOT)/Libraries\"/**",
				);
				INFOPLIST_FILE = "$(SRCROOT)/Signal/Signal-Info.plist";
				IPHONEOS_DEPLOYMENT_TARGET = 8.0;
				LD_RUNPATH_SEARCH_PATHS = "$(inherited) @executable_path/Frameworks";
				LIBRARY_SEARCH_PATHS = (
					"$(inherited)",
					"$(SRCROOT)",
				);
				LLVM_LTO = NO;
				OTHER_LDFLAGS = "$(inherited)";
				PRODUCT_BUNDLE_IDENTIFIER = org.whispersystems.signal;
				PRODUCT_NAME = Signal;
				PROVISIONING_PROFILE = "";
				PROVISIONING_PROFILE_SPECIFIER = "";
				SDKROOT = iphoneos;
				SWIFT_OBJC_BRIDGING_HEADER = "Signal/src/Signal-Bridging-Header.h";
				SWIFT_OPTIMIZATION_LEVEL = "-Onone";
				SWIFT_VERSION = 3.0;
				TEST_AFTER_BUILD = YES;
				VALID_ARCHS = "arm64 armv7 armv7s";
				WRAPPER_EXTENSION = app;
			};
			name = Test;
		};
		451DA3CE1F152887008E2423 /* Test */ = {
			isa = XCBuildConfiguration;
			baseConfigurationReference = 8981C8F64D94D3C52EB67A2C /* Pods-SignalTests.test.xcconfig */;
			buildSettings = {
				ALWAYS_EMBED_SWIFT_STANDARD_LIBRARIES = YES;
				BUNDLE_LOADER = "$(TEST_HOST)";
				CLANG_ALLOW_NON_MODULAR_INCLUDES_IN_FRAMEWORK_MODULES = YES;
				CLANG_ENABLE_MODULES = YES;
				CODE_SIGN_IDENTITY = "iPhone Developer";
				"CODE_SIGN_IDENTITY[sdk=iphoneos*]" = "iPhone Developer";
				DEFINES_MODULE = YES;
				FRAMEWORK_SEARCH_PATHS = (
					"$(inherited)",
					"$(SRCROOT)",
					"$(PROJECT_DIR)/Carthage/Build/iOS",
				);
				GCC_GENERATE_TEST_COVERAGE_FILES = NO;
				GCC_OPTIMIZATION_LEVEL = 0;
				GCC_PRECOMPILE_PREFIX_HEADER = YES;
				GCC_PREFIX_HEADER = "Signal/Signal-Prefix.pch";
				GCC_VERSION = "";
				GCC_WARN_MULTIPLE_DEFINITION_TYPES_FOR_SELECTOR = NO;
				GCC_WARN_STRICT_SELECTOR_MATCH = YES;
				GCC_WARN_UNDECLARED_SELECTOR = YES;
				HEADER_SEARCH_PATHS = (
					"${PODS_HEADERS_SEARCH_PATHS}",
					"$(inherited)",
					"\"${SRCROOT}/Signal/lib/speex/include\"",
					"\"${SRCROOT}/Signal/lib/ogg/include\"",
					"\"${SRCROOT}/Signal/lib/debug/include\"",
					"\"$(SRCROOT)/libtommath\"",
					"\"$(SRCROOT)/libtomcrypt/headers\"",
					"\"$(SRCROOT)/spandsp/spandsp/spandsp\"",
					"\"$(SRCROOT)/Libraries\"/**",
					"\"$(TARGET_TEMP_DIR)/../$(PROJECT_NAME).build/DerivedSources\"",
				);
				INFOPLIST_FILE = "Signal/test/Supporting Files/SignalTests-Info.plist";
				IPHONEOS_DEPLOYMENT_TARGET = 8.0;
				LD_RUNPATH_SEARCH_PATHS = "$(inherited) @executable_path/Frameworks @loader_path/Frameworks";
				LIBRARY_SEARCH_PATHS = (
					"$(inherited)",
					"$(SRCROOT)",
				);
				OTHER_LDFLAGS = (
					"-all_load",
					"-ObjC",
					"$(inherited)",
				);
				PRODUCT_BUNDLE_IDENTIFIER = "org.whispersystems.${PRODUCT_NAME:rfc1034identifier}";
				PRODUCT_NAME = SignalTests;
				PROVISIONING_PROFILE = "";
				SWIFT_OBJC_BRIDGING_HEADER = "Signal/test/SignalTests-Bridging-Header.h";
				SWIFT_OPTIMIZATION_LEVEL = "-Onone";
				SWIFT_VERSION = 3.0;
				TEST_HOST = "$(BUILT_PRODUCTS_DIR)/Signal.app/Signal";
				VALID_ARCHS = "arm64 armv7s armv7 i386 x86_64";
			};
			name = Test;
		};
		D221A0BA169C9E5F00537ABF /* Debug */ = {
			isa = XCBuildConfiguration;
			buildSettings = {
				ALWAYS_SEARCH_USER_PATHS = NO;
				CLANG_ANALYZER_LOCALIZABILITY_NONLOCALIZED = YES;
				CLANG_CXX_LANGUAGE_STANDARD = "gnu++0x";
				CLANG_ENABLE_MODULES = YES;
				CLANG_ENABLE_OBJC_ARC = YES;
				CLANG_WARN_CONSTANT_CONVERSION = YES;
				CLANG_WARN_DEPRECATED_OBJC_IMPLEMENTATIONS = YES;
				CLANG_WARN_EMPTY_BODY = YES;
				CLANG_WARN_ENUM_CONVERSION = YES;
				CLANG_WARN_IMPLICIT_SIGN_CONVERSION = YES;
				CLANG_WARN_INFINITE_RECURSION = YES;
				CLANG_WARN_INT_CONVERSION = YES;
				CLANG_WARN_OBJC_RECEIVER_WEAK = YES;
				CLANG_WARN_SUSPICIOUS_IMPLICIT_CONVERSION = YES;
				CLANG_WARN_SUSPICIOUS_MOVE = YES;
				CLANG_WARN_UNREACHABLE_CODE = YES;
				CLANG_WARN__ARC_BRIDGE_CAST_NONARC = YES;
				CLANG_WARN__DUPLICATE_METHOD_MATCH = YES;
				CODE_SIGN_IDENTITY = "iPhone Developer";
				ENABLE_BITCODE = NO;
				ENABLE_STRICT_OBJC_MSGSEND = YES;
				ENABLE_TESTABILITY = YES;
				GCC_NO_COMMON_BLOCKS = YES;
				GCC_PREPROCESSOR_DEFINITIONS = (
					"DEBUG=1",
					"$(inherited)",
				);
				GCC_TREAT_IMPLICIT_FUNCTION_DECLARATIONS_AS_ERRORS = YES;
				GCC_TREAT_INCOMPATIBLE_POINTER_TYPE_WARNINGS_AS_ERRORS = YES;
				GCC_WARN_64_TO_32_BIT_CONVERSION = YES;
				GCC_WARN_ABOUT_DEPRECATED_FUNCTIONS = YES;
				GCC_WARN_ABOUT_MISSING_FIELD_INITIALIZERS = YES;
				GCC_WARN_ABOUT_MISSING_NEWLINE = YES;
				GCC_WARN_ABOUT_MISSING_PROTOTYPES = YES;
				GCC_WARN_ABOUT_POINTER_SIGNEDNESS = YES;
				GCC_WARN_ABOUT_RETURN_TYPE = YES;
				GCC_WARN_ALLOW_INCOMPLETE_PROTOCOL = YES;
				GCC_WARN_CHECK_SWITCH_STATEMENTS = YES;
				GCC_WARN_FOUR_CHARACTER_CONSTANTS = YES;
				GCC_WARN_INITIALIZER_NOT_FULLY_BRACKETED = YES;
				GCC_WARN_MISSING_PARENTHESES = YES;
				GCC_WARN_MULTIPLE_DEFINITION_TYPES_FOR_SELECTOR = YES;
				GCC_WARN_SHADOW = YES;
				GCC_WARN_SIGN_COMPARE = YES;
				GCC_WARN_STRICT_SELECTOR_MATCH = YES;
				GCC_WARN_TYPECHECK_CALLS_TO_PRINTF = YES;
				GCC_WARN_UNDECLARED_SELECTOR = YES;
				GCC_WARN_UNINITIALIZED_AUTOS = YES;
				GCC_WARN_UNKNOWN_PRAGMAS = YES;
				GCC_WARN_UNUSED_FUNCTION = YES;
				GCC_WARN_UNUSED_LABEL = YES;
				GCC_WARN_UNUSED_VALUE = YES;
				GCC_WARN_UNUSED_VARIABLE = YES;
				HEADER_SEARCH_PATHS = "";
				IPHONEOS_DEPLOYMENT_TARGET = 8.0;
				ONLY_ACTIVE_ARCH = YES;
				OTHER_CFLAGS = "-fobjc-arc-exceptions";
				SDKROOT = iphoneos;
				VALIDATE_PRODUCT = YES;
			};
			name = Debug;
		};
		D221A0BB169C9E5F00537ABF /* App Store Release */ = {
			isa = XCBuildConfiguration;
			buildSettings = {
				ALWAYS_SEARCH_USER_PATHS = NO;
				CLANG_ANALYZER_LOCALIZABILITY_NONLOCALIZED = YES;
				CLANG_CXX_LANGUAGE_STANDARD = "gnu++0x";
				CLANG_ENABLE_MODULES = YES;
				CLANG_ENABLE_OBJC_ARC = YES;
				CLANG_WARN_CONSTANT_CONVERSION = YES;
				CLANG_WARN_DEPRECATED_OBJC_IMPLEMENTATIONS = YES;
				CLANG_WARN_EMPTY_BODY = YES;
				CLANG_WARN_ENUM_CONVERSION = YES;
				CLANG_WARN_IMPLICIT_SIGN_CONVERSION = YES;
				CLANG_WARN_INFINITE_RECURSION = YES;
				CLANG_WARN_INT_CONVERSION = YES;
				CLANG_WARN_OBJC_RECEIVER_WEAK = YES;
				CLANG_WARN_SUSPICIOUS_IMPLICIT_CONVERSION = YES;
				CLANG_WARN_SUSPICIOUS_MOVE = YES;
				CLANG_WARN_UNREACHABLE_CODE = YES;
				CLANG_WARN__ARC_BRIDGE_CAST_NONARC = YES;
				CLANG_WARN__DUPLICATE_METHOD_MATCH = YES;
				CODE_SIGN_IDENTITY = "iPhone Distribution";
				ENABLE_BITCODE = NO;
				ENABLE_STRICT_OBJC_MSGSEND = YES;
				GCC_NO_COMMON_BLOCKS = YES;
				GCC_TREAT_IMPLICIT_FUNCTION_DECLARATIONS_AS_ERRORS = YES;
				GCC_TREAT_INCOMPATIBLE_POINTER_TYPE_WARNINGS_AS_ERRORS = YES;
				GCC_WARN_64_TO_32_BIT_CONVERSION = YES;
				GCC_WARN_ABOUT_DEPRECATED_FUNCTIONS = YES;
				GCC_WARN_ABOUT_MISSING_FIELD_INITIALIZERS = YES;
				GCC_WARN_ABOUT_MISSING_NEWLINE = YES;
				GCC_WARN_ABOUT_MISSING_PROTOTYPES = YES;
				GCC_WARN_ABOUT_POINTER_SIGNEDNESS = YES;
				GCC_WARN_ABOUT_RETURN_TYPE = YES;
				GCC_WARN_ALLOW_INCOMPLETE_PROTOCOL = YES;
				GCC_WARN_CHECK_SWITCH_STATEMENTS = YES;
				GCC_WARN_FOUR_CHARACTER_CONSTANTS = YES;
				GCC_WARN_INITIALIZER_NOT_FULLY_BRACKETED = YES;
				GCC_WARN_MISSING_PARENTHESES = YES;
				GCC_WARN_MULTIPLE_DEFINITION_TYPES_FOR_SELECTOR = YES;
				GCC_WARN_SHADOW = YES;
				GCC_WARN_SIGN_COMPARE = YES;
				GCC_WARN_STRICT_SELECTOR_MATCH = YES;
				GCC_WARN_TYPECHECK_CALLS_TO_PRINTF = YES;
				GCC_WARN_UNDECLARED_SELECTOR = YES;
				GCC_WARN_UNINITIALIZED_AUTOS = YES;
				GCC_WARN_UNKNOWN_PRAGMAS = YES;
				GCC_WARN_UNUSED_FUNCTION = YES;
				GCC_WARN_UNUSED_LABEL = YES;
				GCC_WARN_UNUSED_VALUE = YES;
				GCC_WARN_UNUSED_VARIABLE = YES;
				HEADER_SEARCH_PATHS = "";
				IPHONEOS_DEPLOYMENT_TARGET = 8.0;
				ONLY_ACTIVE_ARCH = NO;
				OTHER_CFLAGS = (
					"-DNS_BLOCK_ASSERTIONS=1",
					"-fobjc-arc-exceptions",
				);
				SDKROOT = iphoneos;
				SWIFT_OPTIMIZATION_LEVEL = "-Owholemodule";
				VALIDATE_PRODUCT = YES;
			};
			name = "App Store Release";
		};
		D221A0BD169C9E5F00537ABF /* Debug */ = {
			isa = XCBuildConfiguration;
			baseConfigurationReference = DE2DD605305BC6EFAD731723 /* Pods-Signal.debug.xcconfig */;
			buildSettings = {
				ASSETCATALOG_COMPILER_APPICON_NAME = AppIcon;
				CLANG_ENABLE_MODULES = YES;
				CODE_SIGN_ENTITLEMENTS = Signal/Signal.entitlements;
				CODE_SIGN_IDENTITY = "iPhone Developer";
				"CODE_SIGN_IDENTITY[sdk=iphoneos*]" = "iPhone Developer";
				CURRENT_PROJECT_VERSION = 1;
				DEVELOPMENT_TEAM = U68MSDN6DR;
				FRAMEWORK_SEARCH_PATHS = (
					"$(inherited)",
					"$(SRCROOT)",
					"$(PROJECT_DIR)/Carthage/Build/iOS",
				);
				GCC_OPTIMIZATION_LEVEL = 0;
				GCC_PRECOMPILE_PREFIX_HEADER = YES;
				GCC_PREFIX_HEADER = "Signal/Signal-Prefix.pch";
				GCC_PREPROCESSOR_DEFINITIONS = (
					"DEBUG=1",
					"$(inherited)",
					HAVE_CONFIG_H,
				);
				GCC_STRICT_ALIASING = NO;
				GCC_WARN_MULTIPLE_DEFINITION_TYPES_FOR_SELECTOR = NO;
				GCC_WARN_STRICT_SELECTOR_MATCH = YES;
				GCC_WARN_UNDECLARED_SELECTOR = YES;
				HEADER_SEARCH_PATHS = (
					"$(inherited)",
					"\"${SRCROOT}/RedPhone/lib/ogg/include\"",
					"\"${SRCROOT}/RedPhone/lib/debug/include\"",
					"\"$(SRCROOT)/libtommath\"",
					"\"$(SRCROOT)/libtomcrypt/headers\"",
					"\"$(SRCROOT)/MMDrawerController\"",
					"\"$(SRCROOT)/Libraries\"/**",
				);
				INFOPLIST_FILE = "$(SRCROOT)/Signal/Signal-Info.plist";
				IPHONEOS_DEPLOYMENT_TARGET = 8.0;
				LD_RUNPATH_SEARCH_PATHS = "$(inherited) @executable_path/Frameworks";
				LIBRARY_SEARCH_PATHS = (
					"$(inherited)",
					"$(SRCROOT)",
				);
				LLVM_LTO = NO;
				OTHER_LDFLAGS = "$(inherited)";
				PRODUCT_BUNDLE_IDENTIFIER = org.whispersystems.signal;
				PRODUCT_NAME = Signal;
				PROVISIONING_PROFILE = "";
				PROVISIONING_PROFILE_SPECIFIER = "";
				SDKROOT = iphoneos;
				SWIFT_OBJC_BRIDGING_HEADER = "Signal/src/Signal-Bridging-Header.h";
				SWIFT_OPTIMIZATION_LEVEL = "-Onone";
				SWIFT_VERSION = 3.0;
				TEST_AFTER_BUILD = YES;
				VALID_ARCHS = "arm64 armv7 armv7s";
				WRAPPER_EXTENSION = app;
			};
			name = Debug;
		};
		D221A0BE169C9E5F00537ABF /* App Store Release */ = {
			isa = XCBuildConfiguration;
			baseConfigurationReference = DF728B4B438716EAF95CEC18 /* Pods-Signal.app store release.xcconfig */;
			buildSettings = {
				ASSETCATALOG_COMPILER_APPICON_NAME = AppIcon;
				CLANG_ENABLE_MODULES = YES;
				CODE_SIGN_ENTITLEMENTS = Signal/Signal.entitlements;
				CODE_SIGN_IDENTITY = "iPhone Developer";
				"CODE_SIGN_IDENTITY[sdk=iphoneos*]" = "iPhone Developer";
				CURRENT_PROJECT_VERSION = 1;
				DEVELOPMENT_TEAM = U68MSDN6DR;
				FRAMEWORK_SEARCH_PATHS = (
					"$(inherited)",
					"$(SRCROOT)",
					"$(PROJECT_DIR)/Carthage/Build/iOS",
				);
				GCC_OPTIMIZATION_LEVEL = 3;
				GCC_PRECOMPILE_PREFIX_HEADER = YES;
				GCC_PREFIX_HEADER = "Signal/Signal-Prefix.pch";
				GCC_PREPROCESSOR_DEFINITIONS = (
					"$(inherited)",
					HAVE_CONFIG_H,
					"RELEASE=1",
				);
				GCC_STRICT_ALIASING = NO;
				GCC_WARN_MULTIPLE_DEFINITION_TYPES_FOR_SELECTOR = NO;
				GCC_WARN_STRICT_SELECTOR_MATCH = YES;
				GCC_WARN_UNDECLARED_SELECTOR = YES;
				HEADER_SEARCH_PATHS = (
					"$(inherited)",
					"\"${SRCROOT}/RedPhone/lib/ogg/include\"",
					"\"${SRCROOT}/RedPhone/lib/debug/include\"",
					"\"$(SRCROOT)/libtommath\"",
					"\"$(SRCROOT)/libtomcrypt/headers\"",
					"\"$(SRCROOT)/MMDrawerController\"",
					"\"$(SRCROOT)/Libraries\"/**",
				);
				INFOPLIST_FILE = "$(SRCROOT)/Signal/Signal-Info.plist";
				IPHONEOS_DEPLOYMENT_TARGET = 8.0;
				LD_RUNPATH_SEARCH_PATHS = "$(inherited) @executable_path/Frameworks";
				LIBRARY_SEARCH_PATHS = (
					"$(inherited)",
					"$(SRCROOT)",
				);
				LLVM_LTO = NO;
				OTHER_LDFLAGS = "$(inherited)";
				PRODUCT_BUNDLE_IDENTIFIER = org.whispersystems.signal;
				PRODUCT_NAME = Signal;
				PROVISIONING_PROFILE = "";
				SDKROOT = iphoneos;
				SWIFT_OBJC_BRIDGING_HEADER = "Signal/src/Signal-Bridging-Header.h";
				SWIFT_VERSION = 3.0;
				TEST_AFTER_BUILD = YES;
				VALID_ARCHS = "arm64 armv7 armv7s";
				WRAPPER_EXTENSION = app;
			};
			name = "App Store Release";
		};
		D221A0C0169C9E5F00537ABF /* Debug */ = {
			isa = XCBuildConfiguration;
			baseConfigurationReference = AD2AB1207E8888E4262D781B /* Pods-SignalTests.debug.xcconfig */;
			buildSettings = {
				ALWAYS_EMBED_SWIFT_STANDARD_LIBRARIES = YES;
				BUNDLE_LOADER = "$(BUILT_PRODUCTS_DIR)/Signal.app/Signal";
				CLANG_ALLOW_NON_MODULAR_INCLUDES_IN_FRAMEWORK_MODULES = YES;
				CLANG_ENABLE_MODULES = YES;
				CODE_SIGN_IDENTITY = "iPhone Developer";
				"CODE_SIGN_IDENTITY[sdk=iphoneos*]" = "iPhone Developer";
				DEFINES_MODULE = YES;
				FRAMEWORK_SEARCH_PATHS = (
					"$(inherited)",
					"$(SRCROOT)",
					"$(PROJECT_DIR)/Carthage/Build/iOS",
				);
				GCC_GENERATE_TEST_COVERAGE_FILES = NO;
				GCC_OPTIMIZATION_LEVEL = 0;
				GCC_PRECOMPILE_PREFIX_HEADER = YES;
				GCC_PREFIX_HEADER = "Signal/Signal-Prefix.pch";
				GCC_VERSION = "";
				GCC_WARN_MULTIPLE_DEFINITION_TYPES_FOR_SELECTOR = NO;
				GCC_WARN_STRICT_SELECTOR_MATCH = YES;
				GCC_WARN_UNDECLARED_SELECTOR = YES;
				HEADER_SEARCH_PATHS = (
					"${PODS_HEADERS_SEARCH_PATHS}",
					"$(inherited)",
					"\"${SRCROOT}/Signal/lib/speex/include\"",
					"\"${SRCROOT}/Signal/lib/ogg/include\"",
					"\"${SRCROOT}/Signal/lib/debug/include\"",
					"\"$(SRCROOT)/libtommath\"",
					"\"$(SRCROOT)/libtomcrypt/headers\"",
					"\"$(SRCROOT)/spandsp/spandsp/spandsp\"",
					"\"$(SRCROOT)/Libraries\"/**",
					"\"$(TARGET_TEMP_DIR)/../$(PROJECT_NAME).build/DerivedSources\"",
				);
				INFOPLIST_FILE = "Signal/test/Supporting Files/SignalTests-Info.plist";
				IPHONEOS_DEPLOYMENT_TARGET = 8.0;
				LD_RUNPATH_SEARCH_PATHS = "$(inherited) @executable_path/Frameworks @loader_path/Frameworks";
				LIBRARY_SEARCH_PATHS = (
					"$(inherited)",
					"$(SRCROOT)",
				);
				OTHER_LDFLAGS = (
					"-all_load",
					"-ObjC",
					"$(inherited)",
				);
				PRODUCT_BUNDLE_IDENTIFIER = "org.whispersystems.${PRODUCT_NAME:rfc1034identifier}";
				PRODUCT_NAME = SignalTests;
				PROVISIONING_PROFILE = "";
				SWIFT_OBJC_BRIDGING_HEADER = "Signal/test/SignalTests-Bridging-Header.h";
				SWIFT_OPTIMIZATION_LEVEL = "-Onone";
				SWIFT_VERSION = 3.0;
				TEST_HOST = "$(BUNDLE_LOADER)";
				VALID_ARCHS = "arm64 armv7s armv7 i386 x86_64";
			};
			name = Debug;
		};
		D221A0C1169C9E5F00537ABF /* App Store Release */ = {
			isa = XCBuildConfiguration;
			baseConfigurationReference = E85DB184824BA9DC302EC8B3 /* Pods-SignalTests.app store release.xcconfig */;
			buildSettings = {
				ALWAYS_EMBED_SWIFT_STANDARD_LIBRARIES = YES;
				BUNDLE_LOADER = "$(BUILT_PRODUCTS_DIR)/Signal.app/Signal";
				CLANG_ALLOW_NON_MODULAR_INCLUDES_IN_FRAMEWORK_MODULES = YES;
				CLANG_ENABLE_MODULES = YES;
				CODE_SIGN_IDENTITY = "iPhone Developer";
				"CODE_SIGN_IDENTITY[sdk=iphoneos*]" = "iPhone Developer";
				DEFINES_MODULE = YES;
				FRAMEWORK_SEARCH_PATHS = (
					"$(inherited)",
					"$(SRCROOT)",
					"$(PROJECT_DIR)/Carthage/Build/iOS",
				);
				GCC_GENERATE_TEST_COVERAGE_FILES = NO;
				GCC_OPTIMIZATION_LEVEL = 0;
				GCC_PRECOMPILE_PREFIX_HEADER = YES;
				GCC_PREFIX_HEADER = "Signal/Signal-Prefix.pch";
				GCC_VERSION = "";
				GCC_WARN_MULTIPLE_DEFINITION_TYPES_FOR_SELECTOR = NO;
				GCC_WARN_STRICT_SELECTOR_MATCH = YES;
				GCC_WARN_UNDECLARED_SELECTOR = YES;
				HEADER_SEARCH_PATHS = (
					"${PODS_HEADERS_SEARCH_PATHS}",
					"$(inherited)",
					"\"${SRCROOT}/Signal/lib/speex/include\"",
					"\"${SRCROOT}/Signal/lib/ogg/include\"",
					"\"${SRCROOT}/Signal/lib/debug/include\"",
					"\"$(SRCROOT)/libtommath\"",
					"\"$(SRCROOT)/libtomcrypt/headers\"",
					"\"$(SRCROOT)/Libraries\"/**",
					"\"$(TARGET_TEMP_DIR)/../$(PROJECT_NAME).build/DerivedSources\"",
				);
				INFOPLIST_FILE = "Signal/test/Supporting Files/SignalTests-Info.plist";
				IPHONEOS_DEPLOYMENT_TARGET = 8.0;
				LD_RUNPATH_SEARCH_PATHS = "$(inherited) @executable_path/Frameworks @loader_path/Frameworks";
				LIBRARY_SEARCH_PATHS = (
					"$(inherited)",
					"$(SRCROOT)",
				);
				OTHER_LDFLAGS = (
					"-all_load",
					"-ObjC",
					"$(inherited)",
				);
				PRODUCT_BUNDLE_IDENTIFIER = "org.whispersystems.${PRODUCT_NAME:rfc1034identifier}";
				PRODUCT_NAME = SignalTests;
				PROVISIONING_PROFILE = "";
				SWIFT_OBJC_BRIDGING_HEADER = "Signal/test/SignalTests-Bridging-Header.h";
				SWIFT_OPTIMIZATION_LEVEL = "-Owholemodule";
				SWIFT_VERSION = 3.0;
				TEST_HOST = "$(BUNDLE_LOADER)";
				VALID_ARCHS = "arm64 armv7s armv7 i386 x86_64";
			};
			name = "App Store Release";
		};
/* End XCBuildConfiguration section */

/* Begin XCConfigurationList section */
		D221A083169C9E5E00537ABF /* Build configuration list for PBXProject "Signal" */ = {
			isa = XCConfigurationList;
			buildConfigurations = (
				D221A0BA169C9E5F00537ABF /* Debug */,
				451DA3CC1F152887008E2423 /* Test */,
				D221A0BB169C9E5F00537ABF /* App Store Release */,
			);
			defaultConfigurationIsVisible = 0;
			defaultConfigurationName = "App Store Release";
		};
		D221A0BC169C9E5F00537ABF /* Build configuration list for PBXNativeTarget "Signal" */ = {
			isa = XCConfigurationList;
			buildConfigurations = (
				D221A0BD169C9E5F00537ABF /* Debug */,
				451DA3CD1F152887008E2423 /* Test */,
				D221A0BE169C9E5F00537ABF /* App Store Release */,
			);
			defaultConfigurationIsVisible = 0;
			defaultConfigurationName = "App Store Release";
		};
		D221A0BF169C9E5F00537ABF /* Build configuration list for PBXNativeTarget "SignalTests" */ = {
			isa = XCConfigurationList;
			buildConfigurations = (
				D221A0C0169C9E5F00537ABF /* Debug */,
				451DA3CE1F152887008E2423 /* Test */,
				D221A0C1169C9E5F00537ABF /* App Store Release */,
			);
			defaultConfigurationIsVisible = 0;
			defaultConfigurationName = "App Store Release";
		};
/* End XCConfigurationList section */
	};
	rootObject = D221A080169C9E5E00537ABF /* Project object */;
}<|MERGE_RESOLUTION|>--- conflicted
+++ resolved
@@ -861,12 +861,9 @@
 			isa = PBXFrameworksBuildPhase;
 			buildActionMask = 2147483647;
 			files = (
-<<<<<<< HEAD
 				CE9F391C1E8142290003EAE8 /* CoreLocation.framework in Frameworks */,
-=======
 				455A16DD1F1FEA0000F86704 /* Metal.framework in Frameworks */,
 				455A16DE1F1FEA0000F86704 /* MetalKit.framework in Frameworks */,
->>>>>>> d809a30f
 				45847E871E4283C30080EAB3 /* Intents.framework in Frameworks */,
 				4509E79A1DD653700025A59F /* WebRTC.framework in Frameworks */,
 				456C38961DC7B882007536A7 /* PromiseKit.framework in Frameworks */,
@@ -1191,15 +1188,12 @@
 				458E38361D668EBF0094BD24 /* OWSDeviceProvisioningURLParser.m */,
 				45666EC71D994C0D008FE134 /* OWSGroupAvatarBuilder.h */,
 				45666EC81D994C0D008FE134 /* OWSGroupAvatarBuilder.m */,
-<<<<<<< HEAD
+				453D28B81D332DB100D523F0 /* OWSMessagesBubblesSizeCalculator.h */,
+				453D28B91D332DB100D523F0 /* OWSMessagesBubblesSizeCalculator.m */,
+				B62D53F41A23CC8B009AAF82 /* TSMessageAdapters */,
 				45CD81EE1DC030E7004C9430 /* AccountManager.swift */,
 				45DF5DF11DDB843F00C936C7 /* CompareSafetyNumbersActivity.swift */,
 				CEACFED01E813ADA002939FC /* ShareLocationManager.swift */,
-=======
-				453D28B81D332DB100D523F0 /* OWSMessagesBubblesSizeCalculator.h */,
-				453D28B91D332DB100D523F0 /* OWSMessagesBubblesSizeCalculator.m */,
-				B62D53F41A23CC8B009AAF82 /* TSMessageAdapters */,
->>>>>>> WhisperSystems/master
 			);
 			path = Models;
 			sourceTree = "<group>";
@@ -1663,12 +1657,9 @@
 		D221A08C169C9E5E00537ABF /* Frameworks */ = {
 			isa = PBXGroup;
 			children = (
-<<<<<<< HEAD
 				CE9F391B1E8142290003EAE8 /* CoreLocation.framework */,
-=======
 				455A16DB1F1FEA0000F86704 /* Metal.framework */,
 				455A16DC1F1FEA0000F86704 /* MetalKit.framework */,
->>>>>>> d809a30f
 				45847E861E4283C30080EAB3 /* Intents.framework */,
 				45BD60811DE9547E00A8F436 /* Contacts.framework */,
 				4509E7991DD653700025A59F /* WebRTC.framework */,
@@ -2265,7 +2256,6 @@
 				34B3F8911E8DF1710035BE1A /* ShowGroupMembersViewController.m in Sources */,
 				45FBC5D11DF8592E00E9B410 /* SignalCall.swift in Sources */,
 				452C468F1E427E200087B011 /* OutboundCallInitiator.swift in Sources */,
-<<<<<<< HEAD
 				76EB058E18170B33006006FC /* HostNameEndPoint.m in Sources */,
 				E19167A418A9687800B7A468 /* DH3KKeyAgreementParticipant.m in Sources */,
 				E16E5BF018AAC40200B7C403 /* EvpKeyAgreement.m in Sources */,
@@ -2275,8 +2265,6 @@
 				453D28B71D32BA5F00D523F0 /* OWSDisplayedMessage.m in Sources */,
 				76EB05DC18170B33006006FC /* StreamPair.m in Sources */,
 				76EB064618170B33006006FC /* TimeUtil.m in Sources */,
-=======
->>>>>>> WhisperSystems/master
 				45F170BB1E2FC5D3003FC1F2 /* CallAudioService.swift in Sources */,
 				34B3F8711E8DF1700035BE1A /* AboutTableViewController.m in Sources */,
 				34B3F88D1E8DF1700035BE1A /* OWSQRCodeScanningViewController.m in Sources */,
