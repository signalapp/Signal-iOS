// !$*UTF8*$!
{
	archiveVersion = 1;
	classes = {
	};
	objectVersion = 46;
	objects = {

/* Begin PBXBuildFile section */
		2400888E239F30A600305217 /* SessionRestorationView.swift in Sources */ = {isa = PBXBuildFile; fileRef = 2400888D239F30A600305217 /* SessionRestorationView.swift */; };
		2AE2882E4C2B96BFFF9EE27C /* Pods_SignalShareExtension.framework in Frameworks */ = {isa = PBXBuildFile; fileRef = 0F94C85CB0B235DA37F68ED0 /* Pods_SignalShareExtension.framework */; };
		3403B95D20EA9527001A1F44 /* OWSContactShareButtonsView.m in Sources */ = {isa = PBXBuildFile; fileRef = 3403B95B20EA9526001A1F44 /* OWSContactShareButtonsView.m */; };
		34074F61203D0CBE004596AE /* OWSSounds.m in Sources */ = {isa = PBXBuildFile; fileRef = 34074F5F203D0CBD004596AE /* OWSSounds.m */; };
		34074F62203D0CBE004596AE /* OWSSounds.h in Headers */ = {isa = PBXBuildFile; fileRef = 34074F60203D0CBE004596AE /* OWSSounds.h */; settings = {ATTRIBUTES = (Public, ); }; };
		34080EFE2225F96D0087E99F /* ImageEditorPaletteView.swift in Sources */ = {isa = PBXBuildFile; fileRef = 34080EFD2225F96D0087E99F /* ImageEditorPaletteView.swift */; };
		34080F02222853E30087E99F /* ImageEditorBrushViewController.swift in Sources */ = {isa = PBXBuildFile; fileRef = 34080F01222853E30087E99F /* ImageEditorBrushViewController.swift */; };
		34080F04222858DC0087E99F /* OWSViewController+ImageEditor.swift in Sources */ = {isa = PBXBuildFile; fileRef = 34080F03222858DC0087E99F /* OWSViewController+ImageEditor.swift */; };
		340872BF22393CFA00CB25B0 /* UIGestureRecognizer+OWS.swift in Sources */ = {isa = PBXBuildFile; fileRef = 340872BE22393CF900CB25B0 /* UIGestureRecognizer+OWS.swift */; };
		340872C122394CAA00CB25B0 /* ImageEditorTransform.swift in Sources */ = {isa = PBXBuildFile; fileRef = 340872C022394CAA00CB25B0 /* ImageEditorTransform.swift */; };
		340872C82239563500CB25B0 /* ApprovalRailCellView.swift in Sources */ = {isa = PBXBuildFile; fileRef = 340872C32239563500CB25B0 /* ApprovalRailCellView.swift */; };
		340872C92239563500CB25B0 /* AttachmentItemCollection.swift in Sources */ = {isa = PBXBuildFile; fileRef = 340872C42239563500CB25B0 /* AttachmentItemCollection.swift */; };
		340872CA2239563500CB25B0 /* AttachmentApprovalViewController.swift in Sources */ = {isa = PBXBuildFile; fileRef = 340872C52239563500CB25B0 /* AttachmentApprovalViewController.swift */; };
		340872CB2239563500CB25B0 /* AttachmentPrepViewController.swift in Sources */ = {isa = PBXBuildFile; fileRef = 340872C62239563500CB25B0 /* AttachmentPrepViewController.swift */; };
		340872CE2239596100CB25B0 /* AttachmentApprovalInputAccessoryView.swift in Sources */ = {isa = PBXBuildFile; fileRef = 340872CD2239596000CB25B0 /* AttachmentApprovalInputAccessoryView.swift */; };
		340872D02239787F00CB25B0 /* AttachmentTextToolbar.swift in Sources */ = {isa = PBXBuildFile; fileRef = 340872CF2239787F00CB25B0 /* AttachmentTextToolbar.swift */; };
		340872D622397E6800CB25B0 /* AttachmentCaptionToolbar.swift in Sources */ = {isa = PBXBuildFile; fileRef = 340872D522397E6800CB25B0 /* AttachmentCaptionToolbar.swift */; };
		340872D822397F4600CB25B0 /* AttachmentCaptionViewController.swift in Sources */ = {isa = PBXBuildFile; fileRef = 340872D722397F4500CB25B0 /* AttachmentCaptionViewController.swift */; };
		340872DA22397FEB00CB25B0 /* AttachmentTextView.swift in Sources */ = {isa = PBXBuildFile; fileRef = 340872D922397FEB00CB25B0 /* AttachmentTextView.swift */; };
		340B02BA1FA0D6C700F9CFEC /* ConversationViewItemTest.m in Sources */ = {isa = PBXBuildFile; fileRef = 340B02B91FA0D6C700F9CFEC /* ConversationViewItemTest.m */; };
		340FC8A9204DAC8D007AEB0F /* NotificationSettingsOptionsViewController.m in Sources */ = {isa = PBXBuildFile; fileRef = 340FC87B204DAC8C007AEB0F /* NotificationSettingsOptionsViewController.m */; };
		340FC8AA204DAC8D007AEB0F /* NotificationSettingsViewController.m in Sources */ = {isa = PBXBuildFile; fileRef = 340FC87C204DAC8C007AEB0F /* NotificationSettingsViewController.m */; };
		340FC8AB204DAC8D007AEB0F /* DomainFrontingCountryViewController.m in Sources */ = {isa = PBXBuildFile; fileRef = 340FC87D204DAC8C007AEB0F /* DomainFrontingCountryViewController.m */; };
		340FC8AC204DAC8D007AEB0F /* PrivacySettingsTableViewController.m in Sources */ = {isa = PBXBuildFile; fileRef = 340FC87E204DAC8C007AEB0F /* PrivacySettingsTableViewController.m */; };
		340FC8AE204DAC8D007AEB0F /* OWSSoundSettingsViewController.m in Sources */ = {isa = PBXBuildFile; fileRef = 340FC883204DAC8C007AEB0F /* OWSSoundSettingsViewController.m */; };
		340FC8B0204DAC8D007AEB0F /* AddToBlockListViewController.m in Sources */ = {isa = PBXBuildFile; fileRef = 340FC886204DAC8C007AEB0F /* AddToBlockListViewController.m */; };
		340FC8B1204DAC8D007AEB0F /* BlockListViewController.m in Sources */ = {isa = PBXBuildFile; fileRef = 340FC887204DAC8C007AEB0F /* BlockListViewController.m */; };
		340FC8B2204DAC8D007AEB0F /* AdvancedSettingsTableViewController.m in Sources */ = {isa = PBXBuildFile; fileRef = 340FC88C204DAC8C007AEB0F /* AdvancedSettingsTableViewController.m */; };
		340FC8B4204DAC8D007AEB0F /* OWSBackupSettingsViewController.m in Sources */ = {isa = PBXBuildFile; fileRef = 340FC88E204DAC8C007AEB0F /* OWSBackupSettingsViewController.m */; };
		340FC8B5204DAC8D007AEB0F /* AboutTableViewController.m in Sources */ = {isa = PBXBuildFile; fileRef = 340FC893204DAC8C007AEB0F /* AboutTableViewController.m */; };
		340FC8B6204DAC8D007AEB0F /* OWSQRCodeScanningViewController.m in Sources */ = {isa = PBXBuildFile; fileRef = 340FC896204DAC8C007AEB0F /* OWSQRCodeScanningViewController.m */; };
		340FC8B7204DAC8D007AEB0F /* OWSConversationSettingsViewController.m in Sources */ = {isa = PBXBuildFile; fileRef = 340FC89A204DAC8D007AEB0F /* OWSConversationSettingsViewController.m */; };
		340FC8B8204DAC8D007AEB0F /* AddToGroupViewController.m in Sources */ = {isa = PBXBuildFile; fileRef = 340FC89B204DAC8D007AEB0F /* AddToGroupViewController.m */; };
		340FC8B9204DAC8D007AEB0F /* UpdateGroupViewController.m in Sources */ = {isa = PBXBuildFile; fileRef = 340FC89C204DAC8D007AEB0F /* UpdateGroupViewController.m */; };
		340FC8BA204DAC8D007AEB0F /* FingerprintViewScanController.m in Sources */ = {isa = PBXBuildFile; fileRef = 340FC89F204DAC8D007AEB0F /* FingerprintViewScanController.m */; };
		340FC8BB204DAC8D007AEB0F /* OWSAddToContactViewController.m in Sources */ = {isa = PBXBuildFile; fileRef = 340FC8A1204DAC8D007AEB0F /* OWSAddToContactViewController.m */; };
		340FC8BC204DAC8D007AEB0F /* FingerprintViewController.m in Sources */ = {isa = PBXBuildFile; fileRef = 340FC8A2204DAC8D007AEB0F /* FingerprintViewController.m */; };
		340FC8BD204DAC8D007AEB0F /* ShowGroupMembersViewController.m in Sources */ = {isa = PBXBuildFile; fileRef = 340FC8A6204DAC8D007AEB0F /* ShowGroupMembersViewController.m */; };
		340FC8C5204DE223007AEB0F /* DebugUIBackup.m in Sources */ = {isa = PBXBuildFile; fileRef = 340FC8C4204DE223007AEB0F /* DebugUIBackup.m */; };
		34129B8621EF877A005457A8 /* LinkPreviewView.swift in Sources */ = {isa = PBXBuildFile; fileRef = 34129B8521EF8779005457A8 /* LinkPreviewView.swift */; };
		341341EF2187467A00192D59 /* ConversationViewModel.m in Sources */ = {isa = PBXBuildFile; fileRef = 341341EE2187467900192D59 /* ConversationViewModel.m */; };
		341F2C0F1F2B8AE700D07D6B /* DebugUIMisc.m in Sources */ = {isa = PBXBuildFile; fileRef = 341F2C0E1F2B8AE700D07D6B /* DebugUIMisc.m */; };
		3421981C21061D2E00C57195 /* ByteParserTest.swift in Sources */ = {isa = PBXBuildFile; fileRef = 3421981B21061D2E00C57195 /* ByteParserTest.swift */; };
		34277A5E20751BDC006049F2 /* OWSQuotedMessageView.m in Sources */ = {isa = PBXBuildFile; fileRef = 34277A5C20751BDC006049F2 /* OWSQuotedMessageView.m */; };
		3427C64320F500E000EEC730 /* OWSMessageTimerView.m in Sources */ = {isa = PBXBuildFile; fileRef = 3427C64220F500DF00EEC730 /* OWSMessageTimerView.m */; };
		342950822124C9750000B063 /* OWSTextField.m in Sources */ = {isa = PBXBuildFile; fileRef = 3429507E2124C9740000B063 /* OWSTextField.m */; };
		342950832124C9750000B063 /* OWSTextView.m in Sources */ = {isa = PBXBuildFile; fileRef = 3429507F2124C9740000B063 /* OWSTextView.m */; };
		342950842124C9750000B063 /* OWSTextView.h in Headers */ = {isa = PBXBuildFile; fileRef = 342950802124C9740000B063 /* OWSTextView.h */; settings = {ATTRIBUTES = (Public, ); }; };
		342950852124C9750000B063 /* OWSTextField.h in Headers */ = {isa = PBXBuildFile; fileRef = 342950812124C9750000B063 /* OWSTextField.h */; settings = {ATTRIBUTES = (Public, ); }; };
		342950882124CB0A0000B063 /* OWSSearchBar.m in Sources */ = {isa = PBXBuildFile; fileRef = 342950862124CB0A0000B063 /* OWSSearchBar.m */; };
		342950892124CB0A0000B063 /* OWSSearchBar.h in Headers */ = {isa = PBXBuildFile; fileRef = 342950872124CB0A0000B063 /* OWSSearchBar.h */; settings = {ATTRIBUTES = (Public, ); }; };
		3430FE181F7751D4000EC51B /* GiphyAPI.swift in Sources */ = {isa = PBXBuildFile; fileRef = 3430FE171F7751D4000EC51B /* GiphyAPI.swift */; };
		34330A5A1E7875FB00DF2FB9 /* fontawesome-webfont.ttf in Resources */ = {isa = PBXBuildFile; fileRef = 34330A591E7875FB00DF2FB9 /* fontawesome-webfont.ttf */; };
		34330A5C1E787A9800DF2FB9 /* dripicons-v2.ttf in Resources */ = {isa = PBXBuildFile; fileRef = 34330A5B1E787A9800DF2FB9 /* dripicons-v2.ttf */; };
		34330A5E1E787BD800DF2FB9 /* ElegantIcons.ttf in Resources */ = {isa = PBXBuildFile; fileRef = 34330A5D1E787BD800DF2FB9 /* ElegantIcons.ttf */; };
		34330AA31E79686200DF2FB9 /* OWSProgressView.m in Sources */ = {isa = PBXBuildFile; fileRef = 34330AA21E79686200DF2FB9 /* OWSProgressView.m */; };
		34386A54207D271D009F5D9C /* NeverClearView.swift in Sources */ = {isa = PBXBuildFile; fileRef = 34386A53207D271C009F5D9C /* NeverClearView.swift */; };
		343A65951FC47D5E000477A1 /* DebugUISyncMessages.m in Sources */ = {isa = PBXBuildFile; fileRef = 343A65941FC47D5E000477A1 /* DebugUISyncMessages.m */; };
		343A65981FC4CFE7000477A1 /* ConversationScrollButton.m in Sources */ = {isa = PBXBuildFile; fileRef = 343A65961FC4CFE6000477A1 /* ConversationScrollButton.m */; };
		3441FD9F21A3604F00BB9542 /* BackupRestoreViewController.swift in Sources */ = {isa = PBXBuildFile; fileRef = 3441FD9E21A3604F00BB9542 /* BackupRestoreViewController.swift */; };
		34480B361FD0929200BC14EF /* ShareAppExtensionContext.m in Sources */ = {isa = PBXBuildFile; fileRef = 34480B351FD0929200BC14EF /* ShareAppExtensionContext.m */; };
		34480B551FD0A7A400BC14EF /* DebugLogger.h in Headers */ = {isa = PBXBuildFile; fileRef = 34480B4D1FD0A7A300BC14EF /* DebugLogger.h */; settings = {ATTRIBUTES = (Public, ); }; };
		34480B561FD0A7A400BC14EF /* DebugLogger.m in Sources */ = {isa = PBXBuildFile; fileRef = 34480B4E1FD0A7A300BC14EF /* DebugLogger.m */; };
		34480B571FD0A7A400BC14EF /* OWSScrubbingLogFormatter.h in Headers */ = {isa = PBXBuildFile; fileRef = 34480B4F1FD0A7A300BC14EF /* OWSScrubbingLogFormatter.h */; };
		34480B591FD0A7A400BC14EF /* OWSScrubbingLogFormatter.m in Sources */ = {isa = PBXBuildFile; fileRef = 34480B511FD0A7A400BC14EF /* OWSScrubbingLogFormatter.m */; };
		34480B5B1FD0A7E300BC14EF /* SignalMessaging-Prefix.pch in Headers */ = {isa = PBXBuildFile; fileRef = 34480B5A1FD0A7E300BC14EF /* SignalMessaging-Prefix.pch */; };
		34480B611FD0A98800BC14EF /* UIColor+OWS.h in Headers */ = {isa = PBXBuildFile; fileRef = 34480B5D1FD0A98800BC14EF /* UIColor+OWS.h */; settings = {ATTRIBUTES = (Public, ); }; };
		34480B621FD0A98800BC14EF /* UIColor+OWS.m in Sources */ = {isa = PBXBuildFile; fileRef = 34480B5E1FD0A98800BC14EF /* UIColor+OWS.m */; };
		34480B631FD0A98800BC14EF /* UIView+OWS.h in Headers */ = {isa = PBXBuildFile; fileRef = 34480B5F1FD0A98800BC14EF /* UIView+OWS.h */; settings = {ATTRIBUTES = (Public, ); }; };
		34480B641FD0A98800BC14EF /* UIView+OWS.m in Sources */ = {isa = PBXBuildFile; fileRef = 34480B601FD0A98800BC14EF /* UIView+OWS.m */; };
		34480B671FD0AA9400BC14EF /* UIFont+OWS.m in Sources */ = {isa = PBXBuildFile; fileRef = 34480B651FD0AA9400BC14EF /* UIFont+OWS.m */; };
		34480B681FD0AA9400BC14EF /* UIFont+OWS.h in Headers */ = {isa = PBXBuildFile; fileRef = 34480B661FD0AA9400BC14EF /* UIFont+OWS.h */; settings = {ATTRIBUTES = (Public, ); }; };
		344825C6211390C800DB4BD8 /* OWSOrphanDataCleaner.m in Sources */ = {isa = PBXBuildFile; fileRef = 344825C5211390C800DB4BD8 /* OWSOrphanDataCleaner.m */; };
		3448E1662215B313004B052E /* OnboardingCaptchaViewController.swift in Sources */ = {isa = PBXBuildFile; fileRef = 3448E1652215B313004B052E /* OnboardingCaptchaViewController.swift */; };
		344F248D2007CCD600CFB4F4 /* DisplayableText.swift in Sources */ = {isa = PBXBuildFile; fileRef = 344F248C2007CCD600CFB4F4 /* DisplayableText.swift */; };
		3461284B1FD0B94000532771 /* SAELoadViewController.swift in Sources */ = {isa = PBXBuildFile; fileRef = 3461284A1FD0B93F00532771 /* SAELoadViewController.swift */; };
		346129391FD1B47300532771 /* OWSPreferences.h in Headers */ = {isa = PBXBuildFile; fileRef = 346129371FD1B47200532771 /* OWSPreferences.h */; settings = {ATTRIBUTES = (Public, ); }; };
		3461293A1FD1B47300532771 /* OWSPreferences.m in Sources */ = {isa = PBXBuildFile; fileRef = 346129381FD1B47200532771 /* OWSPreferences.m */; };
		3461293E1FD1D72B00532771 /* ExperienceUpgradeFinder.swift in Sources */ = {isa = PBXBuildFile; fileRef = 3461293D1FD1D72B00532771 /* ExperienceUpgradeFinder.swift */; };
		3461295A1FD1D74C00532771 /* Environment.h in Headers */ = {isa = PBXBuildFile; fileRef = 346129401FD1D74B00532771 /* Environment.h */; settings = {ATTRIBUTES = (Public, ); }; };
		3461295B1FD1D74C00532771 /* Environment.m in Sources */ = {isa = PBXBuildFile; fileRef = 346129411FD1D74B00532771 /* Environment.m */; };
		346129711FD1D74C00532771 /* SignalKeyingStorage.h in Headers */ = {isa = PBXBuildFile; fileRef = 346129581FD1D74B00532771 /* SignalKeyingStorage.h */; settings = {ATTRIBUTES = (Public, ); }; };
		346129721FD1D74C00532771 /* SignalKeyingStorage.m in Sources */ = {isa = PBXBuildFile; fileRef = 346129591FD1D74B00532771 /* SignalKeyingStorage.m */; };
		346129951FD1E30000532771 /* OWSDatabaseMigration.h in Headers */ = {isa = PBXBuildFile; fileRef = 346129931FD1E30000532771 /* OWSDatabaseMigration.h */; settings = {ATTRIBUTES = (Public, ); }; };
		346129961FD1E30000532771 /* OWSDatabaseMigration.m in Sources */ = {isa = PBXBuildFile; fileRef = 346129941FD1E30000532771 /* OWSDatabaseMigration.m */; };
		346129991FD1E4DA00532771 /* SignalApp.m in Sources */ = {isa = PBXBuildFile; fileRef = 346129971FD1E4D900532771 /* SignalApp.m */; };
		346129A51FD1F09100532771 /* OWSContactsManager.h in Headers */ = {isa = PBXBuildFile; fileRef = 346129A21FD1F09100532771 /* OWSContactsManager.h */; settings = {ATTRIBUTES = (Public, ); }; };
		346129A61FD1F09100532771 /* OWSContactsManager.m in Sources */ = {isa = PBXBuildFile; fileRef = 346129A31FD1F09100532771 /* OWSContactsManager.m */; };
		346129A91FD1F0E000532771 /* OWSFormat.h in Headers */ = {isa = PBXBuildFile; fileRef = 346129A81FD1F0DF00532771 /* OWSFormat.h */; settings = {ATTRIBUTES = (Public, ); }; };
		346129AB1FD1F0EE00532771 /* OWSFormat.m in Sources */ = {isa = PBXBuildFile; fileRef = 346129AA1FD1F0EE00532771 /* OWSFormat.m */; };
		346129AD1FD1F34E00532771 /* ImageCache.swift in Sources */ = {isa = PBXBuildFile; fileRef = 346129AC1FD1F34E00532771 /* ImageCache.swift */; };
		346129AF1FD1F5D900532771 /* SystemContactsFetcher.swift in Sources */ = {isa = PBXBuildFile; fileRef = 346129AE1FD1F5D900532771 /* SystemContactsFetcher.swift */; };
		346129B41FD1F7E800532771 /* OWSProfileManager.h in Headers */ = {isa = PBXBuildFile; fileRef = 346129B11FD1F7E800532771 /* OWSProfileManager.h */; settings = {ATTRIBUTES = (Public, ); }; };
		346129B51FD1F7E800532771 /* OWSProfileManager.m in Sources */ = {isa = PBXBuildFile; fileRef = 346129B21FD1F7E800532771 /* OWSProfileManager.m */; };
		346129B61FD1F7E800532771 /* ProfileFetcherJob.swift in Sources */ = {isa = PBXBuildFile; fileRef = 346129B31FD1F7E800532771 /* ProfileFetcherJob.swift */; };
		346129C81FD2072E00532771 /* NSAttributedString+OWS.m in Sources */ = {isa = PBXBuildFile; fileRef = 346129C11FD2072D00532771 /* NSAttributedString+OWS.m */; };
		346129CC1FD2072E00532771 /* NSAttributedString+OWS.h in Headers */ = {isa = PBXBuildFile; fileRef = 346129C51FD2072D00532771 /* NSAttributedString+OWS.h */; settings = {ATTRIBUTES = (Public, ); }; };
		346129D51FD20ADC00532771 /* UIViewController+OWS.m in Sources */ = {isa = PBXBuildFile; fileRef = 346129D31FD20ADB00532771 /* UIViewController+OWS.m */; };
		346129D61FD20ADC00532771 /* UIViewController+OWS.h in Headers */ = {isa = PBXBuildFile; fileRef = 346129D41FD20ADC00532771 /* UIViewController+OWS.h */; settings = {ATTRIBUTES = (Public, ); }; };
		346129E21FD5C0BE00532771 /* VersionMigrations.h in Headers */ = {isa = PBXBuildFile; fileRef = 346129E01FD5C0BE00532771 /* VersionMigrations.h */; settings = {ATTRIBUTES = (Public, ); }; };
		346129E31FD5C0BE00532771 /* VersionMigrations.m in Sources */ = {isa = PBXBuildFile; fileRef = 346129E11FD5C0BE00532771 /* VersionMigrations.m */; };
		346129E61FD5C0C600532771 /* OWSDatabaseMigrationRunner.m in Sources */ = {isa = PBXBuildFile; fileRef = 346129E41FD5C0C600532771 /* OWSDatabaseMigrationRunner.m */; };
		346129E71FD5C0C600532771 /* OWSDatabaseMigrationRunner.h in Headers */ = {isa = PBXBuildFile; fileRef = 346129E51FD5C0C600532771 /* OWSDatabaseMigrationRunner.h */; };
		34612A061FD7238600532771 /* OWSSyncManager.h in Headers */ = {isa = PBXBuildFile; fileRef = 34612A041FD7238500532771 /* OWSSyncManager.h */; settings = {ATTRIBUTES = (Public, ); }; };
		34612A071FD7238600532771 /* OWSSyncManager.m in Sources */ = {isa = PBXBuildFile; fileRef = 34612A051FD7238500532771 /* OWSSyncManager.m */; };
		34641E182088D7E900E2EDE5 /* OWSScreenLock.swift in Sources */ = {isa = PBXBuildFile; fileRef = 34641E172088D7E900E2EDE5 /* OWSScreenLock.swift */; };
		34641E1F2088DA6D00E2EDE5 /* SAEScreenLockViewController.m in Sources */ = {isa = PBXBuildFile; fileRef = 34641E1E2088DA6D00E2EDE5 /* SAEScreenLockViewController.m */; };
		3466087220E550F400AFFE73 /* ConversationStyle.swift in Sources */ = {isa = PBXBuildFile; fileRef = 3466087120E550F300AFFE73 /* ConversationStyle.swift */; };
		34661FB820C1C0D60056EDD6 /* message_sent.aiff in Resources */ = {isa = PBXBuildFile; fileRef = 34661FB720C1C0D60056EDD6 /* message_sent.aiff */; };
		346941A1215D2EE400B5BFAD /* Theme.h in Headers */ = {isa = PBXBuildFile; fileRef = 3469419D215D2EE400B5BFAD /* Theme.h */; settings = {ATTRIBUTES = (Public, ); }; };
		346941A2215D2EE400B5BFAD /* OWSConversationColor.m in Sources */ = {isa = PBXBuildFile; fileRef = 3469419E215D2EE400B5BFAD /* OWSConversationColor.m */; };
		346941A3215D2EE400B5BFAD /* Theme.m in Sources */ = {isa = PBXBuildFile; fileRef = 3469419F215D2EE400B5BFAD /* Theme.m */; };
		346941A4215D2EE400B5BFAD /* OWSConversationColor.h in Headers */ = {isa = PBXBuildFile; fileRef = 346941A0215D2EE400B5BFAD /* OWSConversationColor.h */; settings = {ATTRIBUTES = (Public, ); }; };
		346B66311F4E29B200E5122F /* CropScaleImageViewController.swift in Sources */ = {isa = PBXBuildFile; fileRef = 346B66301F4E29B200E5122F /* CropScaleImageViewController.swift */; };
		346E35BE224283B100E55D5F /* UIAlertController+OWS.swift in Sources */ = {isa = PBXBuildFile; fileRef = 346E35BD224283B000E55D5F /* UIAlertController+OWS.swift */; };
		347850311FD7494A007B8332 /* dripicons-v2.ttf in Resources */ = {isa = PBXBuildFile; fileRef = 34330A5B1E787A9800DF2FB9 /* dripicons-v2.ttf */; };
		347850321FD7494A007B8332 /* ElegantIcons.ttf in Resources */ = {isa = PBXBuildFile; fileRef = 34330A5D1E787BD800DF2FB9 /* ElegantIcons.ttf */; };
		347850331FD7494A007B8332 /* fontawesome-webfont.ttf in Resources */ = {isa = PBXBuildFile; fileRef = 34330A591E7875FB00DF2FB9 /* fontawesome-webfont.ttf */; };
		3478504C1FD7496D007B8332 /* Images.xcassets in Resources */ = {isa = PBXBuildFile; fileRef = B66DBF4919D5BBC8006EA940 /* Images.xcassets */; };
		347850551FD749C0007B8332 /* Localizable.strings in Resources */ = {isa = PBXBuildFile; fileRef = B6F509951AA53F760068F56A /* Localizable.strings */; };
		347850571FD86544007B8332 /* SAEFailedViewController.swift in Sources */ = {isa = PBXBuildFile; fileRef = 347850561FD86544007B8332 /* SAEFailedViewController.swift */; };
		347850691FD9B78A007B8332 /* AppSetup.m in Sources */ = {isa = PBXBuildFile; fileRef = 347850651FD9B789007B8332 /* AppSetup.m */; };
		3478506A1FD9B78A007B8332 /* AppSetup.h in Headers */ = {isa = PBXBuildFile; fileRef = 347850661FD9B789007B8332 /* AppSetup.h */; settings = {ATTRIBUTES = (Public, ); }; };
		3478506B1FD9B78A007B8332 /* NoopCallMessageHandler.swift in Sources */ = {isa = PBXBuildFile; fileRef = 347850671FD9B78A007B8332 /* NoopCallMessageHandler.swift */; };
		347850711FDAEB17007B8332 /* OWSUserProfile.m in Sources */ = {isa = PBXBuildFile; fileRef = 3478506F1FDAEB16007B8332 /* OWSUserProfile.m */; };
		347850721FDAEB17007B8332 /* OWSUserProfile.h in Headers */ = {isa = PBXBuildFile; fileRef = 347850701FDAEB16007B8332 /* OWSUserProfile.h */; settings = {ATTRIBUTES = (Public, ); }; };
		34843B2421432293004DED45 /* SignalBaseTest.m in Sources */ = {isa = PBXBuildFile; fileRef = 34843B2221432292004DED45 /* SignalBaseTest.m */; };
		34843B26214327C9004DED45 /* OWSOrphanDataCleanerTest.m in Sources */ = {isa = PBXBuildFile; fileRef = 34843B25214327C9004DED45 /* OWSOrphanDataCleanerTest.m */; };
		34843B2C214FE296004DED45 /* MockEnvironment.m in Sources */ = {isa = PBXBuildFile; fileRef = 34843B2A214FE295004DED45 /* MockEnvironment.m */; };
		348570A820F67575004FF32B /* OWSMessageHeaderView.m in Sources */ = {isa = PBXBuildFile; fileRef = 348570A620F67574004FF32B /* OWSMessageHeaderView.m */; };
		3488F9362191CC4000E524CC /* ConversationMediaView.swift in Sources */ = {isa = PBXBuildFile; fileRef = 3488F9352191CC4000E524CC /* ConversationMediaView.swift */; };
		348BB25D20A0C5530047AEC2 /* ContactShareViewHelper.swift in Sources */ = {isa = PBXBuildFile; fileRef = 348BB25C20A0C5530047AEC2 /* ContactShareViewHelper.swift */; };
		3491D9A121022DB7001EF5A1 /* CDSSigningCertificateTest.m in Sources */ = {isa = PBXBuildFile; fileRef = 3491D9A021022DB7001EF5A1 /* CDSSigningCertificateTest.m */; };
		3496744D2076768700080B5F /* OWSMessageBubbleView.m in Sources */ = {isa = PBXBuildFile; fileRef = 3496744C2076768700080B5F /* OWSMessageBubbleView.m */; };
		3496744F2076ACD000080B5F /* LongTextViewController.swift in Sources */ = {isa = PBXBuildFile; fileRef = 3496744E2076ACCE00080B5F /* LongTextViewController.swift */; };
		3496955C219B605E00DCFE74 /* ImagePickerController.swift in Sources */ = {isa = PBXBuildFile; fileRef = 34969559219B605E00DCFE74 /* ImagePickerController.swift */; };
		3496955D219B605E00DCFE74 /* PhotoCollectionPickerController.swift in Sources */ = {isa = PBXBuildFile; fileRef = 3496955A219B605E00DCFE74 /* PhotoCollectionPickerController.swift */; };
		3496955E219B605E00DCFE74 /* PhotoLibrary.swift in Sources */ = {isa = PBXBuildFile; fileRef = 3496955B219B605E00DCFE74 /* PhotoLibrary.swift */; };
		3496956021A2FC8100DCFE74 /* CloudKit.framework in Frameworks */ = {isa = PBXBuildFile; fileRef = 3496955F21A2FC8100DCFE74 /* CloudKit.framework */; };
		3496956E21A301A100DCFE74 /* OWSBackupExportJob.m in Sources */ = {isa = PBXBuildFile; fileRef = 3496956221A301A100DCFE74 /* OWSBackupExportJob.m */; };
		3496956F21A301A100DCFE74 /* OWSBackupLazyRestore.swift in Sources */ = {isa = PBXBuildFile; fileRef = 3496956321A301A100DCFE74 /* OWSBackupLazyRestore.swift */; };
		3496957021A301A100DCFE74 /* OWSBackupIO.m in Sources */ = {isa = PBXBuildFile; fileRef = 3496956521A301A100DCFE74 /* OWSBackupIO.m */; };
		3496957121A301A100DCFE74 /* OWSBackupImportJob.m in Sources */ = {isa = PBXBuildFile; fileRef = 3496956621A301A100DCFE74 /* OWSBackupImportJob.m */; };
		3496957221A301A100DCFE74 /* OWSBackup.m in Sources */ = {isa = PBXBuildFile; fileRef = 3496956921A301A100DCFE74 /* OWSBackup.m */; };
		3496957321A301A100DCFE74 /* OWSBackupJob.m in Sources */ = {isa = PBXBuildFile; fileRef = 3496956A21A301A100DCFE74 /* OWSBackupJob.m */; };
		3496957421A301A100DCFE74 /* OWSBackupAPI.swift in Sources */ = {isa = PBXBuildFile; fileRef = 3496956B21A301A100DCFE74 /* OWSBackupAPI.swift */; };
		349ED992221EE80D008045B0 /* AppPreferences.swift in Sources */ = {isa = PBXBuildFile; fileRef = 349ED991221EE80D008045B0 /* AppPreferences.swift */; };
		34A6C28021E503E700B5B12E /* OWSImagePickerController.swift in Sources */ = {isa = PBXBuildFile; fileRef = 34A6C27F21E503E600B5B12E /* OWSImagePickerController.swift */; };
		34A8B3512190A40E00218A25 /* MediaAlbumCellView.swift in Sources */ = {isa = PBXBuildFile; fileRef = 34A8B3502190A40E00218A25 /* MediaAlbumCellView.swift */; };
		34ABB2C42090C59700C727A6 /* OWSResaveCollectionDBMigration.m in Sources */ = {isa = PBXBuildFile; fileRef = 34ABB2C22090C59600C727A6 /* OWSResaveCollectionDBMigration.m */; };
		34ABB2C52090C59700C727A6 /* OWSResaveCollectionDBMigration.h in Headers */ = {isa = PBXBuildFile; fileRef = 34ABB2C32090C59700C727A6 /* OWSResaveCollectionDBMigration.h */; };
		34ABC0E421DD20C500ED9469 /* ConversationMessageMapping.swift in Sources */ = {isa = PBXBuildFile; fileRef = 34ABC0E321DD20C500ED9469 /* ConversationMessageMapping.swift */; };
		34AC09DD211B39B100997B47 /* ViewControllerUtils.h in Headers */ = {isa = PBXBuildFile; fileRef = 34AC09BF211B39AE00997B47 /* ViewControllerUtils.h */; settings = {ATTRIBUTES = (Public, ); }; };
		34AC09DE211B39B100997B47 /* OWSNavigationController.h in Headers */ = {isa = PBXBuildFile; fileRef = 34AC09C0211B39AE00997B47 /* OWSNavigationController.h */; settings = {ATTRIBUTES = (Public, ); }; };
		34AC09DF211B39B100997B47 /* OWSNavigationController.m in Sources */ = {isa = PBXBuildFile; fileRef = 34AC09C1211B39AF00997B47 /* OWSNavigationController.m */; };
		34AC09E0211B39B100997B47 /* SelectRecipientViewController.h in Headers */ = {isa = PBXBuildFile; fileRef = 34AC09C2211B39AF00997B47 /* SelectRecipientViewController.h */; settings = {ATTRIBUTES = (Public, ); }; };
		34AC09E1211B39B100997B47 /* SelectThreadViewController.m in Sources */ = {isa = PBXBuildFile; fileRef = 34AC09C3211B39AF00997B47 /* SelectThreadViewController.m */; };
		34AC09E2211B39B100997B47 /* ReturnToCallViewController.swift in Sources */ = {isa = PBXBuildFile; fileRef = 34AC09C4211B39AF00997B47 /* ReturnToCallViewController.swift */; };
		34AC09E3211B39B100997B47 /* OWSViewController.m in Sources */ = {isa = PBXBuildFile; fileRef = 34AC09C5211B39AF00997B47 /* OWSViewController.m */; };
		34AC09E4211B39B100997B47 /* ScreenLockViewController.h in Headers */ = {isa = PBXBuildFile; fileRef = 34AC09C6211B39AF00997B47 /* ScreenLockViewController.h */; settings = {ATTRIBUTES = (Public, ); }; };
		34AC09E5211B39B100997B47 /* ScreenLockViewController.m in Sources */ = {isa = PBXBuildFile; fileRef = 34AC09C7211B39AF00997B47 /* ScreenLockViewController.m */; };
		34AC09E6211B39B100997B47 /* SelectRecipientViewController.m in Sources */ = {isa = PBXBuildFile; fileRef = 34AC09C8211B39AF00997B47 /* SelectRecipientViewController.m */; };
		34AC09E7211B39B100997B47 /* MessageApprovalViewController.swift in Sources */ = {isa = PBXBuildFile; fileRef = 34AC09C9211B39AF00997B47 /* MessageApprovalViewController.swift */; };
		34AC09E8211B39B100997B47 /* NewNonContactConversationViewController.h in Headers */ = {isa = PBXBuildFile; fileRef = 34AC09CA211B39AF00997B47 /* NewNonContactConversationViewController.h */; settings = {ATTRIBUTES = (Public, ); }; };
		34AC09E9211B39B100997B47 /* OWSTableViewController.m in Sources */ = {isa = PBXBuildFile; fileRef = 34AC09CB211B39AF00997B47 /* OWSTableViewController.m */; };
		34AC09EA211B39B100997B47 /* ModalActivityIndicatorViewController.swift in Sources */ = {isa = PBXBuildFile; fileRef = 34AC09CC211B39B000997B47 /* ModalActivityIndicatorViewController.swift */; };
		34AC09EB211B39B100997B47 /* ContactShareApprovalViewController.swift in Sources */ = {isa = PBXBuildFile; fileRef = 34AC09CD211B39B000997B47 /* ContactShareApprovalViewController.swift */; };
		34AC09EC211B39B100997B47 /* OWSTableViewController.h in Headers */ = {isa = PBXBuildFile; fileRef = 34AC09CE211B39B000997B47 /* OWSTableViewController.h */; settings = {ATTRIBUTES = (Public, ); }; };
		34AC09ED211B39B100997B47 /* ContactFieldView.swift in Sources */ = {isa = PBXBuildFile; fileRef = 34AC09CF211B39B000997B47 /* ContactFieldView.swift */; };
		34AC09EE211B39B100997B47 /* EditContactShareNameViewController.swift in Sources */ = {isa = PBXBuildFile; fileRef = 34AC09D0211B39B000997B47 /* EditContactShareNameViewController.swift */; };
		34AC09EF211B39B100997B47 /* ViewControllerUtils.m in Sources */ = {isa = PBXBuildFile; fileRef = 34AC09D1211B39B000997B47 /* ViewControllerUtils.m */; };
		34AC09F2211B39B100997B47 /* OWSViewController.h in Headers */ = {isa = PBXBuildFile; fileRef = 34AC09D4211B39B000997B47 /* OWSViewController.h */; settings = {ATTRIBUTES = (Public, ); }; };
		34AC09F3211B39B100997B47 /* NewNonContactConversationViewController.m in Sources */ = {isa = PBXBuildFile; fileRef = 34AC09D5211B39B100997B47 /* NewNonContactConversationViewController.m */; };
		34AC09F4211B39B100997B47 /* SelectThreadViewController.h in Headers */ = {isa = PBXBuildFile; fileRef = 34AC09D6211B39B100997B47 /* SelectThreadViewController.h */; settings = {ATTRIBUTES = (Public, ); }; };
		34AC09F5211B39B100997B47 /* SharingThreadPickerViewController.h in Headers */ = {isa = PBXBuildFile; fileRef = 34AC09D7211B39B100997B47 /* SharingThreadPickerViewController.h */; settings = {ATTRIBUTES = (Public, ); }; };
		34AC09F7211B39B100997B47 /* MediaMessageView.swift in Sources */ = {isa = PBXBuildFile; fileRef = 34AC09D9211B39B100997B47 /* MediaMessageView.swift */; };
		34AC09FA211B39B100997B47 /* SharingThreadPickerViewController.m in Sources */ = {isa = PBXBuildFile; fileRef = 34AC09DC211B39B100997B47 /* SharingThreadPickerViewController.m */; };
		34AC0A0E211B39EA00997B47 /* ContactsViewHelper.h in Headers */ = {isa = PBXBuildFile; fileRef = 34AC09FB211B39E700997B47 /* ContactsViewHelper.h */; settings = {ATTRIBUTES = (Public, ); }; };
		34AC0A0F211B39EA00997B47 /* ContactTableViewCell.h in Headers */ = {isa = PBXBuildFile; fileRef = 34AC09FC211B39E700997B47 /* ContactTableViewCell.h */; settings = {ATTRIBUTES = (Public, ); }; };
		34AC0A10211B39EA00997B47 /* TappableView.swift in Sources */ = {isa = PBXBuildFile; fileRef = 34AC09FD211B39E700997B47 /* TappableView.swift */; };
		34AC0A11211B39EA00997B47 /* OWSLayerView.swift in Sources */ = {isa = PBXBuildFile; fileRef = 34AC09FE211B39E700997B47 /* OWSLayerView.swift */; };
		34AC0A12211B39EA00997B47 /* ContactTableViewCell.m in Sources */ = {isa = PBXBuildFile; fileRef = 34AC09FF211B39E700997B47 /* ContactTableViewCell.m */; };
		34AC0A13211B39EA00997B47 /* DisappearingTimerConfigurationView.swift in Sources */ = {isa = PBXBuildFile; fileRef = 34AC0A00211B39E700997B47 /* DisappearingTimerConfigurationView.swift */; };
		34AC0A14211B39EA00997B47 /* ContactCellView.m in Sources */ = {isa = PBXBuildFile; fileRef = 34AC0A01211B39E700997B47 /* ContactCellView.m */; };
		34AC0A15211B39EA00997B47 /* ContactsViewHelper.m in Sources */ = {isa = PBXBuildFile; fileRef = 34AC0A02211B39E700997B47 /* ContactsViewHelper.m */; };
		34AC0A16211B39EA00997B47 /* OWSNavigationBar.swift in Sources */ = {isa = PBXBuildFile; fileRef = 34AC0A03211B39E800997B47 /* OWSNavigationBar.swift */; };
		34AC0A17211B39EA00997B47 /* VideoPlayerView.swift in Sources */ = {isa = PBXBuildFile; fileRef = 34AC0A04211B39E800997B47 /* VideoPlayerView.swift */; };
		34AC0A18211B39EA00997B47 /* TappableStackView.swift in Sources */ = {isa = PBXBuildFile; fileRef = 34AC0A05211B39E900997B47 /* TappableStackView.swift */; };
		34AC0A19211B39EA00997B47 /* OWSAlerts.swift in Sources */ = {isa = PBXBuildFile; fileRef = 34AC0A06211B39E900997B47 /* OWSAlerts.swift */; };
		34AC0A1A211B39EA00997B47 /* CommonStrings.swift in Sources */ = {isa = PBXBuildFile; fileRef = 34AC0A07211B39E900997B47 /* CommonStrings.swift */; };
		34AC0A1B211B39EA00997B47 /* GradientView.swift in Sources */ = {isa = PBXBuildFile; fileRef = 34AC0A08211B39E900997B47 /* GradientView.swift */; };
		34AC0A1C211B39EA00997B47 /* OWSFlatButton.swift in Sources */ = {isa = PBXBuildFile; fileRef = 34AC0A09211B39E900997B47 /* OWSFlatButton.swift */; };
		34AC0A1D211B39EA00997B47 /* ContactCellView.h in Headers */ = {isa = PBXBuildFile; fileRef = 34AC0A0A211B39EA00997B47 /* ContactCellView.h */; settings = {ATTRIBUTES = (Public, ); }; };
		34AC0A1E211B39EA00997B47 /* ThreadViewHelper.m in Sources */ = {isa = PBXBuildFile; fileRef = 34AC0A0B211B39EA00997B47 /* ThreadViewHelper.m */; };
		34AC0A1F211B39EA00997B47 /* AvatarImageView.swift in Sources */ = {isa = PBXBuildFile; fileRef = 34AC0A0C211B39EA00997B47 /* AvatarImageView.swift */; };
		34AC0A20211B39EA00997B47 /* ThreadViewHelper.h in Headers */ = {isa = PBXBuildFile; fileRef = 34AC0A0D211B39EA00997B47 /* ThreadViewHelper.h */; settings = {ATTRIBUTES = (Public, ); }; };
		34AC0A23211C829F00997B47 /* OWSLabel.m in Sources */ = {isa = PBXBuildFile; fileRef = 34AC0A21211C829E00997B47 /* OWSLabel.m */; };
		34B0796D1FCF46B100E248C2 /* MainAppContext.m in Sources */ = {isa = PBXBuildFile; fileRef = 34B0796B1FCF46B000E248C2 /* MainAppContext.m */; };
		34B3F8751E8DF1700035BE1A /* CallViewController.swift in Sources */ = {isa = PBXBuildFile; fileRef = 34B3F83B1E8DF1700035BE1A /* CallViewController.swift */; };
		34B3F8771E8DF1700035BE1A /* ContactsPicker.swift in Sources */ = {isa = PBXBuildFile; fileRef = 34B3F83E1E8DF1700035BE1A /* ContactsPicker.swift */; };
		34B3F8801E8DF1700035BE1A /* InviteFlow.swift in Sources */ = {isa = PBXBuildFile; fileRef = 34B3F84C1E8DF1700035BE1A /* InviteFlow.swift */; };
		34B3F8931E8DF1710035BE1A /* SignalsNavigationController.m in Sources */ = {isa = PBXBuildFile; fileRef = 34B3F86E1E8DF1700035BE1A /* SignalsNavigationController.m */; };
		34B6A903218B3F63007C4606 /* TypingIndicatorView.swift in Sources */ = {isa = PBXBuildFile; fileRef = 34B6A902218B3F62007C4606 /* TypingIndicatorView.swift */; };
		34B6A905218B4C91007C4606 /* TypingIndicatorInteraction.swift in Sources */ = {isa = PBXBuildFile; fileRef = 34B6A904218B4C90007C4606 /* TypingIndicatorInteraction.swift */; };
		34B6A907218B5241007C4606 /* TypingIndicatorCell.swift in Sources */ = {isa = PBXBuildFile; fileRef = 34B6A906218B5240007C4606 /* TypingIndicatorCell.swift */; };
		34B6A90B218BA1D1007C4606 /* typing-animation.gif in Resources */ = {isa = PBXBuildFile; fileRef = 34B6A90A218BA1D0007C4606 /* typing-animation.gif */; };
		34B6D27420F664C900765BE2 /* OWSUnreadIndicator.h in Headers */ = {isa = PBXBuildFile; fileRef = 34B6D27220F664C800765BE2 /* OWSUnreadIndicator.h */; settings = {ATTRIBUTES = (Public, ); }; };
		34B6D27520F664C900765BE2 /* OWSUnreadIndicator.m in Sources */ = {isa = PBXBuildFile; fileRef = 34B6D27320F664C800765BE2 /* OWSUnreadIndicator.m */; };
		34BBC84B220B2CB200857249 /* ImageEditorTextViewController.swift in Sources */ = {isa = PBXBuildFile; fileRef = 34BBC84A220B2CB200857249 /* ImageEditorTextViewController.swift */; };
		34BBC84D220B2D0800857249 /* ImageEditorPinchGestureRecognizer.swift in Sources */ = {isa = PBXBuildFile; fileRef = 34BBC84C220B2D0800857249 /* ImageEditorPinchGestureRecognizer.swift */; };
		34BBC84F220B8A0100857249 /* ImageEditorCropViewController.swift in Sources */ = {isa = PBXBuildFile; fileRef = 34BBC84E220B8A0100857249 /* ImageEditorCropViewController.swift */; };
		34BBC851220B8EEF00857249 /* ImageEditorCanvasView.swift in Sources */ = {isa = PBXBuildFile; fileRef = 34BBC850220B8EEF00857249 /* ImageEditorCanvasView.swift */; };
		34BBC857220C7ADA00857249 /* ImageEditorItem.swift in Sources */ = {isa = PBXBuildFile; fileRef = 34BBC852220C7AD900857249 /* ImageEditorItem.swift */; };
		34BBC858220C7ADA00857249 /* ImageEditorContents.swift in Sources */ = {isa = PBXBuildFile; fileRef = 34BBC853220C7ADA00857249 /* ImageEditorContents.swift */; };
		34BBC859220C7ADA00857249 /* ImageEditorStrokeItem.swift in Sources */ = {isa = PBXBuildFile; fileRef = 34BBC854220C7ADA00857249 /* ImageEditorStrokeItem.swift */; };
		34BBC85A220C7ADA00857249 /* ImageEditorTextItem.swift in Sources */ = {isa = PBXBuildFile; fileRef = 34BBC855220C7ADA00857249 /* ImageEditorTextItem.swift */; };
		34BBC85B220C7ADA00857249 /* OrderedDictionary.swift in Sources */ = {isa = PBXBuildFile; fileRef = 34BBC856220C7ADA00857249 /* OrderedDictionary.swift */; };
		34BBC85D220D19D600857249 /* ImageEditorPanGestureRecognizer.swift in Sources */ = {isa = PBXBuildFile; fileRef = 34BBC85C220D19D600857249 /* ImageEditorPanGestureRecognizer.swift */; };
		34BBC861220E883300857249 /* ImageEditorModelTest.swift in Sources */ = {isa = PBXBuildFile; fileRef = 34BBC85F220E883200857249 /* ImageEditorModelTest.swift */; };
		34BBC862220E883300857249 /* ImageEditorTest.swift in Sources */ = {isa = PBXBuildFile; fileRef = 34BBC860220E883200857249 /* ImageEditorTest.swift */; };
		34BECE2B1F74C12700D7438D /* DebugUIStress.m in Sources */ = {isa = PBXBuildFile; fileRef = 34BECE2A1F74C12700D7438D /* DebugUIStress.m */; };
		34BECE2E1F7ABCE000D7438D /* GifPickerViewController.swift in Sources */ = {isa = PBXBuildFile; fileRef = 34BECE2D1F7ABCE000D7438D /* GifPickerViewController.swift */; };
		34BECE301F7ABCF800D7438D /* GifPickerLayout.swift in Sources */ = {isa = PBXBuildFile; fileRef = 34BECE2F1F7ABCF800D7438D /* GifPickerLayout.swift */; };
		34BEDB0E21C405B0007B0EAE /* ImageEditorModel.swift in Sources */ = {isa = PBXBuildFile; fileRef = 34BEDB0D21C405B0007B0EAE /* ImageEditorModel.swift */; };
		34BEDB1321C43F6A007B0EAE /* ImageEditorView.swift in Sources */ = {isa = PBXBuildFile; fileRef = 34BEDB1221C43F69007B0EAE /* ImageEditorView.swift */; };
		34BEDB1621C80BCA007B0EAE /* OWSAnyTouchGestureRecognizer.h in Headers */ = {isa = PBXBuildFile; fileRef = 34BEDB1421C80BC9007B0EAE /* OWSAnyTouchGestureRecognizer.h */; settings = {ATTRIBUTES = (Public, ); }; };
		34BEDB1721C80BCA007B0EAE /* OWSAnyTouchGestureRecognizer.m in Sources */ = {isa = PBXBuildFile; fileRef = 34BEDB1521C80BCA007B0EAE /* OWSAnyTouchGestureRecognizer.m */; };
		34C3C78D20409F320000134C /* Opening.m4r in Resources */ = {isa = PBXBuildFile; fileRef = 34C3C78C20409F320000134C /* Opening.m4r */; };
		34C3C78F2040A4F70000134C /* sonarping.mp3 in Resources */ = {isa = PBXBuildFile; fileRef = 34C3C78E2040A4F70000134C /* sonarping.mp3 */; };
		34C3C7922040B0DD0000134C /* OWSAudioPlayer.h in Headers */ = {isa = PBXBuildFile; fileRef = 34C3C7902040B0DC0000134C /* OWSAudioPlayer.h */; settings = {ATTRIBUTES = (Public, ); }; };
		34C3C7932040B0DD0000134C /* OWSAudioPlayer.m in Sources */ = {isa = PBXBuildFile; fileRef = 34C3C7912040B0DC0000134C /* OWSAudioPlayer.m */; };
		34C4E2572118957600BEA353 /* OWSWebRTCDataProtos.pb.swift in Sources */ = {isa = PBXBuildFile; fileRef = 34C4E2552118957600BEA353 /* OWSWebRTCDataProtos.pb.swift */; };
		34C4E2582118957600BEA353 /* WebRTCProto.swift in Sources */ = {isa = PBXBuildFile; fileRef = 34C4E2562118957600BEA353 /* WebRTCProto.swift */; };
		34C6B0A91FA0E46F00D35993 /* test-gif.gif in Resources */ = {isa = PBXBuildFile; fileRef = 34C6B0A51FA0E46F00D35993 /* test-gif.gif */; };
		34C6B0AB1FA0E46F00D35993 /* test-mp3.mp3 in Resources */ = {isa = PBXBuildFile; fileRef = 34C6B0A71FA0E46F00D35993 /* test-mp3.mp3 */; };
		34C6B0AC1FA0E46F00D35993 /* test-mp4.mp4 in Resources */ = {isa = PBXBuildFile; fileRef = 34C6B0A81FA0E46F00D35993 /* test-mp4.mp4 */; };
		34C6B0AE1FA0E4AA00D35993 /* test-jpg.jpg in Resources */ = {isa = PBXBuildFile; fileRef = 34C6B0AD1FA0E4AA00D35993 /* test-jpg.jpg */; };
		34CA631B2097806F00E526A0 /* OWSContactShareView.m in Sources */ = {isa = PBXBuildFile; fileRef = 34CA631A2097806E00E526A0 /* OWSContactShareView.m */; };
		34CF0787203E6B78005C4D61 /* busy_tone_ansi.caf in Resources */ = {isa = PBXBuildFile; fileRef = 34CF0783203E6B77005C4D61 /* busy_tone_ansi.caf */; };
		34CF0788203E6B78005C4D61 /* ringback_tone_ansi.caf in Resources */ = {isa = PBXBuildFile; fileRef = 34CF0784203E6B77005C4D61 /* ringback_tone_ansi.caf */; };
		34CF078A203E6B78005C4D61 /* end_call_tone_cept.caf in Resources */ = {isa = PBXBuildFile; fileRef = 34CF0786203E6B78005C4D61 /* end_call_tone_cept.caf */; };
		34D1F0501F7D45A60066283D /* GifPickerCell.swift in Sources */ = {isa = PBXBuildFile; fileRef = 34D1F04F1F7D45A60066283D /* GifPickerCell.swift */; };
		34D1F0521F7E8EA30066283D /* GiphyDownloader.swift in Sources */ = {isa = PBXBuildFile; fileRef = 34D1F0511F7E8EA30066283D /* GiphyDownloader.swift */; };
		34D1F0831F8678AA0066283D /* ConversationInputTextView.m in Sources */ = {isa = PBXBuildFile; fileRef = 34D1F0681F8678AA0066283D /* ConversationInputTextView.m */; };
		34D1F0841F8678AA0066283D /* ConversationInputToolbar.m in Sources */ = {isa = PBXBuildFile; fileRef = 34D1F06A1F8678AA0066283D /* ConversationInputToolbar.m */; };
		34D1F0861F8678AA0066283D /* ConversationViewController.m in Sources */ = {isa = PBXBuildFile; fileRef = 34D1F06E1F8678AA0066283D /* ConversationViewController.m */; };
		34D1F0871F8678AA0066283D /* ConversationViewItem.m in Sources */ = {isa = PBXBuildFile; fileRef = 34D1F0701F8678AA0066283D /* ConversationViewItem.m */; };
		34D1F0881F8678AA0066283D /* ConversationViewLayout.m in Sources */ = {isa = PBXBuildFile; fileRef = 34D1F0721F8678AA0066283D /* ConversationViewLayout.m */; };
		34D1F0A91F867BFC0066283D /* ConversationViewCell.m in Sources */ = {isa = PBXBuildFile; fileRef = 34D1F0971F867BFC0066283D /* ConversationViewCell.m */; };
		34D1F0AB1F867BFC0066283D /* OWSContactOffersCell.m in Sources */ = {isa = PBXBuildFile; fileRef = 34D1F09B1F867BFC0066283D /* OWSContactOffersCell.m */; };
		34D1F0AE1F867BFC0066283D /* OWSMessageCell.m in Sources */ = {isa = PBXBuildFile; fileRef = 34D1F0A21F867BFC0066283D /* OWSMessageCell.m */; };
		34D1F0B01F867BFC0066283D /* OWSSystemMessageCell.m in Sources */ = {isa = PBXBuildFile; fileRef = 34D1F0A61F867BFC0066283D /* OWSSystemMessageCell.m */; };
		34D1F0B41F86D31D0066283D /* ConversationCollectionView.m in Sources */ = {isa = PBXBuildFile; fileRef = 34D1F0B31F86D31D0066283D /* ConversationCollectionView.m */; };
		34D1F0B71F87F8850066283D /* OWSGenericAttachmentView.m in Sources */ = {isa = PBXBuildFile; fileRef = 34D1F0B61F87F8850066283D /* OWSGenericAttachmentView.m */; };
		34D1F0BD1F8D108C0066283D /* AttachmentUploadView.m in Sources */ = {isa = PBXBuildFile; fileRef = 34D1F0BC1F8D108C0066283D /* AttachmentUploadView.m */; };
		34D1F0C01F8EC1760066283D /* MessageRecipientStatusUtils.swift in Sources */ = {isa = PBXBuildFile; fileRef = 34D1F0BF1F8EC1760066283D /* MessageRecipientStatusUtils.swift */; };
		34D2CCDA2062E7D000CB1A14 /* OWSScreenLockUI.m in Sources */ = {isa = PBXBuildFile; fileRef = 34D2CCD92062E7D000CB1A14 /* OWSScreenLockUI.m */; };
		34D2CCDF206939B400CB1A14 /* DebugUIMessagesAction.m in Sources */ = {isa = PBXBuildFile; fileRef = 34D2CCDB206939B100CB1A14 /* DebugUIMessagesAction.m */; };
		34D2CCE0206939B400CB1A14 /* DebugUIMessagesAssetLoader.m in Sources */ = {isa = PBXBuildFile; fileRef = 34D2CCDC206939B200CB1A14 /* DebugUIMessagesAssetLoader.m */; };
		34D5CCA91EAE3D30005515DB /* AvatarViewHelper.m in Sources */ = {isa = PBXBuildFile; fileRef = 34D5CCA81EAE3D30005515DB /* AvatarViewHelper.m */; };
		34D8C0271ED3673300188D7C /* DebugUIMessages.m in Sources */ = {isa = PBXBuildFile; fileRef = 34D8C0241ED3673300188D7C /* DebugUIMessages.m */; };
		34D8C0281ED3673300188D7C /* DebugUITableViewController.m in Sources */ = {isa = PBXBuildFile; fileRef = 34D8C0261ED3673300188D7C /* DebugUITableViewController.m */; };
		34D8C02B1ED3685800188D7C /* DebugUIContacts.m in Sources */ = {isa = PBXBuildFile; fileRef = 34D8C02A1ED3685800188D7C /* DebugUIContacts.m */; };
		34D920E720E179C200D51158 /* OWSMessageFooterView.m in Sources */ = {isa = PBXBuildFile; fileRef = 34D920E620E179C200D51158 /* OWSMessageFooterView.m */; };
		34D99C931F2937CC00D284D6 /* OWSAnalytics.swift in Sources */ = {isa = PBXBuildFile; fileRef = 34D99C911F2937CC00D284D6 /* OWSAnalytics.swift */; };
		34D99CE4217509C2000AFB39 /* AppEnvironment.swift in Sources */ = {isa = PBXBuildFile; fileRef = 34D99CE3217509C1000AFB39 /* AppEnvironment.swift */; };
		34DB0BED2011548B007B313F /* OWSDatabaseConverterTest.m in Sources */ = {isa = PBXBuildFile; fileRef = 34DB0BEC2011548B007B313F /* OWSDatabaseConverterTest.m */; };
		34DBF003206BD5A500025978 /* OWSMessageTextView.m in Sources */ = {isa = PBXBuildFile; fileRef = 34DBEFFF206BD5A400025978 /* OWSMessageTextView.m */; };
		34DBF004206BD5A500025978 /* OWSBubbleView.m in Sources */ = {isa = PBXBuildFile; fileRef = 34DBF001206BD5A500025978 /* OWSBubbleView.m */; };
		34DBF007206C3CB200025978 /* OWSBubbleShapeView.m in Sources */ = {isa = PBXBuildFile; fileRef = 34DBF006206C3CB200025978 /* OWSBubbleShapeView.m */; };
		34DC9BD921543E0C00FDDCEC /* DebugContactsUtils.m in Sources */ = {isa = PBXBuildFile; fileRef = 34DC9BD721543E0A00FDDCEC /* DebugContactsUtils.m */; };
		34E3E5681EC4B19400495BAC /* AudioProgressView.swift in Sources */ = {isa = PBXBuildFile; fileRef = 34E3E5671EC4B19400495BAC /* AudioProgressView.swift */; };
		34E3EF0D1EFC235B007F6822 /* DebugUIDiskUsage.m in Sources */ = {isa = PBXBuildFile; fileRef = 34E3EF0C1EFC235B007F6822 /* DebugUIDiskUsage.m */; };
		34E3EF101EFC2684007F6822 /* DebugUIPage.m in Sources */ = {isa = PBXBuildFile; fileRef = 34E3EF0F1EFC2684007F6822 /* DebugUIPage.m */; };
		34E88D262098C5AE00A608F4 /* ContactViewController.swift in Sources */ = {isa = PBXBuildFile; fileRef = 34E88D252098C5AE00A608F4 /* ContactViewController.swift */; };
		34E8A8D12085238A00B272B1 /* ProtoParsingTest.m in Sources */ = {isa = PBXBuildFile; fileRef = 34E8A8D02085238900B272B1 /* ProtoParsingTest.m */; };
		34EA69402194933900702471 /* MediaDownloadView.swift in Sources */ = {isa = PBXBuildFile; fileRef = 34EA693F2194933900702471 /* MediaDownloadView.swift */; };
		34EA69422194DE8000702471 /* MediaUploadView.swift in Sources */ = {isa = PBXBuildFile; fileRef = 34EA69412194DE7F00702471 /* MediaUploadView.swift */; };
		34F308A21ECB469700BB7697 /* OWSBezierPathView.m in Sources */ = {isa = PBXBuildFile; fileRef = 34F308A11ECB469700BB7697 /* OWSBezierPathView.m */; };
		34FDB29221FF986600A01202 /* UIView+OWS.swift in Sources */ = {isa = PBXBuildFile; fileRef = 34FDB29121FF986600A01202 /* UIView+OWS.swift */; };
		390650A6D345BFE01E006DB0 /* Pods_LokiPushNotificationService.framework in Frameworks */ = {isa = PBXBuildFile; fileRef = 04912E453971FB16E5E78EC6 /* Pods_LokiPushNotificationService.framework */; };
		4503F1BE20470A5B00CEE724 /* classic-quiet.aifc in Resources */ = {isa = PBXBuildFile; fileRef = 4503F1BB20470A5B00CEE724 /* classic-quiet.aifc */; };
		4503F1BF20470A5B00CEE724 /* classic.aifc in Resources */ = {isa = PBXBuildFile; fileRef = 4503F1BC20470A5B00CEE724 /* classic.aifc */; };
		4505C2BF1E648EA300CEBF41 /* ExperienceUpgrade.swift in Sources */ = {isa = PBXBuildFile; fileRef = 4505C2BE1E648EA300CEBF41 /* ExperienceUpgrade.swift */; };
		450998651FD8A34D00D89EB3 /* DeviceSleepManager.swift in Sources */ = {isa = PBXBuildFile; fileRef = 348F2EAD1F0D21BC00D4ECE0 /* DeviceSleepManager.swift */; };
		450998681FD8C0FF00D89EB3 /* AttachmentSharing.m in Sources */ = {isa = PBXBuildFile; fileRef = 34B3F83A1E8DF1700035BE1A /* AttachmentSharing.m */; };
		450998691FD8C10200D89EB3 /* AttachmentSharing.h in Headers */ = {isa = PBXBuildFile; fileRef = 34B3F8391E8DF1700035BE1A /* AttachmentSharing.h */; settings = {ATTRIBUTES = (Public, ); }; };
		4509E79A1DD653700025A59F /* WebRTC.framework in Frameworks */ = {isa = PBXBuildFile; fileRef = 4509E7991DD653700025A59F /* WebRTC.framework */; };
		450C800F20AD1AB900F3A091 /* OWSWindowManager.m in Sources */ = {isa = PBXBuildFile; fileRef = 34641E1020878FAF00E2EDE5 /* OWSWindowManager.m */; };
		450C801020AD1AE400F3A091 /* OWSWindowManager.h in Headers */ = {isa = PBXBuildFile; fileRef = 34641E1120878FB000E2EDE5 /* OWSWindowManager.h */; settings = {ATTRIBUTES = (Public, ); }; };
		450C801220AD1D5B00F3A091 /* UIDevice+featureSupport.swift in Sources */ = {isa = PBXBuildFile; fileRef = 45BB93371E688E14001E3939 /* UIDevice+featureSupport.swift */; };
		450D19131F85236600970622 /* RemoteVideoView.m in Sources */ = {isa = PBXBuildFile; fileRef = 450D19121F85236600970622 /* RemoteVideoView.m */; };
		450DF2051E0D74AC003D14BE /* Platform.swift in Sources */ = {isa = PBXBuildFile; fileRef = 450DF2041E0D74AC003D14BE /* Platform.swift */; };
		450DF2091E0DD2C6003D14BE /* UserNotificationsAdaptee.swift in Sources */ = {isa = PBXBuildFile; fileRef = 450DF2081E0DD2C6003D14BE /* UserNotificationsAdaptee.swift */; };
		451166C01FD86B98000739BA /* AccountManager.swift in Sources */ = {isa = PBXBuildFile; fileRef = 451166BF1FD86B98000739BA /* AccountManager.swift */; };
		4517642B1DE939FD00EDB8B9 /* ContactCell.swift in Sources */ = {isa = PBXBuildFile; fileRef = 451764291DE939FD00EDB8B9 /* ContactCell.swift */; };
		45194F8F1FD71FF500333B2C /* ThreadUtil.m in Sources */ = {isa = PBXBuildFile; fileRef = 346129BE1FD2068600532771 /* ThreadUtil.m */; };
		45194F901FD7200000333B2C /* ThreadUtil.h in Headers */ = {isa = PBXBuildFile; fileRef = 346129BD1FD2068600532771 /* ThreadUtil.h */; settings = {ATTRIBUTES = (Public, ); }; };
		45194F921FD7215600333B2C /* OWSContactOffersInteraction.h in Headers */ = {isa = PBXBuildFile; fileRef = 34C42D621F4734ED0072EC04 /* OWSContactOffersInteraction.h */; settings = {ATTRIBUTES = (Public, ); }; };
		45194F931FD7215C00333B2C /* OWSContactOffersInteraction.m in Sources */ = {isa = PBXBuildFile; fileRef = 34C42D631F4734ED0072EC04 /* OWSContactOffersInteraction.m */; };
		45194F941FD7216000333B2C /* TSUnreadIndicatorInteraction.h in Headers */ = {isa = PBXBuildFile; fileRef = 34C42D641F4734ED0072EC04 /* TSUnreadIndicatorInteraction.h */; settings = {ATTRIBUTES = (Public, ); }; };
		45194F951FD7216600333B2C /* TSUnreadIndicatorInteraction.m in Sources */ = {isa = PBXBuildFile; fileRef = 34C42D651F4734ED0072EC04 /* TSUnreadIndicatorInteraction.m */; };
		451A13B11E13DED2000A50FD /* AppNotifications.swift in Sources */ = {isa = PBXBuildFile; fileRef = 451A13B01E13DED2000A50FD /* AppNotifications.swift */; };
		451F8A341FD710C3005CB9DA /* FullTextSearcher.swift in Sources */ = {isa = PBXBuildFile; fileRef = 451777C71FD61554001225FF /* FullTextSearcher.swift */; };
		451F8A351FD710DE005CB9DA /* Searcher.swift in Sources */ = {isa = PBXBuildFile; fileRef = 45360B8C1F9521F800FA666C /* Searcher.swift */; };
		451F8A3B1FD71297005CB9DA /* UIUtil.m in Sources */ = {isa = PBXBuildFile; fileRef = B97940261832BD2400BD66CB /* UIUtil.m */; };
		451F8A3C1FD71392005CB9DA /* UIUtil.h in Headers */ = {isa = PBXBuildFile; fileRef = B97940251832BD2400BD66CB /* UIUtil.h */; settings = {ATTRIBUTES = (Public, ); }; };
		451F8A441FD7156B005CB9DA /* BlockListUIUtils.m in Sources */ = {isa = PBXBuildFile; fileRef = 343D3D9A1E9283F100165CA4 /* BlockListUIUtils.m */; };
		451F8A451FD71570005CB9DA /* BlockListUIUtils.h in Headers */ = {isa = PBXBuildFile; fileRef = 343D3D991E9283F100165CA4 /* BlockListUIUtils.h */; settings = {ATTRIBUTES = (Public, ); }; };
		451F8A461FD715BA005CB9DA /* OWSGroupAvatarBuilder.m in Sources */ = {isa = PBXBuildFile; fileRef = 45666EC81D994C0D008FE134 /* OWSGroupAvatarBuilder.m */; };
		451F8A471FD715BA005CB9DA /* OWSAvatarBuilder.m in Sources */ = {isa = PBXBuildFile; fileRef = 45666EC51D99483D008FE134 /* OWSAvatarBuilder.m */; };
		451F8A481FD715BA005CB9DA /* OWSContactAvatarBuilder.m in Sources */ = {isa = PBXBuildFile; fileRef = 45855F361D9498A40084F340 /* OWSContactAvatarBuilder.m */; };
		451F8A491FD715CF005CB9DA /* OWSAvatarBuilder.h in Headers */ = {isa = PBXBuildFile; fileRef = 45666EC41D99483D008FE134 /* OWSAvatarBuilder.h */; settings = {ATTRIBUTES = (Public, ); }; };
		451F8A4A1FD715D9005CB9DA /* OWSContactAvatarBuilder.h in Headers */ = {isa = PBXBuildFile; fileRef = 45855F351D9498A40084F340 /* OWSContactAvatarBuilder.h */; settings = {ATTRIBUTES = (Public, ); }; };
		451F8A4B1FD715E1005CB9DA /* OWSGroupAvatarBuilder.h in Headers */ = {isa = PBXBuildFile; fileRef = 45666EC71D994C0D008FE134 /* OWSGroupAvatarBuilder.h */; settings = {ATTRIBUTES = (Public, ); }; };
		452037D11EE84975004E4CDF /* DebugUISessionState.m in Sources */ = {isa = PBXBuildFile; fileRef = 452037D01EE84975004E4CDF /* DebugUISessionState.m */; };
		4520D8D51D417D8E00123472 /* Photos.framework in Frameworks */ = {isa = PBXBuildFile; fileRef = 4520D8D41D417D8E00123472 /* Photos.framework */; };
		4521C3C01F59F3BA00B4C582 /* TextFieldHelper.swift in Sources */ = {isa = PBXBuildFile; fileRef = 4521C3BF1F59F3BA00B4C582 /* TextFieldHelper.swift */; };
		452B999020A34B6B006F2F9E /* AddContactShareToExistingContactViewController.swift in Sources */ = {isa = PBXBuildFile; fileRef = 452B998F20A34B6B006F2F9E /* AddContactShareToExistingContactViewController.swift */; };
		452C468F1E427E200087B011 /* OutboundCallInitiator.swift in Sources */ = {isa = PBXBuildFile; fileRef = 452C468E1E427E200087B011 /* OutboundCallInitiator.swift */; };
		452C7CA72037628B003D51A5 /* Weak.swift in Sources */ = {isa = PBXBuildFile; fileRef = 45F170D51E315310003FC1F2 /* Weak.swift */; };
		452D1AF12081059C00A67F7F /* StringAdditionsTest.swift in Sources */ = {isa = PBXBuildFile; fileRef = 452D1AF02081059C00A67F7F /* StringAdditionsTest.swift */; };
		452EC6DF205E9E30000E787C /* MediaGalleryViewController.swift in Sources */ = {isa = PBXBuildFile; fileRef = 452EC6DE205E9E30000E787C /* MediaGalleryViewController.swift */; };
		452EC6E1205FF5DC000E787C /* Bench.swift in Sources */ = {isa = PBXBuildFile; fileRef = 452EC6E0205FF5DC000E787C /* Bench.swift */; };
		452ECA4D1E087E7200E2F016 /* MessageFetcherJob.swift in Sources */ = {isa = PBXBuildFile; fileRef = 452ECA4C1E087E7200E2F016 /* MessageFetcherJob.swift */; };
		4535186B1FC635DD00210559 /* ShareViewController.swift in Sources */ = {isa = PBXBuildFile; fileRef = 4535186A1FC635DD00210559 /* ShareViewController.swift */; };
		4535186E1FC635DD00210559 /* MainInterface.storyboard in Resources */ = {isa = PBXBuildFile; fileRef = 4535186C1FC635DD00210559 /* MainInterface.storyboard */; };
		453518721FC635DD00210559 /* SignalShareExtension.appex in Embed App Extensions */ = {isa = PBXBuildFile; fileRef = 453518681FC635DD00210559 /* SignalShareExtension.appex */; settings = {ATTRIBUTES = (RemoveHeadersOnCopy, ); }; };
		453518961FC63DBF00210559 /* SignalMessaging.h in Headers */ = {isa = PBXBuildFile; fileRef = 453518941FC63DBF00210559 /* SignalMessaging.h */; settings = {ATTRIBUTES = (Public, ); }; };
		453518991FC63DBF00210559 /* SignalMessaging.framework in Frameworks */ = {isa = PBXBuildFile; fileRef = 453518921FC63DBF00210559 /* SignalMessaging.framework */; };
		4535189A1FC63DBF00210559 /* SignalMessaging.framework in Embed Frameworks */ = {isa = PBXBuildFile; fileRef = 453518921FC63DBF00210559 /* SignalMessaging.framework */; settings = {ATTRIBUTES = (CodeSignOnCopy, RemoveHeadersOnCopy, ); }; };
		453518A21FC63E2900210559 /* SignalMessaging.framework in Frameworks */ = {isa = PBXBuildFile; fileRef = 453518921FC63DBF00210559 /* SignalMessaging.framework */; };
		45360B901F9527DA00FA666C /* SearcherTest.swift in Sources */ = {isa = PBXBuildFile; fileRef = 45360B8F1F9527DA00FA666C /* SearcherTest.swift */; };
		45360B911F952AA900FA666C /* MarqueeLabel.swift in Sources */ = {isa = PBXBuildFile; fileRef = 45E5A6981F61E6DD001E4A8A /* MarqueeLabel.swift */; };
		4539B5861F79348F007141FF /* PushRegistrationManager.swift in Sources */ = {isa = PBXBuildFile; fileRef = 4539B5851F79348F007141FF /* PushRegistrationManager.swift */; };
		4541B71D209D3B7A0008608F /* ContactShareViewModel.swift in Sources */ = {isa = PBXBuildFile; fileRef = 4541B71A209D2DAE0008608F /* ContactShareViewModel.swift */; };
		4542DF54208D40AC007B4E76 /* LoadingViewController.swift in Sources */ = {isa = PBXBuildFile; fileRef = 4542DF53208D40AC007B4E76 /* LoadingViewController.swift */; };
		454A84042059C787008B8C75 /* MediaTileViewController.swift in Sources */ = {isa = PBXBuildFile; fileRef = 454A84032059C787008B8C75 /* MediaTileViewController.swift */; };
		454A965A1FD6017E008D2A0E /* SignalAttachment.swift in Sources */ = {isa = PBXBuildFile; fileRef = 34D913491F62D4A500722898 /* SignalAttachment.swift */; };
		454EBAB41F2BE14C00ACE0BB /* OWSAnalytics.swift in Sources */ = {isa = PBXBuildFile; fileRef = 34D99C911F2937CC00D284D6 /* OWSAnalytics.swift */; };
		4551DB5A205C562300C8AE75 /* Collection+OWS.swift in Sources */ = {isa = PBXBuildFile; fileRef = 4551DB59205C562300C8AE75 /* Collection+OWS.swift */; };
		4556FA681F54AA9500AF40DD /* DebugUIProfile.swift in Sources */ = {isa = PBXBuildFile; fileRef = 4556FA671F54AA9500AF40DD /* DebugUIProfile.swift */; };
		455A16DD1F1FEA0000F86704 /* Metal.framework in Frameworks */ = {isa = PBXBuildFile; fileRef = 455A16DB1F1FEA0000F86704 /* Metal.framework */; settings = {ATTRIBUTES = (Weak, ); }; };
		455A16DE1F1FEA0000F86704 /* MetalKit.framework in Frameworks */ = {isa = PBXBuildFile; fileRef = 455A16DC1F1FEA0000F86704 /* MetalKit.framework */; settings = {ATTRIBUTES = (Weak, ); }; };
		455AC69E1F4F8B0300134004 /* ImageCacheTest.swift in Sources */ = {isa = PBXBuildFile; fileRef = 455AC69D1F4F8B0300134004 /* ImageCacheTest.swift */; };
		45638BDC1F3DD0D400128435 /* DebugUICalling.swift in Sources */ = {isa = PBXBuildFile; fileRef = 45638BDB1F3DD0D400128435 /* DebugUICalling.swift */; };
		45666F581D9B2880008FE134 /* OWSScrubbingLogFormatterTest.m in Sources */ = {isa = PBXBuildFile; fileRef = 45666F571D9B2880008FE134 /* OWSScrubbingLogFormatterTest.m */; };
		456F6E2F1E261D1000FD2210 /* PeerConnectionClientTest.swift in Sources */ = {isa = PBXBuildFile; fileRef = 456F6E2E1E261D1000FD2210 /* PeerConnectionClientTest.swift */; };
		4574A5D61DD6704700C6B692 /* CallService.swift in Sources */ = {isa = PBXBuildFile; fileRef = 4574A5D51DD6704700C6B692 /* CallService.swift */; };
		4579431E1E7C8CE9008ED0C0 /* Pastelog.m in Sources */ = {isa = PBXBuildFile; fileRef = 4579431D1E7C8CE9008ED0C0 /* Pastelog.m */; };
		45794E861E00620000066731 /* CallUIAdapter.swift in Sources */ = {isa = PBXBuildFile; fileRef = 45794E851E00620000066731 /* CallUIAdapter.swift */; };
		457C87B82032645C008D52D6 /* DebugUINotifications.swift in Sources */ = {isa = PBXBuildFile; fileRef = 457C87B72032645C008D52D6 /* DebugUINotifications.swift */; };
		457F671B20746193000EABCD /* QuotedReplyPreview.swift in Sources */ = {isa = PBXBuildFile; fileRef = 457F671A20746193000EABCD /* QuotedReplyPreview.swift */; };
		45847E871E4283C30080EAB3 /* Intents.framework in Frameworks */ = {isa = PBXBuildFile; fileRef = 45847E861E4283C30080EAB3 /* Intents.framework */; settings = {ATTRIBUTES = (Weak, ); }; };
		4585C4681ED8F8D200896AEA /* SafetyNumberConfirmationAlert.swift in Sources */ = {isa = PBXBuildFile; fileRef = 4585C4671ED8F8D200896AEA /* SafetyNumberConfirmationAlert.swift */; };
		458DE9D61DEE3FD00071BB03 /* PeerConnectionClient.swift in Sources */ = {isa = PBXBuildFile; fileRef = 458DE9D51DEE3FD00071BB03 /* PeerConnectionClient.swift */; };
		458E38371D668EBF0094BD24 /* OWSDeviceProvisioningURLParser.m in Sources */ = {isa = PBXBuildFile; fileRef = 458E38361D668EBF0094BD24 /* OWSDeviceProvisioningURLParser.m */; };
		458E383A1D6699FA0094BD24 /* OWSDeviceProvisioningURLParserTest.m in Sources */ = {isa = PBXBuildFile; fileRef = 458E38391D6699FA0094BD24 /* OWSDeviceProvisioningURLParserTest.m */; };
		459311FC1D75C948008DD4F0 /* OWSDeviceTableViewCell.m in Sources */ = {isa = PBXBuildFile; fileRef = 459311FB1D75C948008DD4F0 /* OWSDeviceTableViewCell.m */; };
		459B775C207BA46C0071D0AB /* OWSQuotedReplyModel.m in Sources */ = {isa = PBXBuildFile; fileRef = 459B775A207BA3A80071D0AB /* OWSQuotedReplyModel.m */; };
		459B775D207BA4810071D0AB /* OWSQuotedReplyModel.h in Headers */ = {isa = PBXBuildFile; fileRef = 459B7759207BA3A80071D0AB /* OWSQuotedReplyModel.h */; settings = {ATTRIBUTES = (Public, ); }; };
		45A2F005204473A3002E978A /* NewMessage.aifc in Resources */ = {isa = PBXBuildFile; fileRef = 45A2F004204473A3002E978A /* NewMessage.aifc */; };
		45A663C51F92EC760027B59E /* GroupTableViewCell.swift in Sources */ = {isa = PBXBuildFile; fileRef = 45A663C41F92EC760027B59E /* GroupTableViewCell.swift */; };
		45A6DAD61EBBF85500893231 /* ReminderView.swift in Sources */ = {isa = PBXBuildFile; fileRef = 45A6DAD51EBBF85500893231 /* ReminderView.swift */; };
		45AE48511E0732D6004D96C2 /* TurnServerInfo.swift in Sources */ = {isa = PBXBuildFile; fileRef = 45AE48501E0732D6004D96C2 /* TurnServerInfo.swift */; };
		45B27B862037FFB400A539DF /* DebugUIFileBrowser.swift in Sources */ = {isa = PBXBuildFile; fileRef = 45B27B852037FFB400A539DF /* DebugUIFileBrowser.swift */; };
		45B5360E206DD8BB00D61655 /* UIResponder+OWS.swift in Sources */ = {isa = PBXBuildFile; fileRef = 45B5360D206DD8BB00D61655 /* UIResponder+OWS.swift */; };
		45B74A742044AAB600CD42F8 /* aurora-quiet.aifc in Resources */ = {isa = PBXBuildFile; fileRef = 45B74A5B2044AAB300CD42F8 /* aurora-quiet.aifc */; };
		45B74A752044AAB600CD42F8 /* synth-quiet.aifc in Resources */ = {isa = PBXBuildFile; fileRef = 45B74A5C2044AAB300CD42F8 /* synth-quiet.aifc */; };
		45B74A762044AAB600CD42F8 /* keys-quiet.aifc in Resources */ = {isa = PBXBuildFile; fileRef = 45B74A5D2044AAB400CD42F8 /* keys-quiet.aifc */; };
		45B74A772044AAB600CD42F8 /* hello.aifc in Resources */ = {isa = PBXBuildFile; fileRef = 45B74A5E2044AAB400CD42F8 /* hello.aifc */; };
		45B74A782044AAB600CD42F8 /* bamboo-quiet.aifc in Resources */ = {isa = PBXBuildFile; fileRef = 45B74A5F2044AAB400CD42F8 /* bamboo-quiet.aifc */; };
		45B74A792044AAB600CD42F8 /* input.aifc in Resources */ = {isa = PBXBuildFile; fileRef = 45B74A602044AAB400CD42F8 /* input.aifc */; };
		45B74A7A2044AAB600CD42F8 /* keys.aifc in Resources */ = {isa = PBXBuildFile; fileRef = 45B74A612044AAB400CD42F8 /* keys.aifc */; };
		45B74A7B2044AAB600CD42F8 /* chord.aifc in Resources */ = {isa = PBXBuildFile; fileRef = 45B74A622044AAB400CD42F8 /* chord.aifc */; };
		45B74A7C2044AAB600CD42F8 /* hello-quiet.aifc in Resources */ = {isa = PBXBuildFile; fileRef = 45B74A632044AAB400CD42F8 /* hello-quiet.aifc */; };
		45B74A7D2044AAB600CD42F8 /* popcorn-quiet.aifc in Resources */ = {isa = PBXBuildFile; fileRef = 45B74A642044AAB400CD42F8 /* popcorn-quiet.aifc */; };
		45B74A7E2044AAB600CD42F8 /* complete.aifc in Resources */ = {isa = PBXBuildFile; fileRef = 45B74A652044AAB400CD42F8 /* complete.aifc */; };
		45B74A7F2044AAB600CD42F8 /* note-quiet.aifc in Resources */ = {isa = PBXBuildFile; fileRef = 45B74A662044AAB400CD42F8 /* note-quiet.aifc */; };
		45B74A802044AAB600CD42F8 /* pulse-quiet.aifc in Resources */ = {isa = PBXBuildFile; fileRef = 45B74A672044AAB500CD42F8 /* pulse-quiet.aifc */; };
		45B74A812044AAB600CD42F8 /* chord-quiet.aifc in Resources */ = {isa = PBXBuildFile; fileRef = 45B74A682044AAB500CD42F8 /* chord-quiet.aifc */; };
		45B74A822044AAB600CD42F8 /* pulse.aifc in Resources */ = {isa = PBXBuildFile; fileRef = 45B74A692044AAB500CD42F8 /* pulse.aifc */; };
		45B74A832044AAB600CD42F8 /* circles.aifc in Resources */ = {isa = PBXBuildFile; fileRef = 45B74A6A2044AAB500CD42F8 /* circles.aifc */; };
		45B74A842044AAB600CD42F8 /* popcorn.aifc in Resources */ = {isa = PBXBuildFile; fileRef = 45B74A6B2044AAB500CD42F8 /* popcorn.aifc */; };
		45B74A852044AAB600CD42F8 /* bamboo.aifc in Resources */ = {isa = PBXBuildFile; fileRef = 45B74A6C2044AAB500CD42F8 /* bamboo.aifc */; };
		45B74A862044AAB600CD42F8 /* note.aifc in Resources */ = {isa = PBXBuildFile; fileRef = 45B74A6D2044AAB500CD42F8 /* note.aifc */; };
		45B74A872044AAB600CD42F8 /* complete-quiet.aifc in Resources */ = {isa = PBXBuildFile; fileRef = 45B74A6E2044AAB500CD42F8 /* complete-quiet.aifc */; };
		45B74A882044AAB600CD42F8 /* aurora.aifc in Resources */ = {isa = PBXBuildFile; fileRef = 45B74A6F2044AAB500CD42F8 /* aurora.aifc */; };
		45B74A892044AAB600CD42F8 /* circles-quiet.aifc in Resources */ = {isa = PBXBuildFile; fileRef = 45B74A702044AAB500CD42F8 /* circles-quiet.aifc */; };
		45B74A8B2044AAB600CD42F8 /* synth.aifc in Resources */ = {isa = PBXBuildFile; fileRef = 45B74A722044AAB600CD42F8 /* synth.aifc */; };
		45B74A8C2044AAB600CD42F8 /* input-quiet.aifc in Resources */ = {isa = PBXBuildFile; fileRef = 45B74A732044AAB600CD42F8 /* input-quiet.aifc */; };
		45BC829D1FD9C4B400011CF3 /* ShareViewDelegate.swift in Sources */ = {isa = PBXBuildFile; fileRef = 45BC829C1FD9C4B400011CF3 /* ShareViewDelegate.swift */; };
		45BD60821DE9547E00A8F436 /* Contacts.framework in Frameworks */ = {isa = PBXBuildFile; fileRef = 45BD60811DE9547E00A8F436 /* Contacts.framework */; settings = {ATTRIBUTES = (Weak, ); }; };
		45C0DC1B1E68FE9000E04C47 /* UIApplication+OWS.swift in Sources */ = {isa = PBXBuildFile; fileRef = 45C0DC1A1E68FE9000E04C47 /* UIApplication+OWS.swift */; };
		45C0DC1E1E69011F00E04C47 /* UIStoryboard+OWS.swift in Sources */ = {isa = PBXBuildFile; fileRef = 45C0DC1D1E69011F00E04C47 /* UIStoryboard+OWS.swift */; };
		45C9DEB81DF4E35A0065CA84 /* WebRTCCallMessageHandler.swift in Sources */ = {isa = PBXBuildFile; fileRef = 45C9DEB71DF4E35A0065CA84 /* WebRTCCallMessageHandler.swift */; };
		45CB2FA81CB7146C00E1B343 /* Launch Screen.storyboard in Resources */ = {isa = PBXBuildFile; fileRef = 45CB2FA71CB7146C00E1B343 /* Launch Screen.storyboard */; };
		45CD81EF1DC030E7004C9430 /* SyncPushTokensJob.swift in Sources */ = {isa = PBXBuildFile; fileRef = 45CD81EE1DC030E7004C9430 /* SyncPushTokensJob.swift */; };
		45D231771DC7E8F10034FA89 /* SessionResetJob.swift in Sources */ = {isa = PBXBuildFile; fileRef = 45D231761DC7E8F10034FA89 /* SessionResetJob.swift */; };
		45D308AD2049A439000189E4 /* PinEntryView.m in Sources */ = {isa = PBXBuildFile; fileRef = 45D308AC2049A439000189E4 /* PinEntryView.m */; };
		45DDA6242090CEB500DE97F8 /* ConversationHeaderView.swift in Sources */ = {isa = PBXBuildFile; fileRef = 45DDA6232090CEB500DE97F8 /* ConversationHeaderView.swift */; };
		45DF5DF21DDB843F00C936C7 /* CompareSafetyNumbersActivity.swift in Sources */ = {isa = PBXBuildFile; fileRef = 45DF5DF11DDB843F00C936C7 /* CompareSafetyNumbersActivity.swift */; };
		45E5A6991F61E6DE001E4A8A /* MarqueeLabel.swift in Sources */ = {isa = PBXBuildFile; fileRef = 45E5A6981F61E6DD001E4A8A /* MarqueeLabel.swift */; };
		45E7A6A81E71CA7E00D44FB5 /* DisplayableTextFilterTest.swift in Sources */ = {isa = PBXBuildFile; fileRef = 45E7A6A61E71CA7E00D44FB5 /* DisplayableTextFilterTest.swift */; };
		45F170BB1E2FC5D3003FC1F2 /* CallAudioService.swift in Sources */ = {isa = PBXBuildFile; fileRef = 45F170BA1E2FC5D3003FC1F2 /* CallAudioService.swift */; };
		45F32C222057297A00A300D5 /* MediaDetailViewController.m in Sources */ = {isa = PBXBuildFile; fileRef = 45B9EE9B200E91FB005D2F2D /* MediaDetailViewController.m */; };
		45F32C232057297A00A300D5 /* MediaPageViewController.swift in Sources */ = {isa = PBXBuildFile; fileRef = 45F32C1D205718B000A300D5 /* MediaPageViewController.swift */; };
		45F32C242057297A00A300D5 /* MessageDetailViewController.swift in Sources */ = {isa = PBXBuildFile; fileRef = 34CA1C261F7156F300E51C51 /* MessageDetailViewController.swift */; };
		45F59A082028E4FB00E8D2B0 /* OWSAudioSession.swift in Sources */ = {isa = PBXBuildFile; fileRef = 45F170AB1E2F0351003FC1F2 /* OWSAudioSession.swift */; };
		45F59A0A2029140500E8D2B0 /* OWSVideoPlayer.swift in Sources */ = {isa = PBXBuildFile; fileRef = 45F59A092029140500E8D2B0 /* OWSVideoPlayer.swift */; };
		45F659731E1BD99C00444429 /* CallKitCallUIAdaptee.swift in Sources */ = {isa = PBXBuildFile; fileRef = 45F659721E1BD99C00444429 /* CallKitCallUIAdaptee.swift */; };
		45F659821E1BE77000444429 /* NonCallKitCallUIAdaptee.swift in Sources */ = {isa = PBXBuildFile; fileRef = 45F659811E1BE77000444429 /* NonCallKitCallUIAdaptee.swift */; };
		45FBC5C81DF8575700E9B410 /* CallKitCallManager.swift in Sources */ = {isa = PBXBuildFile; fileRef = 45FBC59A1DF8575700E9B410 /* CallKitCallManager.swift */; };
		45FBC5D11DF8592E00E9B410 /* SignalCall.swift in Sources */ = {isa = PBXBuildFile; fileRef = 45FBC5D01DF8592E00E9B410 /* SignalCall.swift */; };
		4AC4EA13C8A444455DAB351F /* Pods_SignalMessaging.framework in Frameworks */ = {isa = PBXBuildFile; fileRef = 264242150E87D10A357DB07B /* Pods_SignalMessaging.framework */; };
		4C04392A220A9EC800BAEA63 /* VoiceNoteLock.swift in Sources */ = {isa = PBXBuildFile; fileRef = 4C043929220A9EC800BAEA63 /* VoiceNoteLock.swift */; };
		4C04F58421C860C50090D0BB /* MantlePerfTest.swift in Sources */ = {isa = PBXBuildFile; fileRef = 4C04F58321C860C50090D0BB /* MantlePerfTest.swift */; };
		4C090A1B210FD9C7001FD7F9 /* HapticFeedback.swift in Sources */ = {isa = PBXBuildFile; fileRef = 4C090A1A210FD9C7001FD7F9 /* HapticFeedback.swift */; };
		4C13C9F620E57BA30089A98B /* ColorPickerViewController.swift in Sources */ = {isa = PBXBuildFile; fileRef = 4C13C9F520E57BA30089A98B /* ColorPickerViewController.swift */; };
		4C1885D2218F8E1C00B67051 /* PhotoGridViewCell.swift in Sources */ = {isa = PBXBuildFile; fileRef = 4C1885D1218F8E1C00B67051 /* PhotoGridViewCell.swift */; };
		4C20B2B720CA0034001BAC90 /* ThreadViewModel.swift in Sources */ = {isa = PBXBuildFile; fileRef = 4542DF51208B82E9007B4E76 /* ThreadViewModel.swift */; };
		4C21D5D6223A9DC500EF8A77 /* UIAlerts+iOS9.m in Sources */ = {isa = PBXBuildFile; fileRef = 4C21D5D5223A9DC500EF8A77 /* UIAlerts+iOS9.m */; };
		4C21D5D8223AC60F00EF8A77 /* PhotoCapture.swift in Sources */ = {isa = PBXBuildFile; fileRef = 4C21D5D7223AC60F00EF8A77 /* PhotoCapture.swift */; };
		4C23A5F2215C4ADE00534937 /* SheetViewController.swift in Sources */ = {isa = PBXBuildFile; fileRef = 4C23A5F1215C4ADE00534937 /* SheetViewController.swift */; };
		4C2F454F214C00E1004871FF /* AvatarTableViewCell.swift in Sources */ = {isa = PBXBuildFile; fileRef = 4C2F454E214C00E1004871FF /* AvatarTableViewCell.swift */; };
		4C3E245C21F29FCE000AE092 /* Toast.swift in Sources */ = {isa = PBXBuildFile; fileRef = 4CA5F792211E1F06008C2708 /* Toast.swift */; };
		4C3E245D21F2B395000AE092 /* DirectionalPanGestureRecognizer.swift in Sources */ = {isa = PBXBuildFile; fileRef = 4523149F1F7E9E18003A428C /* DirectionalPanGestureRecognizer.swift */; };
		4C3EF7FD2107DDEE0007EBF7 /* ParamParserTest.swift in Sources */ = {isa = PBXBuildFile; fileRef = 4C3EF7FC2107DDEE0007EBF7 /* ParamParserTest.swift */; };
		4C3EF802210918740007EBF7 /* SSKProtoEnvelopeTest.swift in Sources */ = {isa = PBXBuildFile; fileRef = 4C3EF801210918740007EBF7 /* SSKProtoEnvelopeTest.swift */; };
		4C4AE6A1224AF35700D4AF6F /* SendMediaNavigationController.swift in Sources */ = {isa = PBXBuildFile; fileRef = 4C4AE69F224AF21900D4AF6F /* SendMediaNavigationController.swift */; };
		4C4AEC4520EC343B0020E72B /* DismissableTextField.swift in Sources */ = {isa = PBXBuildFile; fileRef = 4C4AEC4420EC343B0020E72B /* DismissableTextField.swift */; };
		4C586926224FAB83003FD070 /* AVAudioSession+OWS.m in Sources */ = {isa = PBXBuildFile; fileRef = 4C586925224FAB83003FD070 /* AVAudioSession+OWS.m */; };
		4C618199219DF03A009BD6B5 /* OWSButton.swift in Sources */ = {isa = PBXBuildFile; fileRef = 4C618198219DF03A009BD6B5 /* OWSButton.swift */; };
		4C61819F219E1796009BD6B5 /* typing-animation-dark.gif in Resources */ = {isa = PBXBuildFile; fileRef = 4C61819E219E1795009BD6B5 /* typing-animation-dark.gif */; };
		4C63CC00210A620B003AE45C /* SignalTSan.supp in Resources */ = {isa = PBXBuildFile; fileRef = 4C63CBFF210A620B003AE45C /* SignalTSan.supp */; };
		4C6F527C20FFE8400097DEEE /* SignalUBSan.supp in Resources */ = {isa = PBXBuildFile; fileRef = 4C6F527B20FFE8400097DEEE /* SignalUBSan.supp */; };
		4C858A52212DC5E1001B45D3 /* UIImage+OWS.swift in Sources */ = {isa = PBXBuildFile; fileRef = 4C858A51212DC5E1001B45D3 /* UIImage+OWS.swift */; };
		4C948FF72146EB4800349F0D /* BlockListCache.swift in Sources */ = {isa = PBXBuildFile; fileRef = 4C948FF62146EB4800349F0D /* BlockListCache.swift */; };
		4C9CA25D217E676900607C63 /* ZXingObjC.framework in Frameworks */ = {isa = PBXBuildFile; fileRef = 4C9CA25C217E676900607C63 /* ZXingObjC.framework */; };
		4CA46F4C219CCC630038ABDE /* CaptionView.swift in Sources */ = {isa = PBXBuildFile; fileRef = 4CA46F4B219CCC630038ABDE /* CaptionView.swift */; };
		4CA46F4D219CFDAA0038ABDE /* GalleryRailView.swift in Sources */ = {isa = PBXBuildFile; fileRef = 4CA46F49219C78050038ABDE /* GalleryRailView.swift */; };
		4CA485BB2232339F004B9E7D /* PhotoCaptureViewController.swift in Sources */ = {isa = PBXBuildFile; fileRef = 4CA485BA2232339F004B9E7D /* PhotoCaptureViewController.swift */; };
		4CB5F26720F6E1E2004D1B42 /* MenuActionsViewController.swift in Sources */ = {isa = PBXBuildFile; fileRef = 4CFF4C0920F55BBA005DA313 /* MenuActionsViewController.swift */; };
		4CB5F26920F7D060004D1B42 /* MessageActions.swift in Sources */ = {isa = PBXBuildFile; fileRef = 4CB5F26820F7D060004D1B42 /* MessageActions.swift */; };
		4CB93DC22180FF07004B9764 /* ProximityMonitoringManager.swift in Sources */ = {isa = PBXBuildFile; fileRef = 4CB93DC12180FF07004B9764 /* ProximityMonitoringManager.swift */; };
		4CC0B59C20EC5F2E00CF6EE0 /* ConversationConfigurationSyncOperation.swift in Sources */ = {isa = PBXBuildFile; fileRef = 4CC0B59B20EC5F2E00CF6EE0 /* ConversationConfigurationSyncOperation.swift */; };
		4CC1ECF9211A47CE00CC13BE /* StoreKit.framework in Frameworks */ = {isa = PBXBuildFile; fileRef = 4CC1ECF8211A47CD00CC13BE /* StoreKit.framework */; settings = {ATTRIBUTES = (Weak, ); }; };
		4CC1ECFB211A553000CC13BE /* AppUpdateNag.swift in Sources */ = {isa = PBXBuildFile; fileRef = 4CC1ECFA211A553000CC13BE /* AppUpdateNag.swift */; };
		4CC613362227A00400E21A3A /* ConversationSearch.swift in Sources */ = {isa = PBXBuildFile; fileRef = 4CC613352227A00400E21A3A /* ConversationSearch.swift */; };
		4CEB78C92178EBAB00F315D2 /* OWSSessionResetJobRecord.m in Sources */ = {isa = PBXBuildFile; fileRef = 4CEB78C82178EBAB00F315D2 /* OWSSessionResetJobRecord.m */; };
		4CFD151D22415AA400F2450F /* CallVideoHintView.swift in Sources */ = {isa = PBXBuildFile; fileRef = 4CFD151C22415AA400F2450F /* CallVideoHintView.swift */; };
		4CFE6B6C21F92BA700006701 /* LegacyNotificationsAdaptee.swift in Sources */ = {isa = PBXBuildFile; fileRef = 4CFE6B6B21F92BA700006701 /* LegacyNotificationsAdaptee.swift */; };
		70377AAB1918450100CAF501 /* MobileCoreServices.framework in Frameworks */ = {isa = PBXBuildFile; fileRef = 70377AAA1918450100CAF501 /* MobileCoreServices.framework */; };
		768A1A2B17FC9CD300E00ED8 /* libz.dylib in Frameworks */ = {isa = PBXBuildFile; fileRef = 768A1A2A17FC9CD300E00ED8 /* libz.dylib */; };
		76C87F19181EFCE600C4ACAB /* MediaPlayer.framework in Frameworks */ = {isa = PBXBuildFile; fileRef = 76C87F18181EFCE600C4ACAB /* MediaPlayer.framework */; };
		76EB054018170B33006006FC /* AppDelegate.m in Sources */ = {isa = PBXBuildFile; fileRef = 76EB03C318170B33006006FC /* AppDelegate.m */; };
		7BC01A3E241F40AB00BC7C55 /* NotificationServiceExtension.swift in Sources */ = {isa = PBXBuildFile; fileRef = 7BC01A3D241F40AB00BC7C55 /* NotificationServiceExtension.swift */; };
		7BC01A42241F40AB00BC7C55 /* LokiPushNotificationService.appex in Embed App Extensions */ = {isa = PBXBuildFile; fileRef = 7BC01A3B241F40AB00BC7C55 /* LokiPushNotificationService.appex */; settings = {ATTRIBUTES = (RemoveHeadersOnCopy, ); }; };
		7BDCFC08242186E700641C39 /* NotificationServiceExtensionContext.swift in Sources */ = {isa = PBXBuildFile; fileRef = 7BDCFC07242186E700641C39 /* NotificationServiceExtensionContext.swift */; };
		7BDCFC092421894900641C39 /* MessageFetcherJob.swift in Sources */ = {isa = PBXBuildFile; fileRef = 452ECA4C1E087E7200E2F016 /* MessageFetcherJob.swift */; };
		7BDCFC0B2421EB7600641C39 /* Localizable.strings in Resources */ = {isa = PBXBuildFile; fileRef = B6F509951AA53F760068F56A /* Localizable.strings */; };
		7BF3FF002505B8E400609570 /* PlaceholderIcon.swift in Sources */ = {isa = PBXBuildFile; fileRef = 7BF3FEFF2505B8E400609570 /* PlaceholderIcon.swift */; };
		A10FDF79184FB4BB007FF963 /* MediaPlayer.framework in Frameworks */ = {isa = PBXBuildFile; fileRef = 76C87F18181EFCE600C4ACAB /* MediaPlayer.framework */; };
		A11CD70D17FA230600A2D1B1 /* QuartzCore.framework in Frameworks */ = {isa = PBXBuildFile; fileRef = A11CD70C17FA230600A2D1B1 /* QuartzCore.framework */; };
		A123C14916F902EE000AE905 /* Security.framework in Frameworks */ = {isa = PBXBuildFile; fileRef = A163E8AA16F3F6A90094D68B /* Security.framework */; };
		A163E8AB16F3F6AA0094D68B /* Security.framework in Frameworks */ = {isa = PBXBuildFile; fileRef = A163E8AA16F3F6A90094D68B /* Security.framework */; };
		A194D3B917A08CD1004BD3A9 /* AddressBook.framework in Frameworks */ = {isa = PBXBuildFile; fileRef = A1C32D4D17A0652C000A904E /* AddressBook.framework */; };
		A194D3BA17A08CD5004BD3A9 /* AddressBookUI.framework in Frameworks */ = {isa = PBXBuildFile; fileRef = A1C32D4F17A06537000A904E /* AddressBookUI.framework */; };
		A1A018521805C5E800A052A6 /* QuartzCore.framework in Frameworks */ = {isa = PBXBuildFile; fileRef = A11CD70C17FA230600A2D1B1 /* QuartzCore.framework */; };
		A1A018531805C60D00A052A6 /* CoreGraphics.framework in Frameworks */ = {isa = PBXBuildFile; fileRef = D221A091169C9E5E00537ABF /* CoreGraphics.framework */; };
		A1C32D5017A06538000A904E /* AddressBookUI.framework in Frameworks */ = {isa = PBXBuildFile; fileRef = A1C32D4F17A06537000A904E /* AddressBookUI.framework */; };
		A1C32D5117A06544000A904E /* AddressBook.framework in Frameworks */ = {isa = PBXBuildFile; fileRef = A1C32D4D17A0652C000A904E /* AddressBook.framework */; };
		A5509ECA1A69AB8B00ABA4BC /* Main.storyboard in Resources */ = {isa = PBXBuildFile; fileRef = A5509EC91A69AB8B00ABA4BC /* Main.storyboard */; };
		AD83FF3F1A73426500B5C81A /* audio_pause_button_blue.png in Resources */ = {isa = PBXBuildFile; fileRef = AD83FF381A73426500B5C81A /* audio_pause_button_blue.png */; };
		AD83FF401A73426500B5C81A /* audio_pause_button_blue@2x.png in Resources */ = {isa = PBXBuildFile; fileRef = AD83FF391A73426500B5C81A /* audio_pause_button_blue@2x.png */; };
		AD83FF411A73426500B5C81A /* audio_play_button_blue@2x.png in Resources */ = {isa = PBXBuildFile; fileRef = AD83FF3A1A73426500B5C81A /* audio_play_button_blue@2x.png */; };
		AD83FF421A73426500B5C81A /* audio_play_button.png in Resources */ = {isa = PBXBuildFile; fileRef = AD83FF3B1A73426500B5C81A /* audio_play_button.png */; };
		AD83FF431A73426500B5C81A /* audio_play_button@2x.png in Resources */ = {isa = PBXBuildFile; fileRef = AD83FF3C1A73426500B5C81A /* audio_play_button@2x.png */; };
		AD83FF441A73426500B5C81A /* audio_pause_button.png in Resources */ = {isa = PBXBuildFile; fileRef = AD83FF3D1A73426500B5C81A /* audio_pause_button.png */; };
		AD83FF451A73426500B5C81A /* audio_pause_button@2x.png in Resources */ = {isa = PBXBuildFile; fileRef = AD83FF3E1A73426500B5C81A /* audio_pause_button@2x.png */; };
		AD83FF471A73428300B5C81A /* audio_play_button_blue.png in Resources */ = {isa = PBXBuildFile; fileRef = AD83FF461A73428300B5C81A /* audio_play_button_blue.png */; };
		B10C9B5F1A7049EC00ECA2BF /* pause_icon.png in Resources */ = {isa = PBXBuildFile; fileRef = B10C9B5B1A7049EC00ECA2BF /* pause_icon.png */; };
		B10C9B601A7049EC00ECA2BF /* pause_icon@2x.png in Resources */ = {isa = PBXBuildFile; fileRef = B10C9B5C1A7049EC00ECA2BF /* pause_icon@2x.png */; };
		B10C9B611A7049EC00ECA2BF /* play_icon.png in Resources */ = {isa = PBXBuildFile; fileRef = B10C9B5D1A7049EC00ECA2BF /* play_icon.png */; };
		B10C9B621A7049EC00ECA2BF /* play_icon@2x.png in Resources */ = {isa = PBXBuildFile; fileRef = B10C9B5E1A7049EC00ECA2BF /* play_icon@2x.png */; };
		B60EDE041A05A01700D73516 /* AudioToolbox.framework in Frameworks */ = {isa = PBXBuildFile; fileRef = B60EDE031A05A01700D73516 /* AudioToolbox.framework */; };
		B633C5861A1D190B0059AC12 /* call@2x.png in Resources */ = {isa = PBXBuildFile; fileRef = B633C5041A1D190B0059AC12 /* call@2x.png */; };
		B633C58D1A1D190B0059AC12 /* contact_default_feed.png in Resources */ = {isa = PBXBuildFile; fileRef = B633C50B1A1D190B0059AC12 /* contact_default_feed.png */; };
		B633C59D1A1D190B0059AC12 /* endcall@2x.png in Resources */ = {isa = PBXBuildFile; fileRef = B633C51B1A1D190B0059AC12 /* endcall@2x.png */; };
		B633C5C31A1D190B0059AC12 /* mute_off@2x.png in Resources */ = {isa = PBXBuildFile; fileRef = B633C5411A1D190B0059AC12 /* mute_off@2x.png */; };
		B633C5C41A1D190B0059AC12 /* mute_on@2x.png in Resources */ = {isa = PBXBuildFile; fileRef = B633C5421A1D190B0059AC12 /* mute_on@2x.png */; };
		B633C5CE1A1D190B0059AC12 /* quit@2x.png in Resources */ = {isa = PBXBuildFile; fileRef = B633C54C1A1D190B0059AC12 /* quit@2x.png */; };
		B633C5D21A1D190B0059AC12 /* savephoto@2x.png in Resources */ = {isa = PBXBuildFile; fileRef = B633C5501A1D190B0059AC12 /* savephoto@2x.png */; };
		B660F6D41C29868000687D6E /* whisperFake.cer in Resources */ = {isa = PBXBuildFile; fileRef = B660F69F1C29868000687D6E /* whisperFake.cer */; };
		B660F6DB1C29868000687D6E /* FunctionalUtilTest.m in Sources */ = {isa = PBXBuildFile; fileRef = B660F6AD1C29868000687D6E /* FunctionalUtilTest.m */; };
		B660F6E01C29868000687D6E /* UtilTest.m in Sources */ = {isa = PBXBuildFile; fileRef = B660F6B41C29868000687D6E /* UtilTest.m */; };
		B66DBF4A19D5BBC8006EA940 /* Images.xcassets in Resources */ = {isa = PBXBuildFile; fileRef = B66DBF4919D5BBC8006EA940 /* Images.xcassets */; };
		B67EBF5D19194AC60084CCFD /* Settings.bundle in Resources */ = {isa = PBXBuildFile; fileRef = B67EBF5C19194AC60084CCFD /* Settings.bundle */; };
		B69CD25119773E79005CE69A /* XCTest.framework in Frameworks */ = {isa = PBXBuildFile; fileRef = B69CD25019773E79005CE69A /* XCTest.framework */; };
		B6B226971BE4B7D200860F4D /* ContactsUI.framework in Frameworks */ = {isa = PBXBuildFile; fileRef = B6B226961BE4B7D200860F4D /* ContactsUI.framework */; settings = {ATTRIBUTES = (Weak, ); }; };
		B6F509971AA53F760068F56A /* Localizable.strings in Resources */ = {isa = PBXBuildFile; fileRef = B6F509951AA53F760068F56A /* Localizable.strings */; };
		B6FE7EB71ADD62FA00A6D22F /* PushKit.framework in Frameworks */ = {isa = PBXBuildFile; fileRef = B6FE7EB61ADD62FA00A6D22F /* PushKit.framework */; };
		B80A579F23DFF1F300876683 /* NewClosedGroupVC.swift in Sources */ = {isa = PBXBuildFile; fileRef = B80A579E23DFF1F300876683 /* NewClosedGroupVC.swift */; };
		B80C6B572384A56D00FDBC8B /* DeviceLinksVC.swift in Sources */ = {isa = PBXBuildFile; fileRef = B80C6B562384A56D00FDBC8B /* DeviceLinksVC.swift */; };
		B80C6B592384C4E700FDBC8B /* DeviceNameModal.swift in Sources */ = {isa = PBXBuildFile; fileRef = B80C6B582384C4E700FDBC8B /* DeviceNameModal.swift */; };
		B80C6B5B2384C7F900FDBC8B /* DeviceNameModalDelegate.swift in Sources */ = {isa = PBXBuildFile; fileRef = B80C6B5A2384C7F900FDBC8B /* DeviceNameModalDelegate.swift */; };
		B82B40882399EB0E00A248E7 /* LandingVC.swift in Sources */ = {isa = PBXBuildFile; fileRef = B82B40872399EB0E00A248E7 /* LandingVC.swift */; };
		B82B408A2399EC0600A248E7 /* FakeChatView.swift in Sources */ = {isa = PBXBuildFile; fileRef = B82B40892399EC0600A248E7 /* FakeChatView.swift */; };
		B82B408C239A068800A248E7 /* RegisterVC.swift in Sources */ = {isa = PBXBuildFile; fileRef = B82B408B239A068800A248E7 /* RegisterVC.swift */; };
		B82B408E239DC00D00A248E7 /* DisplayNameVC.swift in Sources */ = {isa = PBXBuildFile; fileRef = B82B408D239DC00D00A248E7 /* DisplayNameVC.swift */; };
		B82B4090239DD75000A248E7 /* RestoreVC.swift in Sources */ = {isa = PBXBuildFile; fileRef = B82B408F239DD75000A248E7 /* RestoreVC.swift */; };
		B82B4094239DF15900A248E7 /* ConversationTitleView.swift in Sources */ = {isa = PBXBuildFile; fileRef = B82B4093239DF15900A248E7 /* ConversationTitleView.swift */; };
		B83F2B86240C7B8F000A54AB /* NewConversationButtonSet.swift in Sources */ = {isa = PBXBuildFile; fileRef = B83F2B85240C7B8F000A54AB /* NewConversationButtonSet.swift */; };
		B83F2B88240CB75A000A54AB /* UIImage+Scaling.swift in Sources */ = {isa = PBXBuildFile; fileRef = B83F2B87240CB75A000A54AB /* UIImage+Scaling.swift */; };
		B846365B22B7418B00AF1514 /* Identicon+ObjC.swift in Sources */ = {isa = PBXBuildFile; fileRef = B846365A22B7418B00AF1514 /* Identicon+ObjC.swift */; };
		B84664F5235022F30083A1CD /* MentionUtilities.swift in Sources */ = {isa = PBXBuildFile; fileRef = B84664F4235022F30083A1CD /* MentionUtilities.swift */; };
		B85357BF23A1AE0800AAF6CD /* SeedReminderView.swift in Sources */ = {isa = PBXBuildFile; fileRef = B85357BE23A1AE0800AAF6CD /* SeedReminderView.swift */; };
		B85357C123A1B81900AAF6CD /* SeedReminderViewDelegate.swift in Sources */ = {isa = PBXBuildFile; fileRef = B85357C023A1B81900AAF6CD /* SeedReminderViewDelegate.swift */; };
		B85357C323A1BD1200AAF6CD /* SeedVC.swift in Sources */ = {isa = PBXBuildFile; fileRef = B85357C223A1BD1200AAF6CD /* SeedVC.swift */; };
		B85357C523A1F13800AAF6CD /* LinkDeviceVC.swift in Sources */ = {isa = PBXBuildFile; fileRef = B85357C423A1F13800AAF6CD /* LinkDeviceVC.swift */; };
		B85357C723A1FB5100AAF6CD /* LinkDeviceVCDelegate.swift in Sources */ = {isa = PBXBuildFile; fileRef = B85357C623A1FB5100AAF6CD /* LinkDeviceVCDelegate.swift */; };
		B8544E3323D50E4900299F14 /* AppearanceUtilities.swift in Sources */ = {isa = PBXBuildFile; fileRef = B8544E3223D50E4900299F14 /* AppearanceUtilities.swift */; };
		B8544E3423D51EEF00299F14 /* ProfilePictureView.swift in Sources */ = {isa = PBXBuildFile; fileRef = B8BB82AC238F734800BA5194 /* ProfilePictureView.swift */; };
		B8544E3523D5201400299F14 /* UIView+Constraints.swift in Sources */ = {isa = PBXBuildFile; fileRef = B885D5F52334A32100EE0D8E /* UIView+Constraints.swift */; };
		B86BD08423399ACF000F5AE3 /* Modal.swift in Sources */ = {isa = PBXBuildFile; fileRef = B86BD08323399ACF000F5AE3 /* Modal.swift */; };
		B86BD08623399CEF000F5AE3 /* SeedModal.swift in Sources */ = {isa = PBXBuildFile; fileRef = B86BD08523399CEF000F5AE3 /* SeedModal.swift */; };
		B8783E9E23EB948D00404FB8 /* UILabel+Interaction.swift in Sources */ = {isa = PBXBuildFile; fileRef = B8783E9D23EB948D00404FB8 /* UILabel+Interaction.swift */; };
		B879D449247E1BE300DB3608 /* PathVC.swift in Sources */ = {isa = PBXBuildFile; fileRef = B879D448247E1BE300DB3608 /* PathVC.swift */; };
		B879D44B247E1D9200DB3608 /* PathStatusView.swift in Sources */ = {isa = PBXBuildFile; fileRef = B879D44A247E1D9200DB3608 /* PathStatusView.swift */; };
		B885D5F4233491AB00EE0D8E /* DeviceLinkingModal.swift in Sources */ = {isa = PBXBuildFile; fileRef = B885D5F3233491AB00EE0D8E /* DeviceLinkingModal.swift */; };
		B886B4A72398B23E00211ABE /* QRCodeVC.swift in Sources */ = {isa = PBXBuildFile; fileRef = B886B4A62398B23E00211ABE /* QRCodeVC.swift */; };
		B886B4A92398BA1500211ABE /* QRCode.swift in Sources */ = {isa = PBXBuildFile; fileRef = B886B4A82398BA1500211ABE /* QRCode.swift */; };
		B88847BC23E10BC6009836D2 /* GroupMembersVC.swift in Sources */ = {isa = PBXBuildFile; fileRef = B88847BB23E10BC6009836D2 /* GroupMembersVC.swift */; };
		B893063F2383961A005EAA8E /* ScanQRCodeWrapperVC.swift in Sources */ = {isa = PBXBuildFile; fileRef = B893063E2383961A005EAA8E /* ScanQRCodeWrapperVC.swift */; };
		B894D0712339D6F300B4D94D /* DeviceLinkingModalDelegate.swift in Sources */ = {isa = PBXBuildFile; fileRef = B894D0702339D6F300B4D94D /* DeviceLinkingModalDelegate.swift */; };
		B894D0752339EDCF00B4D94D /* NukeDataModal.swift in Sources */ = {isa = PBXBuildFile; fileRef = B894D0742339EDCF00B4D94D /* NukeDataModal.swift */; };
		B8B26C8F234D629C004ED98C /* MentionCandidateSelectionView.swift in Sources */ = {isa = PBXBuildFile; fileRef = B8B26C8E234D629C004ED98C /* MentionCandidateSelectionView.swift */; };
		B8B26C91234D8CBD004ED98C /* MentionCandidateSelectionViewDelegate.swift in Sources */ = {isa = PBXBuildFile; fileRef = B8B26C90234D8CBD004ED98C /* MentionCandidateSelectionViewDelegate.swift */; };
		B8B5BCEC2394D869003823C9 /* Button.swift in Sources */ = {isa = PBXBuildFile; fileRef = B8B5BCEB2394D869003823C9 /* Button.swift */; };
		B8BB82A5238F627000BA5194 /* HomeVC.swift in Sources */ = {isa = PBXBuildFile; fileRef = B8BB82A4238F627000BA5194 /* HomeVC.swift */; };
		B8BB82AB238F669C00BA5194 /* ConversationCell.swift in Sources */ = {isa = PBXBuildFile; fileRef = B8BB82AA238F669C00BA5194 /* ConversationCell.swift */; };
		B8BB82B12390C37000BA5194 /* SearchBar.swift in Sources */ = {isa = PBXBuildFile; fileRef = B8BB82B02390C37000BA5194 /* SearchBar.swift */; };
		B8BB82B523947F2D00BA5194 /* TextField.swift in Sources */ = {isa = PBXBuildFile; fileRef = B8BB82B423947F2D00BA5194 /* TextField.swift */; };
		B8BB82B92394911B00BA5194 /* Separator.swift in Sources */ = {isa = PBXBuildFile; fileRef = B8BB82B82394911B00BA5194 /* Separator.swift */; };
		B8C9689523FA1B72005F64E0 /* AppMode.swift in Sources */ = {isa = PBXBuildFile; fileRef = B8C9689023FA1401005F64E0 /* AppMode.swift */; };
		B8C9689623FA1B72005F64E0 /* Colors.swift in Sources */ = {isa = PBXBuildFile; fileRef = B8BB829F238F322400BA5194 /* Colors.swift */; };
		B8C9689723FA1B72005F64E0 /* Fonts.swift in Sources */ = {isa = PBXBuildFile; fileRef = B8BB82BD2394D4CE00BA5194 /* Fonts.swift */; };
		B8C9689823FA1B72005F64E0 /* Gradients.swift in Sources */ = {isa = PBXBuildFile; fileRef = B8BB82A8238F62FB00BA5194 /* Gradients.swift */; };
		B8C9689923FA1B72005F64E0 /* Values.swift in Sources */ = {isa = PBXBuildFile; fileRef = B8BB82A1238F356100BA5194 /* Values.swift */; };
		B8C9689A23FA1B95005F64E0 /* DeviceUtilities.swift in Sources */ = {isa = PBXBuildFile; fileRef = B8544E3023D16CA500299F14 /* DeviceUtilities.swift */; };
		B8CCF6352396005F0091D419 /* SpaceMono-Regular.ttf in Resources */ = {isa = PBXBuildFile; fileRef = B8CCF6342396005F0091D419 /* SpaceMono-Regular.ttf */; };
		B8CCF63723961D6D0091D419 /* NewPrivateChatVC.swift in Sources */ = {isa = PBXBuildFile; fileRef = B8CCF63623961D6D0091D419 /* NewPrivateChatVC.swift */; };
		B8CCF639239721E20091D419 /* TabBar.swift in Sources */ = {isa = PBXBuildFile; fileRef = B8CCF638239721E20091D419 /* TabBar.swift */; };
		B8CCF63F23975CFB0091D419 /* JoinPublicChatVC.swift in Sources */ = {isa = PBXBuildFile; fileRef = B8CCF63E23975CFB0091D419 /* JoinPublicChatVC.swift */; };
		B8CCF6432397711F0091D419 /* SettingsVC.swift in Sources */ = {isa = PBXBuildFile; fileRef = B8CCF6422397711F0091D419 /* SettingsVC.swift */; };
		B90418E6183E9DD40038554A /* DateUtil.m in Sources */ = {isa = PBXBuildFile; fileRef = B90418E5183E9DD40038554A /* DateUtil.m */; };
		B9EB5ABD1884C002007CBB57 /* MessageUI.framework in Frameworks */ = {isa = PBXBuildFile; fileRef = B9EB5ABC1884C002007CBB57 /* MessageUI.framework */; };
		BFF3FB9730634F37D25903F4 /* Pods_Signal.framework in Frameworks */ = {isa = PBXBuildFile; fileRef = D17BB5C25D615AB49813100C /* Pods_Signal.framework */; };
		C31A6C5A247F214E001123EF /* UIView+Glow.swift in Sources */ = {isa = PBXBuildFile; fileRef = C31A6C59247F214E001123EF /* UIView+Glow.swift */; };
		C31A6C5C247F2CF3001123EF /* CGRect+Utilities.swift in Sources */ = {isa = PBXBuildFile; fileRef = C31A6C5B247F2CF3001123EF /* CGRect+Utilities.swift */; };
		C31D1DD325216101005D4DA8 /* UIView+Utilities.swift in Sources */ = {isa = PBXBuildFile; fileRef = C31D1DD225216101005D4DA8 /* UIView+Utilities.swift */; };
		C31D1DDD25217014005D4DA8 /* UserCell.swift in Sources */ = {isa = PBXBuildFile; fileRef = C31D1DDC25217014005D4DA8 /* UserCell.swift */; };
		C31D1DE32521718E005D4DA8 /* UserSelectionVC.swift in Sources */ = {isa = PBXBuildFile; fileRef = C31D1DE22521718E005D4DA8 /* UserSelectionVC.swift */; };
		C31D1DE9252172D4005D4DA8 /* ContactUtilities.swift in Sources */ = {isa = PBXBuildFile; fileRef = C31D1DE8252172D4005D4DA8 /* ContactUtilities.swift */; };
		C31F812625258FB000DD9FD9 /* Storage+VolumeSamples.swift in Sources */ = {isa = PBXBuildFile; fileRef = C31F812525258FB000DD9FD9 /* Storage+VolumeSamples.swift */; };
		C31FFE57254A5FFE00F19441 /* KeyPairUtilities.swift in Sources */ = {isa = PBXBuildFile; fileRef = C31FFE56254A5FFE00F19441 /* KeyPairUtilities.swift */; };
		C329FEEC24F7277900B1C64C /* LightModeSheet.swift in Sources */ = {isa = PBXBuildFile; fileRef = C329FEEB24F7277900B1C64C /* LightModeSheet.swift */; };
		C329FEEF24F7743F00B1C64C /* UIViewController+Utilities.swift in Sources */ = {isa = PBXBuildFile; fileRef = C329FEED24F7742E00B1C64C /* UIViewController+Utilities.swift */; };
		C34C8F7423A7830B00D82669 /* SpaceMono-Bold.ttf in Resources */ = {isa = PBXBuildFile; fileRef = C34C8F7323A7830A00D82669 /* SpaceMono-Bold.ttf */; };
		C353F8F9244809150011121A /* PNOptionView.swift in Sources */ = {isa = PBXBuildFile; fileRef = C353F8F8244809150011121A /* PNOptionView.swift */; };
		C3548F0624456447009433A8 /* PNModeVC.swift in Sources */ = {isa = PBXBuildFile; fileRef = C3548F0524456447009433A8 /* PNModeVC.swift */; };
		C3548F0824456AB6009433A8 /* UIView+Wrapping.swift in Sources */ = {isa = PBXBuildFile; fileRef = C3548F0724456AB6009433A8 /* UIView+Wrapping.swift */; };
		C354E75A23FE2A7600CE22E3 /* BaseVC.swift in Sources */ = {isa = PBXBuildFile; fileRef = C354E75923FE2A7600CE22E3 /* BaseVC.swift */; };
		C35E8AA82485C85800ACB629 /* GeoLite2-Country-Locations-English.csv in Resources */ = {isa = PBXBuildFile; fileRef = C35E8AA52485C85400ACB629 /* GeoLite2-Country-Locations-English.csv */; };
		C35E8AA92485C85800ACB629 /* GeoLite2-Country-Blocks-IPv4.csv in Resources */ = {isa = PBXBuildFile; fileRef = C35E8AA62485C85600ACB629 /* GeoLite2-Country-Blocks-IPv4.csv */; };
		C35E8AAE2485E51D00ACB629 /* IP2Country.swift in Sources */ = {isa = PBXBuildFile; fileRef = C35E8AAD2485E51D00ACB629 /* IP2Country.swift */; };
		C3638C0524C7F0B500AF29BC /* LK002RemoveFriendRequests.swift in Sources */ = {isa = PBXBuildFile; fileRef = C3638C0424C7F0B500AF29BC /* LK002RemoveFriendRequests.swift */; };
		C3645350252449260045C478 /* VoiceMessageView.swift in Sources */ = {isa = PBXBuildFile; fileRef = C364534F252449260045C478 /* VoiceMessageView.swift */; };
		C364535C252467900045C478 /* AudioUtilities.swift in Sources */ = {isa = PBXBuildFile; fileRef = C364535B252467900045C478 /* AudioUtilities.swift */; };
		C369549D24D27A3500CEB4E3 /* MultiDeviceRemovalSheet.swift in Sources */ = {isa = PBXBuildFile; fileRef = C369549C24D27A3500CEB4E3 /* MultiDeviceRemovalSheet.swift */; };
		C36B8707243C50C60049991D /* SignalMessaging.framework in Frameworks */ = {isa = PBXBuildFile; fileRef = 453518921FC63DBF00210559 /* SignalMessaging.framework */; };
		C396DAEF2518408B00FF6DC5 /* ParsingState.swift in Sources */ = {isa = PBXBuildFile; fileRef = C396DAE82518408900FF6DC5 /* ParsingState.swift */; };
		C396DAF02518408B00FF6DC5 /* String+Lines.swift in Sources */ = {isa = PBXBuildFile; fileRef = C396DAE92518408A00FF6DC5 /* String+Lines.swift */; };
		C396DAF12518408B00FF6DC5 /* EnumeratedView.swift in Sources */ = {isa = PBXBuildFile; fileRef = C396DAEA2518408A00FF6DC5 /* EnumeratedView.swift */; };
		C396DAF22518408B00FF6DC5 /* NamedView.swift in Sources */ = {isa = PBXBuildFile; fileRef = C396DAEB2518408A00FF6DC5 /* NamedView.swift */; };
		C396DAF32518408B00FF6DC5 /* Description.swift in Sources */ = {isa = PBXBuildFile; fileRef = C396DAEC2518408A00FF6DC5 /* Description.swift */; };
		C396DAF42518408B00FF6DC5 /* Parser.swift in Sources */ = {isa = PBXBuildFile; fileRef = C396DAED2518408B00FF6DC5 /* Parser.swift */; };
		C396DAF52518408B00FF6DC5 /* CSV.swift in Sources */ = {isa = PBXBuildFile; fileRef = C396DAEE2518408B00FF6DC5 /* CSV.swift */; };
		C39DD28824F3318C008590FC /* Colors.xcassets in Resources */ = {isa = PBXBuildFile; fileRef = C39DD28724F3318C008590FC /* Colors.xcassets */; };
		C39DD28A24F3336E008590FC /* Colors.xcassets in Resources */ = {isa = PBXBuildFile; fileRef = C39DD28724F3318C008590FC /* Colors.xcassets */; };
		C39DD28B24F3336F008590FC /* Colors.xcassets in Resources */ = {isa = PBXBuildFile; fileRef = C39DD28724F3318C008590FC /* Colors.xcassets */; };
		C3C3CF8924D8EED300E1CCE7 /* TextView.swift in Sources */ = {isa = PBXBuildFile; fileRef = C3C3CF8824D8EED300E1CCE7 /* TextView.swift */; };
		C3D0972B2510499C00F6E3E4 /* BackgroundPoller.swift in Sources */ = {isa = PBXBuildFile; fileRef = C3D0972A2510499C00F6E3E4 /* BackgroundPoller.swift */; };
		C3DAB3242480CB2B00725F25 /* SRCopyableLabel.swift in Sources */ = {isa = PBXBuildFile; fileRef = C3DAB3232480CB2A00725F25 /* SRCopyableLabel.swift */; };
		C3DFFAC623E96F0D0058DAF8 /* Sheet.swift in Sources */ = {isa = PBXBuildFile; fileRef = C3DFFAC523E96F0D0058DAF8 /* Sheet.swift */; };
		C3DFFAC823E970080058DAF8 /* OpenGroupSuggestionSheet.swift in Sources */ = {isa = PBXBuildFile; fileRef = C3DFFAC723E970080058DAF8 /* OpenGroupSuggestionSheet.swift */; };
		C3E5C2FA251DBABB0040DFFC /* EditClosedGroupVC.swift in Sources */ = {isa = PBXBuildFile; fileRef = C3E5C2F9251DBABB0040DFFC /* EditClosedGroupVC.swift */; };
		C3E7134F251C867C009649BB /* Sodium+Conversion.swift in Sources */ = {isa = PBXBuildFile; fileRef = C3E7134E251C867C009649BB /* Sodium+Conversion.swift */; };
		CC875800737563D6891B741D /* Pods_SignalTests.framework in Frameworks */ = {isa = PBXBuildFile; fileRef = 748A5CAEDD7C919FC64C6807 /* Pods_SignalTests.framework */; };
		D202868116DBE0E7009068E9 /* CFNetwork.framework in Frameworks */ = {isa = PBXBuildFile; fileRef = D2AEACDB16C426DA00C364C0 /* CFNetwork.framework */; };
		D202868216DBE0F4009068E9 /* SystemConfiguration.framework in Frameworks */ = {isa = PBXBuildFile; fileRef = D2179CFD16BB0B480006F3AB /* SystemConfiguration.framework */; };
		D202868316DBE0FC009068E9 /* CoreTelephony.framework in Frameworks */ = {isa = PBXBuildFile; fileRef = D2179CFB16BB0B3A0006F3AB /* CoreTelephony.framework */; };
		D202868416DBE108009068E9 /* AVFoundation.framework in Frameworks */ = {isa = PBXBuildFile; fileRef = A1FDCBEE16DAA6C300868894 /* AVFoundation.framework */; };
		D2179CFC16BB0B3A0006F3AB /* CoreTelephony.framework in Frameworks */ = {isa = PBXBuildFile; fileRef = D2179CFB16BB0B3A0006F3AB /* CoreTelephony.framework */; };
		D2179CFE16BB0B480006F3AB /* SystemConfiguration.framework in Frameworks */ = {isa = PBXBuildFile; fileRef = D2179CFD16BB0B480006F3AB /* SystemConfiguration.framework */; };
		D221A08E169C9E5E00537ABF /* UIKit.framework in Frameworks */ = {isa = PBXBuildFile; fileRef = D221A08D169C9E5E00537ABF /* UIKit.framework */; };
		D221A090169C9E5E00537ABF /* Foundation.framework in Frameworks */ = {isa = PBXBuildFile; fileRef = D221A08F169C9E5E00537ABF /* Foundation.framework */; };
		D221A09A169C9E5E00537ABF /* main.m in Sources */ = {isa = PBXBuildFile; fileRef = D221A099169C9E5E00537ABF /* main.m */; };
		D221A0AD169C9E5F00537ABF /* UIKit.framework in Frameworks */ = {isa = PBXBuildFile; fileRef = D221A08D169C9E5E00537ABF /* UIKit.framework */; };
		D221A0AE169C9E5F00537ABF /* Foundation.framework in Frameworks */ = {isa = PBXBuildFile; fileRef = D221A08F169C9E5E00537ABF /* Foundation.framework */; };
		D221A0E8169DFFC500537ABF /* AVFoundation.framework in Frameworks */ = {isa = PBXBuildFile; fileRef = D221A0E7169DFFC500537ABF /* AVFoundation.framework */; };
		D24B5BD5169F568C00681372 /* AudioToolbox.framework in Frameworks */ = {isa = PBXBuildFile; fileRef = D24B5BD4169F568C00681372 /* AudioToolbox.framework */; };
		D2AEACDC16C426DA00C364C0 /* CFNetwork.framework in Frameworks */ = {isa = PBXBuildFile; fileRef = D2AEACDB16C426DA00C364C0 /* CFNetwork.framework */; };
		E1368CBE18A1C36B00109378 /* MessageUI.framework in Frameworks */ = {isa = PBXBuildFile; fileRef = B9EB5ABC1884C002007CBB57 /* MessageUI.framework */; };
		EF764C351DB67CC5000D9A87 /* UIViewController+Permissions.m in Sources */ = {isa = PBXBuildFile; fileRef = EF764C341DB67CC5000D9A87 /* UIViewController+Permissions.m */; };
		FC3BD9881A30A790005B96BB /* Social.framework in Frameworks */ = {isa = PBXBuildFile; fileRef = FC3BD9871A30A790005B96BB /* Social.framework */; };
		FC5CDF391A3393DD00B47253 /* error_white@2x.png in Resources */ = {isa = PBXBuildFile; fileRef = FC5CDF371A3393DD00B47253 /* error_white@2x.png */; };
		FC5CDF3A1A3393DD00B47253 /* warning_white@2x.png in Resources */ = {isa = PBXBuildFile; fileRef = FC5CDF381A3393DD00B47253 /* warning_white@2x.png */; };
		FC9120411A39EFB70074545C /* qr@2x.png in Resources */ = {isa = PBXBuildFile; fileRef = FC91203F1A39EFB70074545C /* qr@2x.png */; };
		FCB11D8C1A129A76002F93FB /* CoreMedia.framework in Frameworks */ = {isa = PBXBuildFile; fileRef = FCB11D8B1A129A76002F93FB /* CoreMedia.framework */; };
/* End PBXBuildFile section */

/* Begin PBXContainerItemProxy section */
		34480B391FD0950000BC14EF /* PBXContainerItemProxy */ = {
			isa = PBXContainerItemProxy;
			containerPortal = D221A080169C9E5E00537ABF /* Project object */;
			proxyType = 1;
			remoteGlobalIDString = 453518911FC63DBF00210559;
			remoteInfo = SignalMessaging;
		};
		3478506D1FD9CFF4007B8332 /* PBXContainerItemProxy */ = {
			isa = PBXContainerItemProxy;
			containerPortal = D221A080169C9E5E00537ABF /* Project object */;
			proxyType = 1;
			remoteGlobalIDString = 453518911FC63DBF00210559;
			remoteInfo = SignalMessaging;
		};
		453518701FC635DD00210559 /* PBXContainerItemProxy */ = {
			isa = PBXContainerItemProxy;
			containerPortal = D221A080169C9E5E00537ABF /* Project object */;
			proxyType = 1;
			remoteGlobalIDString = 453518671FC635DD00210559;
			remoteInfo = SignalShareExtension;
		};
		453518971FC63DBF00210559 /* PBXContainerItemProxy */ = {
			isa = PBXContainerItemProxy;
			containerPortal = D221A080169C9E5E00537ABF /* Project object */;
			proxyType = 1;
			remoteGlobalIDString = 453518911FC63DBF00210559;
			remoteInfo = SignalMessaging;
		};
		7BC01A40241F40AB00BC7C55 /* PBXContainerItemProxy */ = {
			isa = PBXContainerItemProxy;
			containerPortal = D221A080169C9E5E00537ABF /* Project object */;
			proxyType = 1;
			remoteGlobalIDString = 7BC01A3A241F40AB00BC7C55;
			remoteInfo = LokiPushNotificationService;
		};
		B6AFCEBA19A93DA60098CFCB /* PBXContainerItemProxy */ = {
			isa = PBXContainerItemProxy;
			containerPortal = D221A080169C9E5E00537ABF /* Project object */;
			proxyType = 1;
			remoteGlobalIDString = D221A088169C9E5E00537ABF;
			remoteInfo = Signal;
		};
		C36B8705243C50B00049991D /* PBXContainerItemProxy */ = {
			isa = PBXContainerItemProxy;
			containerPortal = D221A080169C9E5E00537ABF /* Project object */;
			proxyType = 1;
			remoteGlobalIDString = 453518911FC63DBF00210559;
			remoteInfo = SignalMessaging;
		};
/* End PBXContainerItemProxy section */

/* Begin PBXCopyFilesBuildPhase section */
		453518771FC635DD00210559 /* Embed App Extensions */ = {
			isa = PBXCopyFilesBuildPhase;
			buildActionMask = 2147483647;
			dstPath = "";
			dstSubfolderSpec = 13;
			files = (
				7BC01A42241F40AB00BC7C55 /* LokiPushNotificationService.appex in Embed App Extensions */,
				453518721FC635DD00210559 /* SignalShareExtension.appex in Embed App Extensions */,
			);
			name = "Embed App Extensions";
			runOnlyForDeploymentPostprocessing = 0;
		};
		4535189F1FC63DBF00210559 /* Embed Frameworks */ = {
			isa = PBXCopyFilesBuildPhase;
			buildActionMask = 2147483647;
			dstPath = "";
			dstSubfolderSpec = 10;
			files = (
				4535189A1FC63DBF00210559 /* SignalMessaging.framework in Embed Frameworks */,
			);
			name = "Embed Frameworks";
			runOnlyForDeploymentPostprocessing = 0;
		};
/* End PBXCopyFilesBuildPhase section */

/* Begin PBXFileReference section */
		04912E453971FB16E5E78EC6 /* Pods_LokiPushNotificationService.framework */ = {isa = PBXFileReference; explicitFileType = wrapper.framework; includeInIndex = 0; path = Pods_LokiPushNotificationService.framework; sourceTree = BUILT_PRODUCTS_DIR; };
		0F94C85CB0B235DA37F68ED0 /* Pods_SignalShareExtension.framework */ = {isa = PBXFileReference; explicitFileType = wrapper.framework; includeInIndex = 0; path = Pods_SignalShareExtension.framework; sourceTree = BUILT_PRODUCTS_DIR; };
		18D19142FD6E60FD0A5D89F7 /* Pods-LokiPushNotificationService.app store release.xcconfig */ = {isa = PBXFileReference; includeInIndex = 1; lastKnownFileType = text.xcconfig; name = "Pods-LokiPushNotificationService.app store release.xcconfig"; path = "Pods/Target Support Files/Pods-LokiPushNotificationService/Pods-LokiPushNotificationService.app store release.xcconfig"; sourceTree = "<group>"; };
		1C93CF3971B64E8B6C1F9AC1 /* Pods-SignalShareExtension.test.xcconfig */ = {isa = PBXFileReference; includeInIndex = 1; lastKnownFileType = text.xcconfig; name = "Pods-SignalShareExtension.test.xcconfig"; path = "Pods/Target Support Files/Pods-SignalShareExtension/Pods-SignalShareExtension.test.xcconfig"; sourceTree = "<group>"; };
		1CE3CD5C23334683BDD3D78C /* Pods-Signal.test.xcconfig */ = {isa = PBXFileReference; includeInIndex = 1; lastKnownFileType = text.xcconfig; name = "Pods-Signal.test.xcconfig"; path = "Pods/Target Support Files/Pods-Signal/Pods-Signal.test.xcconfig"; sourceTree = "<group>"; };
		2400888D239F30A600305217 /* SessionRestorationView.swift */ = {isa = PBXFileReference; lastKnownFileType = sourcecode.swift; path = SessionRestorationView.swift; sourceTree = "<group>"; };
		264242150E87D10A357DB07B /* Pods_SignalMessaging.framework */ = {isa = PBXFileReference; explicitFileType = wrapper.framework; includeInIndex = 0; path = Pods_SignalMessaging.framework; sourceTree = BUILT_PRODUCTS_DIR; };
		3403B95B20EA9526001A1F44 /* OWSContactShareButtonsView.m */ = {isa = PBXFileReference; fileEncoding = 4; lastKnownFileType = sourcecode.c.objc; path = OWSContactShareButtonsView.m; sourceTree = "<group>"; };
		3403B95C20EA9527001A1F44 /* OWSContactShareButtonsView.h */ = {isa = PBXFileReference; fileEncoding = 4; lastKnownFileType = sourcecode.c.h; path = OWSContactShareButtonsView.h; sourceTree = "<group>"; };
		34074F5F203D0CBD004596AE /* OWSSounds.m */ = {isa = PBXFileReference; fileEncoding = 4; lastKnownFileType = sourcecode.c.objc; path = OWSSounds.m; sourceTree = "<group>"; };
		34074F60203D0CBE004596AE /* OWSSounds.h */ = {isa = PBXFileReference; fileEncoding = 4; lastKnownFileType = sourcecode.c.h; path = OWSSounds.h; sourceTree = "<group>"; };
		34080EFD2225F96D0087E99F /* ImageEditorPaletteView.swift */ = {isa = PBXFileReference; fileEncoding = 4; lastKnownFileType = sourcecode.swift; path = ImageEditorPaletteView.swift; sourceTree = "<group>"; };
		34080F01222853E30087E99F /* ImageEditorBrushViewController.swift */ = {isa = PBXFileReference; fileEncoding = 4; lastKnownFileType = sourcecode.swift; path = ImageEditorBrushViewController.swift; sourceTree = "<group>"; };
		34080F03222858DC0087E99F /* OWSViewController+ImageEditor.swift */ = {isa = PBXFileReference; fileEncoding = 4; lastKnownFileType = sourcecode.swift; path = "OWSViewController+ImageEditor.swift"; sourceTree = "<group>"; };
		340872BE22393CF900CB25B0 /* UIGestureRecognizer+OWS.swift */ = {isa = PBXFileReference; fileEncoding = 4; lastKnownFileType = sourcecode.swift; path = "UIGestureRecognizer+OWS.swift"; sourceTree = "<group>"; };
		340872C022394CAA00CB25B0 /* ImageEditorTransform.swift */ = {isa = PBXFileReference; fileEncoding = 4; lastKnownFileType = sourcecode.swift; path = ImageEditorTransform.swift; sourceTree = "<group>"; };
		340872C32239563500CB25B0 /* ApprovalRailCellView.swift */ = {isa = PBXFileReference; fileEncoding = 4; lastKnownFileType = sourcecode.swift; path = ApprovalRailCellView.swift; sourceTree = "<group>"; };
		340872C42239563500CB25B0 /* AttachmentItemCollection.swift */ = {isa = PBXFileReference; fileEncoding = 4; lastKnownFileType = sourcecode.swift; path = AttachmentItemCollection.swift; sourceTree = "<group>"; };
		340872C52239563500CB25B0 /* AttachmentApprovalViewController.swift */ = {isa = PBXFileReference; fileEncoding = 4; lastKnownFileType = sourcecode.swift; path = AttachmentApprovalViewController.swift; sourceTree = "<group>"; };
		340872C62239563500CB25B0 /* AttachmentPrepViewController.swift */ = {isa = PBXFileReference; fileEncoding = 4; lastKnownFileType = sourcecode.swift; path = AttachmentPrepViewController.swift; sourceTree = "<group>"; };
		340872CD2239596000CB25B0 /* AttachmentApprovalInputAccessoryView.swift */ = {isa = PBXFileReference; fileEncoding = 4; lastKnownFileType = sourcecode.swift; path = AttachmentApprovalInputAccessoryView.swift; sourceTree = "<group>"; };
		340872CF2239787F00CB25B0 /* AttachmentTextToolbar.swift */ = {isa = PBXFileReference; fileEncoding = 4; lastKnownFileType = sourcecode.swift; path = AttachmentTextToolbar.swift; sourceTree = "<group>"; };
		340872D522397E6800CB25B0 /* AttachmentCaptionToolbar.swift */ = {isa = PBXFileReference; fileEncoding = 4; lastKnownFileType = sourcecode.swift; path = AttachmentCaptionToolbar.swift; sourceTree = "<group>"; };
		340872D722397F4500CB25B0 /* AttachmentCaptionViewController.swift */ = {isa = PBXFileReference; fileEncoding = 4; lastKnownFileType = sourcecode.swift; path = AttachmentCaptionViewController.swift; sourceTree = "<group>"; };
		340872D922397FEB00CB25B0 /* AttachmentTextView.swift */ = {isa = PBXFileReference; fileEncoding = 4; lastKnownFileType = sourcecode.swift; path = AttachmentTextView.swift; sourceTree = "<group>"; };
		340B02B91FA0D6C700F9CFEC /* ConversationViewItemTest.m */ = {isa = PBXFileReference; fileEncoding = 4; lastKnownFileType = sourcecode.c.objc; path = ConversationViewItemTest.m; sourceTree = "<group>"; };
		340FC87B204DAC8C007AEB0F /* NotificationSettingsOptionsViewController.m */ = {isa = PBXFileReference; fileEncoding = 4; lastKnownFileType = sourcecode.c.objc; path = NotificationSettingsOptionsViewController.m; sourceTree = "<group>"; };
		340FC87C204DAC8C007AEB0F /* NotificationSettingsViewController.m */ = {isa = PBXFileReference; fileEncoding = 4; lastKnownFileType = sourcecode.c.objc; path = NotificationSettingsViewController.m; sourceTree = "<group>"; };
		340FC87D204DAC8C007AEB0F /* DomainFrontingCountryViewController.m */ = {isa = PBXFileReference; fileEncoding = 4; lastKnownFileType = sourcecode.c.objc; path = DomainFrontingCountryViewController.m; sourceTree = "<group>"; };
		340FC87E204DAC8C007AEB0F /* PrivacySettingsTableViewController.m */ = {isa = PBXFileReference; fileEncoding = 4; lastKnownFileType = sourcecode.c.objc; path = PrivacySettingsTableViewController.m; sourceTree = "<group>"; };
		340FC87F204DAC8C007AEB0F /* OWSBackupSettingsViewController.h */ = {isa = PBXFileReference; fileEncoding = 4; lastKnownFileType = sourcecode.c.h; path = OWSBackupSettingsViewController.h; sourceTree = "<group>"; };
		340FC881204DAC8C007AEB0F /* AdvancedSettingsTableViewController.h */ = {isa = PBXFileReference; fileEncoding = 4; lastKnownFileType = sourcecode.c.h; path = AdvancedSettingsTableViewController.h; sourceTree = "<group>"; };
		340FC883204DAC8C007AEB0F /* OWSSoundSettingsViewController.m */ = {isa = PBXFileReference; fileEncoding = 4; lastKnownFileType = sourcecode.c.objc; path = OWSSoundSettingsViewController.m; sourceTree = "<group>"; };
		340FC884204DAC8C007AEB0F /* AboutTableViewController.h */ = {isa = PBXFileReference; fileEncoding = 4; lastKnownFileType = sourcecode.c.h; path = AboutTableViewController.h; sourceTree = "<group>"; };
		340FC886204DAC8C007AEB0F /* AddToBlockListViewController.m */ = {isa = PBXFileReference; fileEncoding = 4; lastKnownFileType = sourcecode.c.objc; path = AddToBlockListViewController.m; sourceTree = "<group>"; };
		340FC887204DAC8C007AEB0F /* BlockListViewController.m */ = {isa = PBXFileReference; fileEncoding = 4; lastKnownFileType = sourcecode.c.objc; path = BlockListViewController.m; sourceTree = "<group>"; };
		340FC888204DAC8C007AEB0F /* OWSQRCodeScanningViewController.h */ = {isa = PBXFileReference; fileEncoding = 4; lastKnownFileType = sourcecode.c.h; path = OWSQRCodeScanningViewController.h; sourceTree = "<group>"; };
		340FC889204DAC8C007AEB0F /* DomainFrontingCountryViewController.h */ = {isa = PBXFileReference; fileEncoding = 4; lastKnownFileType = sourcecode.c.h; path = DomainFrontingCountryViewController.h; sourceTree = "<group>"; };
		340FC88A204DAC8C007AEB0F /* NotificationSettingsViewController.h */ = {isa = PBXFileReference; fileEncoding = 4; lastKnownFileType = sourcecode.c.h; path = NotificationSettingsViewController.h; sourceTree = "<group>"; };
		340FC88B204DAC8C007AEB0F /* NotificationSettingsOptionsViewController.h */ = {isa = PBXFileReference; fileEncoding = 4; lastKnownFileType = sourcecode.c.h; path = NotificationSettingsOptionsViewController.h; sourceTree = "<group>"; };
		340FC88C204DAC8C007AEB0F /* AdvancedSettingsTableViewController.m */ = {isa = PBXFileReference; fileEncoding = 4; lastKnownFileType = sourcecode.c.objc; path = AdvancedSettingsTableViewController.m; sourceTree = "<group>"; };
		340FC88E204DAC8C007AEB0F /* OWSBackupSettingsViewController.m */ = {isa = PBXFileReference; fileEncoding = 4; lastKnownFileType = sourcecode.c.objc; path = OWSBackupSettingsViewController.m; sourceTree = "<group>"; };
		340FC88F204DAC8C007AEB0F /* PrivacySettingsTableViewController.h */ = {isa = PBXFileReference; fileEncoding = 4; lastKnownFileType = sourcecode.c.h; path = PrivacySettingsTableViewController.h; sourceTree = "<group>"; };
		340FC890204DAC8C007AEB0F /* BlockListViewController.h */ = {isa = PBXFileReference; fileEncoding = 4; lastKnownFileType = sourcecode.c.h; path = BlockListViewController.h; sourceTree = "<group>"; };
		340FC892204DAC8C007AEB0F /* AddToBlockListViewController.h */ = {isa = PBXFileReference; fileEncoding = 4; lastKnownFileType = sourcecode.c.h; path = AddToBlockListViewController.h; sourceTree = "<group>"; };
		340FC893204DAC8C007AEB0F /* AboutTableViewController.m */ = {isa = PBXFileReference; fileEncoding = 4; lastKnownFileType = sourcecode.c.objc; path = AboutTableViewController.m; sourceTree = "<group>"; };
		340FC894204DAC8C007AEB0F /* OWSSoundSettingsViewController.h */ = {isa = PBXFileReference; fileEncoding = 4; lastKnownFileType = sourcecode.c.h; path = OWSSoundSettingsViewController.h; sourceTree = "<group>"; };
		340FC896204DAC8C007AEB0F /* OWSQRCodeScanningViewController.m */ = {isa = PBXFileReference; fileEncoding = 4; lastKnownFileType = sourcecode.c.objc; path = OWSQRCodeScanningViewController.m; sourceTree = "<group>"; };
		340FC898204DAC8D007AEB0F /* OWSAddToContactViewController.h */ = {isa = PBXFileReference; fileEncoding = 4; lastKnownFileType = sourcecode.c.h; path = OWSAddToContactViewController.h; sourceTree = "<group>"; };
		340FC899204DAC8D007AEB0F /* OWSConversationSettingsViewDelegate.h */ = {isa = PBXFileReference; fileEncoding = 4; lastKnownFileType = sourcecode.c.h; path = OWSConversationSettingsViewDelegate.h; sourceTree = "<group>"; };
		340FC89A204DAC8D007AEB0F /* OWSConversationSettingsViewController.m */ = {isa = PBXFileReference; fileEncoding = 4; lastKnownFileType = sourcecode.c.objc; path = OWSConversationSettingsViewController.m; sourceTree = "<group>"; };
		340FC89B204DAC8D007AEB0F /* AddToGroupViewController.m */ = {isa = PBXFileReference; fileEncoding = 4; lastKnownFileType = sourcecode.c.objc; path = AddToGroupViewController.m; sourceTree = "<group>"; };
		340FC89C204DAC8D007AEB0F /* UpdateGroupViewController.m */ = {isa = PBXFileReference; fileEncoding = 4; lastKnownFileType = sourcecode.c.objc; path = UpdateGroupViewController.m; sourceTree = "<group>"; };
		340FC89D204DAC8D007AEB0F /* FingerprintViewController.h */ = {isa = PBXFileReference; fileEncoding = 4; lastKnownFileType = sourcecode.c.h; path = FingerprintViewController.h; sourceTree = "<group>"; };
		340FC89E204DAC8D007AEB0F /* ShowGroupMembersViewController.h */ = {isa = PBXFileReference; fileEncoding = 4; lastKnownFileType = sourcecode.c.h; path = ShowGroupMembersViewController.h; sourceTree = "<group>"; };
		340FC89F204DAC8D007AEB0F /* FingerprintViewScanController.m */ = {isa = PBXFileReference; fileEncoding = 4; lastKnownFileType = sourcecode.c.objc; path = FingerprintViewScanController.m; sourceTree = "<group>"; };
		340FC8A0204DAC8D007AEB0F /* OWSConversationSettingsViewController.h */ = {isa = PBXFileReference; fileEncoding = 4; lastKnownFileType = sourcecode.c.h; path = OWSConversationSettingsViewController.h; sourceTree = "<group>"; };
		340FC8A1204DAC8D007AEB0F /* OWSAddToContactViewController.m */ = {isa = PBXFileReference; fileEncoding = 4; lastKnownFileType = sourcecode.c.objc; path = OWSAddToContactViewController.m; sourceTree = "<group>"; };
		340FC8A2204DAC8D007AEB0F /* FingerprintViewController.m */ = {isa = PBXFileReference; fileEncoding = 4; lastKnownFileType = sourcecode.c.objc; path = FingerprintViewController.m; sourceTree = "<group>"; };
		340FC8A3204DAC8D007AEB0F /* UpdateGroupViewController.h */ = {isa = PBXFileReference; fileEncoding = 4; lastKnownFileType = sourcecode.c.h; path = UpdateGroupViewController.h; sourceTree = "<group>"; };
		340FC8A4204DAC8D007AEB0F /* AddToGroupViewController.h */ = {isa = PBXFileReference; fileEncoding = 4; lastKnownFileType = sourcecode.c.h; path = AddToGroupViewController.h; sourceTree = "<group>"; };
		340FC8A5204DAC8D007AEB0F /* FingerprintViewScanController.h */ = {isa = PBXFileReference; fileEncoding = 4; lastKnownFileType = sourcecode.c.h; path = FingerprintViewScanController.h; sourceTree = "<group>"; };
		340FC8A6204DAC8D007AEB0F /* ShowGroupMembersViewController.m */ = {isa = PBXFileReference; fileEncoding = 4; lastKnownFileType = sourcecode.c.objc; path = ShowGroupMembersViewController.m; sourceTree = "<group>"; };
		340FC8C3204DE223007AEB0F /* DebugUIBackup.h */ = {isa = PBXFileReference; fileEncoding = 4; lastKnownFileType = sourcecode.c.h; path = DebugUIBackup.h; sourceTree = "<group>"; };
		340FC8C4204DE223007AEB0F /* DebugUIBackup.m */ = {isa = PBXFileReference; fileEncoding = 4; lastKnownFileType = sourcecode.c.objc; path = DebugUIBackup.m; sourceTree = "<group>"; };
		34129B8521EF8779005457A8 /* LinkPreviewView.swift */ = {isa = PBXFileReference; fileEncoding = 4; lastKnownFileType = sourcecode.swift; path = LinkPreviewView.swift; sourceTree = "<group>"; };
		341341ED2187467900192D59 /* ConversationViewModel.h */ = {isa = PBXFileReference; fileEncoding = 4; lastKnownFileType = sourcecode.c.h; path = ConversationViewModel.h; sourceTree = "<group>"; };
		341341EE2187467900192D59 /* ConversationViewModel.m */ = {isa = PBXFileReference; fileEncoding = 4; lastKnownFileType = sourcecode.c.objc; path = ConversationViewModel.m; sourceTree = "<group>"; };
		341F2C0D1F2B8AE700D07D6B /* DebugUIMisc.h */ = {isa = PBXFileReference; fileEncoding = 4; lastKnownFileType = sourcecode.c.h; path = DebugUIMisc.h; sourceTree = "<group>"; };
		341F2C0E1F2B8AE700D07D6B /* DebugUIMisc.m */ = {isa = PBXFileReference; fileEncoding = 4; lastKnownFileType = sourcecode.c.objc; path = DebugUIMisc.m; sourceTree = "<group>"; };
		3421981B21061D2E00C57195 /* ByteParserTest.swift */ = {isa = PBXFileReference; fileEncoding = 4; lastKnownFileType = sourcecode.swift; path = ByteParserTest.swift; sourceTree = "<group>"; };
		34277A5C20751BDC006049F2 /* OWSQuotedMessageView.m */ = {isa = PBXFileReference; fileEncoding = 4; lastKnownFileType = sourcecode.c.objc; path = OWSQuotedMessageView.m; sourceTree = "<group>"; };
		34277A5D20751BDC006049F2 /* OWSQuotedMessageView.h */ = {isa = PBXFileReference; fileEncoding = 4; lastKnownFileType = sourcecode.c.h; path = OWSQuotedMessageView.h; sourceTree = "<group>"; };
		3427C64120F500DE00EEC730 /* OWSMessageTimerView.h */ = {isa = PBXFileReference; fileEncoding = 4; lastKnownFileType = sourcecode.c.h; path = OWSMessageTimerView.h; sourceTree = "<group>"; };
		3427C64220F500DF00EEC730 /* OWSMessageTimerView.m */ = {isa = PBXFileReference; fileEncoding = 4; lastKnownFileType = sourcecode.c.objc; path = OWSMessageTimerView.m; sourceTree = "<group>"; };
		3429507E2124C9740000B063 /* OWSTextField.m */ = {isa = PBXFileReference; fileEncoding = 4; lastKnownFileType = sourcecode.c.objc; path = OWSTextField.m; sourceTree = "<group>"; };
		3429507F2124C9740000B063 /* OWSTextView.m */ = {isa = PBXFileReference; fileEncoding = 4; lastKnownFileType = sourcecode.c.objc; path = OWSTextView.m; sourceTree = "<group>"; };
		342950802124C9740000B063 /* OWSTextView.h */ = {isa = PBXFileReference; fileEncoding = 4; lastKnownFileType = sourcecode.c.h; path = OWSTextView.h; sourceTree = "<group>"; };
		342950812124C9750000B063 /* OWSTextField.h */ = {isa = PBXFileReference; fileEncoding = 4; lastKnownFileType = sourcecode.c.h; path = OWSTextField.h; sourceTree = "<group>"; };
		342950862124CB0A0000B063 /* OWSSearchBar.m */ = {isa = PBXFileReference; fileEncoding = 4; lastKnownFileType = sourcecode.c.objc; path = OWSSearchBar.m; sourceTree = "<group>"; };
		342950872124CB0A0000B063 /* OWSSearchBar.h */ = {isa = PBXFileReference; fileEncoding = 4; lastKnownFileType = sourcecode.c.h; path = OWSSearchBar.h; sourceTree = "<group>"; };
		3430FE171F7751D4000EC51B /* GiphyAPI.swift */ = {isa = PBXFileReference; fileEncoding = 4; lastKnownFileType = sourcecode.swift; path = GiphyAPI.swift; sourceTree = "<group>"; };
		34330A591E7875FB00DF2FB9 /* fontawesome-webfont.ttf */ = {isa = PBXFileReference; lastKnownFileType = file; path = "fontawesome-webfont.ttf"; sourceTree = "<group>"; };
		34330A5B1E787A9800DF2FB9 /* dripicons-v2.ttf */ = {isa = PBXFileReference; lastKnownFileType = file; path = "dripicons-v2.ttf"; sourceTree = "<group>"; };
		34330A5D1E787BD800DF2FB9 /* ElegantIcons.ttf */ = {isa = PBXFileReference; lastKnownFileType = file; path = ElegantIcons.ttf; sourceTree = "<group>"; };
		34330AA11E79686200DF2FB9 /* OWSProgressView.h */ = {isa = PBXFileReference; fileEncoding = 4; lastKnownFileType = sourcecode.c.h; path = OWSProgressView.h; sourceTree = "<group>"; };
		34330AA21E79686200DF2FB9 /* OWSProgressView.m */ = {isa = PBXFileReference; fileEncoding = 4; lastKnownFileType = sourcecode.c.objc; path = OWSProgressView.m; sourceTree = "<group>"; };
		34386A53207D271C009F5D9C /* NeverClearView.swift */ = {isa = PBXFileReference; fileEncoding = 4; lastKnownFileType = sourcecode.swift; path = NeverClearView.swift; sourceTree = "<group>"; };
		343A65931FC47D5D000477A1 /* DebugUISyncMessages.h */ = {isa = PBXFileReference; fileEncoding = 4; lastKnownFileType = sourcecode.c.h; path = DebugUISyncMessages.h; sourceTree = "<group>"; };
		343A65941FC47D5E000477A1 /* DebugUISyncMessages.m */ = {isa = PBXFileReference; fileEncoding = 4; lastKnownFileType = sourcecode.c.objc; path = DebugUISyncMessages.m; sourceTree = "<group>"; };
		343A65961FC4CFE6000477A1 /* ConversationScrollButton.m */ = {isa = PBXFileReference; fileEncoding = 4; lastKnownFileType = sourcecode.c.objc; path = ConversationScrollButton.m; sourceTree = "<group>"; };
		343A65971FC4CFE7000477A1 /* ConversationScrollButton.h */ = {isa = PBXFileReference; fileEncoding = 4; lastKnownFileType = sourcecode.c.h; path = ConversationScrollButton.h; sourceTree = "<group>"; };
		343D3D991E9283F100165CA4 /* BlockListUIUtils.h */ = {isa = PBXFileReference; fileEncoding = 4; lastKnownFileType = sourcecode.c.h; path = BlockListUIUtils.h; sourceTree = "<group>"; };
		343D3D9A1E9283F100165CA4 /* BlockListUIUtils.m */ = {isa = PBXFileReference; fileEncoding = 4; lastKnownFileType = sourcecode.c.objc; path = BlockListUIUtils.m; sourceTree = "<group>"; };
		3441FD9E21A3604F00BB9542 /* BackupRestoreViewController.swift */ = {isa = PBXFileReference; fileEncoding = 4; lastKnownFileType = sourcecode.swift; path = BackupRestoreViewController.swift; sourceTree = "<group>"; };
		34480B341FD0929200BC14EF /* ShareAppExtensionContext.h */ = {isa = PBXFileReference; fileEncoding = 4; lastKnownFileType = sourcecode.c.h; path = ShareAppExtensionContext.h; sourceTree = "<group>"; };
		34480B351FD0929200BC14EF /* ShareAppExtensionContext.m */ = {isa = PBXFileReference; fileEncoding = 4; lastKnownFileType = sourcecode.c.objc; path = ShareAppExtensionContext.m; sourceTree = "<group>"; };
		34480B371FD092A900BC14EF /* SignalShareExtension-Bridging-Header.h */ = {isa = PBXFileReference; fileEncoding = 4; lastKnownFileType = sourcecode.c.h; path = "SignalShareExtension-Bridging-Header.h"; sourceTree = "<group>"; };
		34480B381FD092E300BC14EF /* SignalShareExtension-Prefix.pch */ = {isa = PBXFileReference; fileEncoding = 4; lastKnownFileType = sourcecode.c.h; path = "SignalShareExtension-Prefix.pch"; sourceTree = "<group>"; };
		34480B4D1FD0A7A300BC14EF /* DebugLogger.h */ = {isa = PBXFileReference; fileEncoding = 4; lastKnownFileType = sourcecode.c.h; path = DebugLogger.h; sourceTree = "<group>"; };
		34480B4E1FD0A7A300BC14EF /* DebugLogger.m */ = {isa = PBXFileReference; fileEncoding = 4; lastKnownFileType = sourcecode.c.objc; path = DebugLogger.m; sourceTree = "<group>"; };
		34480B4F1FD0A7A300BC14EF /* OWSScrubbingLogFormatter.h */ = {isa = PBXFileReference; fileEncoding = 4; lastKnownFileType = sourcecode.c.h; path = OWSScrubbingLogFormatter.h; sourceTree = "<group>"; };
		34480B511FD0A7A400BC14EF /* OWSScrubbingLogFormatter.m */ = {isa = PBXFileReference; fileEncoding = 4; lastKnownFileType = sourcecode.c.objc; path = OWSScrubbingLogFormatter.m; sourceTree = "<group>"; };
		34480B5A1FD0A7E300BC14EF /* SignalMessaging-Prefix.pch */ = {isa = PBXFileReference; fileEncoding = 4; lastKnownFileType = sourcecode.c.h; path = "SignalMessaging-Prefix.pch"; sourceTree = "<group>"; };
		34480B5D1FD0A98800BC14EF /* UIColor+OWS.h */ = {isa = PBXFileReference; fileEncoding = 4; lastKnownFileType = sourcecode.c.h; path = "UIColor+OWS.h"; sourceTree = "<group>"; };
		34480B5E1FD0A98800BC14EF /* UIColor+OWS.m */ = {isa = PBXFileReference; fileEncoding = 4; lastKnownFileType = sourcecode.c.objc; path = "UIColor+OWS.m"; sourceTree = "<group>"; };
		34480B5F1FD0A98800BC14EF /* UIView+OWS.h */ = {isa = PBXFileReference; fileEncoding = 4; lastKnownFileType = sourcecode.c.h; path = "UIView+OWS.h"; sourceTree = "<group>"; };
		34480B601FD0A98800BC14EF /* UIView+OWS.m */ = {isa = PBXFileReference; fileEncoding = 4; lastKnownFileType = sourcecode.c.objc; path = "UIView+OWS.m"; sourceTree = "<group>"; };
		34480B651FD0AA9400BC14EF /* UIFont+OWS.m */ = {isa = PBXFileReference; fileEncoding = 4; lastKnownFileType = sourcecode.c.objc; path = "UIFont+OWS.m"; sourceTree = "<group>"; };
		34480B661FD0AA9400BC14EF /* UIFont+OWS.h */ = {isa = PBXFileReference; fileEncoding = 4; lastKnownFileType = sourcecode.c.h; path = "UIFont+OWS.h"; sourceTree = "<group>"; };
		344825C4211390C700DB4BD8 /* OWSOrphanDataCleaner.h */ = {isa = PBXFileReference; fileEncoding = 4; lastKnownFileType = sourcecode.c.h; path = OWSOrphanDataCleaner.h; sourceTree = "<group>"; };
		344825C5211390C800DB4BD8 /* OWSOrphanDataCleaner.m */ = {isa = PBXFileReference; fileEncoding = 4; lastKnownFileType = sourcecode.c.objc; path = OWSOrphanDataCleaner.m; sourceTree = "<group>"; };
		3448E1652215B313004B052E /* OnboardingCaptchaViewController.swift */ = {isa = PBXFileReference; fileEncoding = 4; lastKnownFileType = sourcecode.swift; path = OnboardingCaptchaViewController.swift; sourceTree = "<group>"; };
		344F248C2007CCD600CFB4F4 /* DisplayableText.swift */ = {isa = PBXFileReference; fileEncoding = 4; lastKnownFileType = sourcecode.swift; path = DisplayableText.swift; sourceTree = "<group>"; };
		3461284A1FD0B93F00532771 /* SAELoadViewController.swift */ = {isa = PBXFileReference; fileEncoding = 4; lastKnownFileType = sourcecode.swift; path = SAELoadViewController.swift; sourceTree = "<group>"; };
		346129371FD1B47200532771 /* OWSPreferences.h */ = {isa = PBXFileReference; fileEncoding = 4; lastKnownFileType = sourcecode.c.h; path = OWSPreferences.h; sourceTree = "<group>"; };
		346129381FD1B47200532771 /* OWSPreferences.m */ = {isa = PBXFileReference; fileEncoding = 4; lastKnownFileType = sourcecode.c.objc; path = OWSPreferences.m; sourceTree = "<group>"; };
		3461293D1FD1D72B00532771 /* ExperienceUpgradeFinder.swift */ = {isa = PBXFileReference; fileEncoding = 4; lastKnownFileType = sourcecode.swift; name = ExperienceUpgradeFinder.swift; path = ExperienceUpgrades/ExperienceUpgradeFinder.swift; sourceTree = "<group>"; };
		346129401FD1D74B00532771 /* Environment.h */ = {isa = PBXFileReference; fileEncoding = 4; lastKnownFileType = sourcecode.c.h; path = Environment.h; sourceTree = "<group>"; };
		346129411FD1D74B00532771 /* Environment.m */ = {isa = PBXFileReference; fileEncoding = 4; lastKnownFileType = sourcecode.c.objc; path = Environment.m; sourceTree = "<group>"; };
		346129581FD1D74B00532771 /* SignalKeyingStorage.h */ = {isa = PBXFileReference; fileEncoding = 4; lastKnownFileType = sourcecode.c.h; path = SignalKeyingStorage.h; sourceTree = "<group>"; };
		346129591FD1D74B00532771 /* SignalKeyingStorage.m */ = {isa = PBXFileReference; fileEncoding = 4; lastKnownFileType = sourcecode.c.objc; path = SignalKeyingStorage.m; sourceTree = "<group>"; };
		346129931FD1E30000532771 /* OWSDatabaseMigration.h */ = {isa = PBXFileReference; fileEncoding = 4; lastKnownFileType = sourcecode.c.h; path = OWSDatabaseMigration.h; sourceTree = "<group>"; };
		346129941FD1E30000532771 /* OWSDatabaseMigration.m */ = {isa = PBXFileReference; fileEncoding = 4; lastKnownFileType = sourcecode.c.objc; path = OWSDatabaseMigration.m; sourceTree = "<group>"; };
		346129971FD1E4D900532771 /* SignalApp.m */ = {isa = PBXFileReference; fileEncoding = 4; lastKnownFileType = sourcecode.c.objc; path = SignalApp.m; sourceTree = "<group>"; };
		346129981FD1E4DA00532771 /* SignalApp.h */ = {isa = PBXFileReference; fileEncoding = 4; lastKnownFileType = sourcecode.c.h; path = SignalApp.h; sourceTree = "<group>"; };
		346129A21FD1F09100532771 /* OWSContactsManager.h */ = {isa = PBXFileReference; fileEncoding = 4; lastKnownFileType = sourcecode.c.h; path = OWSContactsManager.h; sourceTree = "<group>"; };
		346129A31FD1F09100532771 /* OWSContactsManager.m */ = {isa = PBXFileReference; fileEncoding = 4; lastKnownFileType = sourcecode.c.objc; path = OWSContactsManager.m; sourceTree = "<group>"; };
		346129A81FD1F0DF00532771 /* OWSFormat.h */ = {isa = PBXFileReference; fileEncoding = 4; lastKnownFileType = sourcecode.c.h; path = OWSFormat.h; sourceTree = "<group>"; };
		346129AA1FD1F0EE00532771 /* OWSFormat.m */ = {isa = PBXFileReference; fileEncoding = 4; lastKnownFileType = sourcecode.c.objc; path = OWSFormat.m; sourceTree = "<group>"; };
		346129AC1FD1F34E00532771 /* ImageCache.swift */ = {isa = PBXFileReference; fileEncoding = 4; lastKnownFileType = sourcecode.swift; path = ImageCache.swift; sourceTree = "<group>"; };
		346129AE1FD1F5D900532771 /* SystemContactsFetcher.swift */ = {isa = PBXFileReference; fileEncoding = 4; lastKnownFileType = sourcecode.swift; path = SystemContactsFetcher.swift; sourceTree = "<group>"; };
		346129B11FD1F7E800532771 /* OWSProfileManager.h */ = {isa = PBXFileReference; fileEncoding = 4; lastKnownFileType = sourcecode.c.h; path = OWSProfileManager.h; sourceTree = "<group>"; };
		346129B21FD1F7E800532771 /* OWSProfileManager.m */ = {isa = PBXFileReference; fileEncoding = 4; lastKnownFileType = sourcecode.c.objc; path = OWSProfileManager.m; sourceTree = "<group>"; };
		346129B31FD1F7E800532771 /* ProfileFetcherJob.swift */ = {isa = PBXFileReference; fileEncoding = 4; lastKnownFileType = sourcecode.swift; path = ProfileFetcherJob.swift; sourceTree = "<group>"; };
		346129BD1FD2068600532771 /* ThreadUtil.h */ = {isa = PBXFileReference; fileEncoding = 4; lastKnownFileType = sourcecode.c.h; path = ThreadUtil.h; sourceTree = "<group>"; };
		346129BE1FD2068600532771 /* ThreadUtil.m */ = {isa = PBXFileReference; fileEncoding = 4; lastKnownFileType = sourcecode.c.objc; path = ThreadUtil.m; sourceTree = "<group>"; };
		346129C11FD2072D00532771 /* NSAttributedString+OWS.m */ = {isa = PBXFileReference; fileEncoding = 4; lastKnownFileType = sourcecode.c.objc; path = "NSAttributedString+OWS.m"; sourceTree = "<group>"; };
		346129C51FD2072D00532771 /* NSAttributedString+OWS.h */ = {isa = PBXFileReference; fileEncoding = 4; lastKnownFileType = sourcecode.c.h; path = "NSAttributedString+OWS.h"; sourceTree = "<group>"; };
		346129D31FD20ADB00532771 /* UIViewController+OWS.m */ = {isa = PBXFileReference; fileEncoding = 4; lastKnownFileType = sourcecode.c.objc; path = "UIViewController+OWS.m"; sourceTree = "<group>"; };
		346129D41FD20ADC00532771 /* UIViewController+OWS.h */ = {isa = PBXFileReference; fileEncoding = 4; lastKnownFileType = sourcecode.c.h; path = "UIViewController+OWS.h"; sourceTree = "<group>"; };
		346129E01FD5C0BE00532771 /* VersionMigrations.h */ = {isa = PBXFileReference; fileEncoding = 4; lastKnownFileType = sourcecode.c.h; path = VersionMigrations.h; sourceTree = "<group>"; };
		346129E11FD5C0BE00532771 /* VersionMigrations.m */ = {isa = PBXFileReference; fileEncoding = 4; lastKnownFileType = sourcecode.c.objc; path = VersionMigrations.m; sourceTree = "<group>"; };
		346129E41FD5C0C600532771 /* OWSDatabaseMigrationRunner.m */ = {isa = PBXFileReference; fileEncoding = 4; lastKnownFileType = sourcecode.c.objc; path = OWSDatabaseMigrationRunner.m; sourceTree = "<group>"; };
		346129E51FD5C0C600532771 /* OWSDatabaseMigrationRunner.h */ = {isa = PBXFileReference; fileEncoding = 4; lastKnownFileType = sourcecode.c.h; path = OWSDatabaseMigrationRunner.h; sourceTree = "<group>"; };
		34612A041FD7238500532771 /* OWSSyncManager.h */ = {isa = PBXFileReference; fileEncoding = 4; lastKnownFileType = sourcecode.c.h; path = OWSSyncManager.h; sourceTree = "<group>"; };
		34612A051FD7238500532771 /* OWSSyncManager.m */ = {isa = PBXFileReference; fileEncoding = 4; lastKnownFileType = sourcecode.c.objc; path = OWSSyncManager.m; sourceTree = "<group>"; };
		34641E1020878FAF00E2EDE5 /* OWSWindowManager.m */ = {isa = PBXFileReference; fileEncoding = 4; lastKnownFileType = sourcecode.c.objc; path = OWSWindowManager.m; sourceTree = "<group>"; };
		34641E1120878FB000E2EDE5 /* OWSWindowManager.h */ = {isa = PBXFileReference; fileEncoding = 4; lastKnownFileType = sourcecode.c.h; path = OWSWindowManager.h; sourceTree = "<group>"; };
		34641E172088D7E900E2EDE5 /* OWSScreenLock.swift */ = {isa = PBXFileReference; fileEncoding = 4; lastKnownFileType = sourcecode.swift; path = OWSScreenLock.swift; sourceTree = "<group>"; };
		34641E1D2088DA6C00E2EDE5 /* SAEScreenLockViewController.h */ = {isa = PBXFileReference; fileEncoding = 4; lastKnownFileType = sourcecode.c.h; path = SAEScreenLockViewController.h; sourceTree = "<group>"; };
		34641E1E2088DA6D00E2EDE5 /* SAEScreenLockViewController.m */ = {isa = PBXFileReference; fileEncoding = 4; lastKnownFileType = sourcecode.c.objc; path = SAEScreenLockViewController.m; sourceTree = "<group>"; };
		3466087120E550F300AFFE73 /* ConversationStyle.swift */ = {isa = PBXFileReference; fileEncoding = 4; lastKnownFileType = sourcecode.swift; path = ConversationStyle.swift; sourceTree = "<group>"; };
		34661FB720C1C0D60056EDD6 /* message_sent.aiff */ = {isa = PBXFileReference; lastKnownFileType = audio.aiff; name = message_sent.aiff; path = Signal/AudioFiles/message_sent.aiff; sourceTree = SOURCE_ROOT; };
		3469419D215D2EE400B5BFAD /* Theme.h */ = {isa = PBXFileReference; fileEncoding = 4; lastKnownFileType = sourcecode.c.h; path = Theme.h; sourceTree = "<group>"; };
		3469419E215D2EE400B5BFAD /* OWSConversationColor.m */ = {isa = PBXFileReference; fileEncoding = 4; lastKnownFileType = sourcecode.c.objc; path = OWSConversationColor.m; sourceTree = "<group>"; };
		3469419F215D2EE400B5BFAD /* Theme.m */ = {isa = PBXFileReference; fileEncoding = 4; lastKnownFileType = sourcecode.c.objc; path = Theme.m; sourceTree = "<group>"; };
		346941A0215D2EE400B5BFAD /* OWSConversationColor.h */ = {isa = PBXFileReference; fileEncoding = 4; lastKnownFileType = sourcecode.c.h; path = OWSConversationColor.h; sourceTree = "<group>"; };
		346B66301F4E29B200E5122F /* CropScaleImageViewController.swift */ = {isa = PBXFileReference; fileEncoding = 4; lastKnownFileType = sourcecode.swift; path = CropScaleImageViewController.swift; sourceTree = "<group>"; };
		346E35BD224283B000E55D5F /* UIAlertController+OWS.swift */ = {isa = PBXFileReference; fileEncoding = 4; lastKnownFileType = sourcecode.swift; path = "UIAlertController+OWS.swift"; sourceTree = "<group>"; };
		347850561FD86544007B8332 /* SAEFailedViewController.swift */ = {isa = PBXFileReference; fileEncoding = 4; lastKnownFileType = sourcecode.swift; path = SAEFailedViewController.swift; sourceTree = "<group>"; };
		347850651FD9B789007B8332 /* AppSetup.m */ = {isa = PBXFileReference; fileEncoding = 4; lastKnownFileType = sourcecode.c.objc; path = AppSetup.m; sourceTree = "<group>"; };
		347850661FD9B789007B8332 /* AppSetup.h */ = {isa = PBXFileReference; fileEncoding = 4; lastKnownFileType = sourcecode.c.h; path = AppSetup.h; sourceTree = "<group>"; };
		347850671FD9B78A007B8332 /* NoopCallMessageHandler.swift */ = {isa = PBXFileReference; fileEncoding = 4; lastKnownFileType = sourcecode.swift; path = NoopCallMessageHandler.swift; sourceTree = "<group>"; };
		3478506F1FDAEB16007B8332 /* OWSUserProfile.m */ = {isa = PBXFileReference; fileEncoding = 4; lastKnownFileType = sourcecode.c.objc; path = OWSUserProfile.m; sourceTree = "<group>"; };
		347850701FDAEB16007B8332 /* OWSUserProfile.h */ = {isa = PBXFileReference; fileEncoding = 4; lastKnownFileType = sourcecode.c.h; path = OWSUserProfile.h; sourceTree = "<group>"; };
		34843B2221432292004DED45 /* SignalBaseTest.m */ = {isa = PBXFileReference; fileEncoding = 4; lastKnownFileType = sourcecode.c.objc; path = SignalBaseTest.m; sourceTree = "<group>"; };
		34843B2321432293004DED45 /* SignalBaseTest.h */ = {isa = PBXFileReference; fileEncoding = 4; lastKnownFileType = sourcecode.c.h; path = SignalBaseTest.h; sourceTree = "<group>"; };
		34843B25214327C9004DED45 /* OWSOrphanDataCleanerTest.m */ = {isa = PBXFileReference; fileEncoding = 4; lastKnownFileType = sourcecode.c.objc; path = OWSOrphanDataCleanerTest.m; sourceTree = "<group>"; };
		34843B2A214FE295004DED45 /* MockEnvironment.m */ = {isa = PBXFileReference; fileEncoding = 4; lastKnownFileType = sourcecode.c.objc; path = MockEnvironment.m; sourceTree = "<group>"; };
		34843B2B214FE295004DED45 /* MockEnvironment.h */ = {isa = PBXFileReference; fileEncoding = 4; lastKnownFileType = sourcecode.c.h; path = MockEnvironment.h; sourceTree = "<group>"; };
		348570A620F67574004FF32B /* OWSMessageHeaderView.m */ = {isa = PBXFileReference; fileEncoding = 4; lastKnownFileType = sourcecode.c.objc; path = OWSMessageHeaderView.m; sourceTree = "<group>"; };
		348570A720F67574004FF32B /* OWSMessageHeaderView.h */ = {isa = PBXFileReference; fileEncoding = 4; lastKnownFileType = sourcecode.c.h; path = OWSMessageHeaderView.h; sourceTree = "<group>"; };
		3488F9352191CC4000E524CC /* ConversationMediaView.swift */ = {isa = PBXFileReference; fileEncoding = 4; lastKnownFileType = sourcecode.swift; path = ConversationMediaView.swift; sourceTree = "<group>"; };
		348BB25C20A0C5530047AEC2 /* ContactShareViewHelper.swift */ = {isa = PBXFileReference; fileEncoding = 4; lastKnownFileType = sourcecode.swift; path = ContactShareViewHelper.swift; sourceTree = "<group>"; };
		348F2EAD1F0D21BC00D4ECE0 /* DeviceSleepManager.swift */ = {isa = PBXFileReference; fileEncoding = 4; lastKnownFileType = sourcecode.swift; path = DeviceSleepManager.swift; sourceTree = "<group>"; };
		3491D9A021022DB7001EF5A1 /* CDSSigningCertificateTest.m */ = {isa = PBXFileReference; fileEncoding = 4; lastKnownFileType = sourcecode.c.objc; path = CDSSigningCertificateTest.m; sourceTree = "<group>"; };
		3496744B2076768600080B5F /* OWSMessageBubbleView.h */ = {isa = PBXFileReference; fileEncoding = 4; lastKnownFileType = sourcecode.c.h; path = OWSMessageBubbleView.h; sourceTree = "<group>"; };
		3496744C2076768700080B5F /* OWSMessageBubbleView.m */ = {isa = PBXFileReference; fileEncoding = 4; lastKnownFileType = sourcecode.c.objc; path = OWSMessageBubbleView.m; sourceTree = "<group>"; };
		3496744E2076ACCE00080B5F /* LongTextViewController.swift */ = {isa = PBXFileReference; fileEncoding = 4; lastKnownFileType = sourcecode.swift; path = LongTextViewController.swift; sourceTree = "<group>"; };
		34969559219B605E00DCFE74 /* ImagePickerController.swift */ = {isa = PBXFileReference; fileEncoding = 4; lastKnownFileType = sourcecode.swift; path = ImagePickerController.swift; sourceTree = "<group>"; };
		3496955A219B605E00DCFE74 /* PhotoCollectionPickerController.swift */ = {isa = PBXFileReference; fileEncoding = 4; lastKnownFileType = sourcecode.swift; path = PhotoCollectionPickerController.swift; sourceTree = "<group>"; };
		3496955B219B605E00DCFE74 /* PhotoLibrary.swift */ = {isa = PBXFileReference; fileEncoding = 4; lastKnownFileType = sourcecode.swift; path = PhotoLibrary.swift; sourceTree = "<group>"; };
		3496955F21A2FC8100DCFE74 /* CloudKit.framework */ = {isa = PBXFileReference; lastKnownFileType = wrapper.framework; name = CloudKit.framework; path = System/Library/Frameworks/CloudKit.framework; sourceTree = SDKROOT; };
		3496956221A301A100DCFE74 /* OWSBackupExportJob.m */ = {isa = PBXFileReference; fileEncoding = 4; lastKnownFileType = sourcecode.c.objc; path = OWSBackupExportJob.m; sourceTree = "<group>"; };
		3496956321A301A100DCFE74 /* OWSBackupLazyRestore.swift */ = {isa = PBXFileReference; fileEncoding = 4; lastKnownFileType = sourcecode.swift; path = OWSBackupLazyRestore.swift; sourceTree = "<group>"; };
		3496956421A301A100DCFE74 /* OWSBackup.h */ = {isa = PBXFileReference; fileEncoding = 4; lastKnownFileType = sourcecode.c.h; path = OWSBackup.h; sourceTree = "<group>"; };
		3496956521A301A100DCFE74 /* OWSBackupIO.m */ = {isa = PBXFileReference; fileEncoding = 4; lastKnownFileType = sourcecode.c.objc; path = OWSBackupIO.m; sourceTree = "<group>"; };
		3496956621A301A100DCFE74 /* OWSBackupImportJob.m */ = {isa = PBXFileReference; fileEncoding = 4; lastKnownFileType = sourcecode.c.objc; path = OWSBackupImportJob.m; sourceTree = "<group>"; };
		3496956721A301A100DCFE74 /* OWSBackupJob.h */ = {isa = PBXFileReference; fileEncoding = 4; lastKnownFileType = sourcecode.c.h; path = OWSBackupJob.h; sourceTree = "<group>"; };
		3496956821A301A100DCFE74 /* OWSBackupExportJob.h */ = {isa = PBXFileReference; fileEncoding = 4; lastKnownFileType = sourcecode.c.h; path = OWSBackupExportJob.h; sourceTree = "<group>"; };
		3496956921A301A100DCFE74 /* OWSBackup.m */ = {isa = PBXFileReference; fileEncoding = 4; lastKnownFileType = sourcecode.c.objc; path = OWSBackup.m; sourceTree = "<group>"; };
		3496956A21A301A100DCFE74 /* OWSBackupJob.m */ = {isa = PBXFileReference; fileEncoding = 4; lastKnownFileType = sourcecode.c.objc; path = OWSBackupJob.m; sourceTree = "<group>"; };
		3496956B21A301A100DCFE74 /* OWSBackupAPI.swift */ = {isa = PBXFileReference; fileEncoding = 4; lastKnownFileType = sourcecode.swift; path = OWSBackupAPI.swift; sourceTree = "<group>"; };
		3496956C21A301A100DCFE74 /* OWSBackupImportJob.h */ = {isa = PBXFileReference; fileEncoding = 4; lastKnownFileType = sourcecode.c.h; path = OWSBackupImportJob.h; sourceTree = "<group>"; };
		3496956D21A301A100DCFE74 /* OWSBackupIO.h */ = {isa = PBXFileReference; fileEncoding = 4; lastKnownFileType = sourcecode.c.h; path = OWSBackupIO.h; sourceTree = "<group>"; };
		349ED991221EE80D008045B0 /* AppPreferences.swift */ = {isa = PBXFileReference; fileEncoding = 4; lastKnownFileType = sourcecode.swift; path = AppPreferences.swift; sourceTree = "<group>"; };
		34A6C27F21E503E600B5B12E /* OWSImagePickerController.swift */ = {isa = PBXFileReference; fileEncoding = 4; lastKnownFileType = sourcecode.swift; path = OWSImagePickerController.swift; sourceTree = "<group>"; };
		34A8B3502190A40E00218A25 /* MediaAlbumCellView.swift */ = {isa = PBXFileReference; fileEncoding = 4; lastKnownFileType = sourcecode.swift; path = MediaAlbumCellView.swift; sourceTree = "<group>"; };
		34ABB2C22090C59600C727A6 /* OWSResaveCollectionDBMigration.m */ = {isa = PBXFileReference; fileEncoding = 4; lastKnownFileType = sourcecode.c.objc; path = OWSResaveCollectionDBMigration.m; sourceTree = "<group>"; };
		34ABB2C32090C59700C727A6 /* OWSResaveCollectionDBMigration.h */ = {isa = PBXFileReference; fileEncoding = 4; lastKnownFileType = sourcecode.c.h; path = OWSResaveCollectionDBMigration.h; sourceTree = "<group>"; };
		34ABC0E321DD20C500ED9469 /* ConversationMessageMapping.swift */ = {isa = PBXFileReference; fileEncoding = 4; lastKnownFileType = sourcecode.swift; path = ConversationMessageMapping.swift; sourceTree = "<group>"; };
		34AC09BF211B39AE00997B47 /* ViewControllerUtils.h */ = {isa = PBXFileReference; fileEncoding = 4; lastKnownFileType = sourcecode.c.h; path = ViewControllerUtils.h; sourceTree = "<group>"; };
		34AC09C0211B39AE00997B47 /* OWSNavigationController.h */ = {isa = PBXFileReference; fileEncoding = 4; lastKnownFileType = sourcecode.c.h; path = OWSNavigationController.h; sourceTree = "<group>"; };
		34AC09C1211B39AF00997B47 /* OWSNavigationController.m */ = {isa = PBXFileReference; fileEncoding = 4; lastKnownFileType = sourcecode.c.objc; path = OWSNavigationController.m; sourceTree = "<group>"; };
		34AC09C2211B39AF00997B47 /* SelectRecipientViewController.h */ = {isa = PBXFileReference; fileEncoding = 4; lastKnownFileType = sourcecode.c.h; path = SelectRecipientViewController.h; sourceTree = "<group>"; };
		34AC09C3211B39AF00997B47 /* SelectThreadViewController.m */ = {isa = PBXFileReference; fileEncoding = 4; lastKnownFileType = sourcecode.c.objc; path = SelectThreadViewController.m; sourceTree = "<group>"; };
		34AC09C4211B39AF00997B47 /* ReturnToCallViewController.swift */ = {isa = PBXFileReference; fileEncoding = 4; lastKnownFileType = sourcecode.swift; path = ReturnToCallViewController.swift; sourceTree = "<group>"; };
		34AC09C5211B39AF00997B47 /* OWSViewController.m */ = {isa = PBXFileReference; fileEncoding = 4; lastKnownFileType = sourcecode.c.objc; path = OWSViewController.m; sourceTree = "<group>"; };
		34AC09C6211B39AF00997B47 /* ScreenLockViewController.h */ = {isa = PBXFileReference; fileEncoding = 4; lastKnownFileType = sourcecode.c.h; path = ScreenLockViewController.h; sourceTree = "<group>"; };
		34AC09C7211B39AF00997B47 /* ScreenLockViewController.m */ = {isa = PBXFileReference; fileEncoding = 4; lastKnownFileType = sourcecode.c.objc; path = ScreenLockViewController.m; sourceTree = "<group>"; };
		34AC09C8211B39AF00997B47 /* SelectRecipientViewController.m */ = {isa = PBXFileReference; fileEncoding = 4; lastKnownFileType = sourcecode.c.objc; path = SelectRecipientViewController.m; sourceTree = "<group>"; };
		34AC09C9211B39AF00997B47 /* MessageApprovalViewController.swift */ = {isa = PBXFileReference; fileEncoding = 4; lastKnownFileType = sourcecode.swift; path = MessageApprovalViewController.swift; sourceTree = "<group>"; };
		34AC09CA211B39AF00997B47 /* NewNonContactConversationViewController.h */ = {isa = PBXFileReference; fileEncoding = 4; lastKnownFileType = sourcecode.c.h; path = NewNonContactConversationViewController.h; sourceTree = "<group>"; };
		34AC09CB211B39AF00997B47 /* OWSTableViewController.m */ = {isa = PBXFileReference; fileEncoding = 4; lastKnownFileType = sourcecode.c.objc; path = OWSTableViewController.m; sourceTree = "<group>"; };
		34AC09CC211B39B000997B47 /* ModalActivityIndicatorViewController.swift */ = {isa = PBXFileReference; fileEncoding = 4; lastKnownFileType = sourcecode.swift; path = ModalActivityIndicatorViewController.swift; sourceTree = "<group>"; };
		34AC09CD211B39B000997B47 /* ContactShareApprovalViewController.swift */ = {isa = PBXFileReference; fileEncoding = 4; lastKnownFileType = sourcecode.swift; path = ContactShareApprovalViewController.swift; sourceTree = "<group>"; };
		34AC09CE211B39B000997B47 /* OWSTableViewController.h */ = {isa = PBXFileReference; fileEncoding = 4; lastKnownFileType = sourcecode.c.h; path = OWSTableViewController.h; sourceTree = "<group>"; };
		34AC09CF211B39B000997B47 /* ContactFieldView.swift */ = {isa = PBXFileReference; fileEncoding = 4; lastKnownFileType = sourcecode.swift; path = ContactFieldView.swift; sourceTree = "<group>"; };
		34AC09D0211B39B000997B47 /* EditContactShareNameViewController.swift */ = {isa = PBXFileReference; fileEncoding = 4; lastKnownFileType = sourcecode.swift; path = EditContactShareNameViewController.swift; sourceTree = "<group>"; };
		34AC09D1211B39B000997B47 /* ViewControllerUtils.m */ = {isa = PBXFileReference; fileEncoding = 4; lastKnownFileType = sourcecode.c.objc; path = ViewControllerUtils.m; sourceTree = "<group>"; };
		34AC09D4211B39B000997B47 /* OWSViewController.h */ = {isa = PBXFileReference; fileEncoding = 4; lastKnownFileType = sourcecode.c.h; path = OWSViewController.h; sourceTree = "<group>"; };
		34AC09D5211B39B100997B47 /* NewNonContactConversationViewController.m */ = {isa = PBXFileReference; fileEncoding = 4; lastKnownFileType = sourcecode.c.objc; path = NewNonContactConversationViewController.m; sourceTree = "<group>"; };
		34AC09D6211B39B100997B47 /* SelectThreadViewController.h */ = {isa = PBXFileReference; fileEncoding = 4; lastKnownFileType = sourcecode.c.h; path = SelectThreadViewController.h; sourceTree = "<group>"; };
		34AC09D7211B39B100997B47 /* SharingThreadPickerViewController.h */ = {isa = PBXFileReference; fileEncoding = 4; lastKnownFileType = sourcecode.c.h; path = SharingThreadPickerViewController.h; sourceTree = "<group>"; };
		34AC09D9211B39B100997B47 /* MediaMessageView.swift */ = {isa = PBXFileReference; fileEncoding = 4; lastKnownFileType = sourcecode.swift; path = MediaMessageView.swift; sourceTree = "<group>"; };
		34AC09DC211B39B100997B47 /* SharingThreadPickerViewController.m */ = {isa = PBXFileReference; fileEncoding = 4; lastKnownFileType = sourcecode.c.objc; path = SharingThreadPickerViewController.m; sourceTree = "<group>"; };
		34AC09FB211B39E700997B47 /* ContactsViewHelper.h */ = {isa = PBXFileReference; fileEncoding = 4; lastKnownFileType = sourcecode.c.h; path = ContactsViewHelper.h; sourceTree = "<group>"; };
		34AC09FC211B39E700997B47 /* ContactTableViewCell.h */ = {isa = PBXFileReference; fileEncoding = 4; lastKnownFileType = sourcecode.c.h; path = ContactTableViewCell.h; sourceTree = "<group>"; };
		34AC09FD211B39E700997B47 /* TappableView.swift */ = {isa = PBXFileReference; fileEncoding = 4; lastKnownFileType = sourcecode.swift; path = TappableView.swift; sourceTree = "<group>"; };
		34AC09FE211B39E700997B47 /* OWSLayerView.swift */ = {isa = PBXFileReference; fileEncoding = 4; lastKnownFileType = sourcecode.swift; path = OWSLayerView.swift; sourceTree = "<group>"; };
		34AC09FF211B39E700997B47 /* ContactTableViewCell.m */ = {isa = PBXFileReference; fileEncoding = 4; lastKnownFileType = sourcecode.c.objc; path = ContactTableViewCell.m; sourceTree = "<group>"; };
		34AC0A00211B39E700997B47 /* DisappearingTimerConfigurationView.swift */ = {isa = PBXFileReference; fileEncoding = 4; lastKnownFileType = sourcecode.swift; path = DisappearingTimerConfigurationView.swift; sourceTree = "<group>"; };
		34AC0A01211B39E700997B47 /* ContactCellView.m */ = {isa = PBXFileReference; fileEncoding = 4; lastKnownFileType = sourcecode.c.objc; path = ContactCellView.m; sourceTree = "<group>"; };
		34AC0A02211B39E700997B47 /* ContactsViewHelper.m */ = {isa = PBXFileReference; fileEncoding = 4; lastKnownFileType = sourcecode.c.objc; path = ContactsViewHelper.m; sourceTree = "<group>"; };
		34AC0A03211B39E800997B47 /* OWSNavigationBar.swift */ = {isa = PBXFileReference; fileEncoding = 4; lastKnownFileType = sourcecode.swift; path = OWSNavigationBar.swift; sourceTree = "<group>"; };
		34AC0A04211B39E800997B47 /* VideoPlayerView.swift */ = {isa = PBXFileReference; fileEncoding = 4; lastKnownFileType = sourcecode.swift; path = VideoPlayerView.swift; sourceTree = "<group>"; };
		34AC0A05211B39E900997B47 /* TappableStackView.swift */ = {isa = PBXFileReference; fileEncoding = 4; lastKnownFileType = sourcecode.swift; path = TappableStackView.swift; sourceTree = "<group>"; };
		34AC0A06211B39E900997B47 /* OWSAlerts.swift */ = {isa = PBXFileReference; fileEncoding = 4; lastKnownFileType = sourcecode.swift; path = OWSAlerts.swift; sourceTree = "<group>"; };
		34AC0A07211B39E900997B47 /* CommonStrings.swift */ = {isa = PBXFileReference; fileEncoding = 4; lastKnownFileType = sourcecode.swift; path = CommonStrings.swift; sourceTree = "<group>"; };
		34AC0A08211B39E900997B47 /* GradientView.swift */ = {isa = PBXFileReference; fileEncoding = 4; lastKnownFileType = sourcecode.swift; path = GradientView.swift; sourceTree = "<group>"; };
		34AC0A09211B39E900997B47 /* OWSFlatButton.swift */ = {isa = PBXFileReference; fileEncoding = 4; lastKnownFileType = sourcecode.swift; path = OWSFlatButton.swift; sourceTree = "<group>"; };
		34AC0A0A211B39EA00997B47 /* ContactCellView.h */ = {isa = PBXFileReference; fileEncoding = 4; lastKnownFileType = sourcecode.c.h; path = ContactCellView.h; sourceTree = "<group>"; };
		34AC0A0B211B39EA00997B47 /* ThreadViewHelper.m */ = {isa = PBXFileReference; fileEncoding = 4; lastKnownFileType = sourcecode.c.objc; path = ThreadViewHelper.m; sourceTree = "<group>"; };
		34AC0A0C211B39EA00997B47 /* AvatarImageView.swift */ = {isa = PBXFileReference; fileEncoding = 4; lastKnownFileType = sourcecode.swift; path = AvatarImageView.swift; sourceTree = "<group>"; };
		34AC0A0D211B39EA00997B47 /* ThreadViewHelper.h */ = {isa = PBXFileReference; fileEncoding = 4; lastKnownFileType = sourcecode.c.h; path = ThreadViewHelper.h; sourceTree = "<group>"; };
		34AC0A21211C829E00997B47 /* OWSLabel.m */ = {isa = PBXFileReference; fileEncoding = 4; lastKnownFileType = sourcecode.c.objc; path = OWSLabel.m; sourceTree = "<group>"; };
		34AC0A22211C829E00997B47 /* OWSLabel.h */ = {isa = PBXFileReference; fileEncoding = 4; lastKnownFileType = sourcecode.c.h; path = OWSLabel.h; sourceTree = "<group>"; };
		34B0796B1FCF46B000E248C2 /* MainAppContext.m */ = {isa = PBXFileReference; fileEncoding = 4; lastKnownFileType = sourcecode.c.objc; path = MainAppContext.m; sourceTree = "<group>"; };
		34B0796C1FCF46B000E248C2 /* MainAppContext.h */ = {isa = PBXFileReference; fileEncoding = 4; lastKnownFileType = sourcecode.c.h; path = MainAppContext.h; sourceTree = "<group>"; };
		34B0796E1FD07B1E00E248C2 /* SignalShareExtension.entitlements */ = {isa = PBXFileReference; lastKnownFileType = text.plist.entitlements; path = SignalShareExtension.entitlements; sourceTree = "<group>"; };
		34B3F8391E8DF1700035BE1A /* AttachmentSharing.h */ = {isa = PBXFileReference; fileEncoding = 4; lastKnownFileType = sourcecode.c.h; path = AttachmentSharing.h; sourceTree = "<group>"; };
		34B3F83A1E8DF1700035BE1A /* AttachmentSharing.m */ = {isa = PBXFileReference; fileEncoding = 4; lastKnownFileType = sourcecode.c.objc; path = AttachmentSharing.m; sourceTree = "<group>"; };
		34B3F83B1E8DF1700035BE1A /* CallViewController.swift */ = {isa = PBXFileReference; fileEncoding = 4; lastKnownFileType = sourcecode.swift; path = CallViewController.swift; sourceTree = "<group>"; };
		34B3F83E1E8DF1700035BE1A /* ContactsPicker.swift */ = {isa = PBXFileReference; fileEncoding = 4; lastKnownFileType = sourcecode.swift; path = ContactsPicker.swift; sourceTree = "<group>"; };
		34B3F84C1E8DF1700035BE1A /* InviteFlow.swift */ = {isa = PBXFileReference; fileEncoding = 4; lastKnownFileType = sourcecode.swift; path = InviteFlow.swift; sourceTree = "<group>"; };
		34B3F86D1E8DF1700035BE1A /* SignalsNavigationController.h */ = {isa = PBXFileReference; fileEncoding = 4; lastKnownFileType = sourcecode.c.h; path = SignalsNavigationController.h; sourceTree = "<group>"; };
		34B3F86E1E8DF1700035BE1A /* SignalsNavigationController.m */ = {isa = PBXFileReference; fileEncoding = 4; lastKnownFileType = sourcecode.c.objc; path = SignalsNavigationController.m; sourceTree = "<group>"; };
		34B6A902218B3F62007C4606 /* TypingIndicatorView.swift */ = {isa = PBXFileReference; fileEncoding = 4; lastKnownFileType = sourcecode.swift; path = TypingIndicatorView.swift; sourceTree = "<group>"; };
		34B6A904218B4C90007C4606 /* TypingIndicatorInteraction.swift */ = {isa = PBXFileReference; fileEncoding = 4; lastKnownFileType = sourcecode.swift; path = TypingIndicatorInteraction.swift; sourceTree = "<group>"; };
		34B6A906218B5240007C4606 /* TypingIndicatorCell.swift */ = {isa = PBXFileReference; fileEncoding = 4; lastKnownFileType = sourcecode.swift; path = TypingIndicatorCell.swift; sourceTree = "<group>"; };
		34B6A90A218BA1D0007C4606 /* typing-animation.gif */ = {isa = PBXFileReference; lastKnownFileType = image.gif; path = "typing-animation.gif"; sourceTree = "<group>"; };
		34B6D27220F664C800765BE2 /* OWSUnreadIndicator.h */ = {isa = PBXFileReference; fileEncoding = 4; lastKnownFileType = sourcecode.c.h; path = OWSUnreadIndicator.h; sourceTree = "<group>"; };
		34B6D27320F664C800765BE2 /* OWSUnreadIndicator.m */ = {isa = PBXFileReference; fileEncoding = 4; lastKnownFileType = sourcecode.c.objc; path = OWSUnreadIndicator.m; sourceTree = "<group>"; };
		34BBC84A220B2CB200857249 /* ImageEditorTextViewController.swift */ = {isa = PBXFileReference; fileEncoding = 4; lastKnownFileType = sourcecode.swift; path = ImageEditorTextViewController.swift; sourceTree = "<group>"; };
		34BBC84C220B2D0800857249 /* ImageEditorPinchGestureRecognizer.swift */ = {isa = PBXFileReference; fileEncoding = 4; lastKnownFileType = sourcecode.swift; path = ImageEditorPinchGestureRecognizer.swift; sourceTree = "<group>"; };
		34BBC84E220B8A0100857249 /* ImageEditorCropViewController.swift */ = {isa = PBXFileReference; fileEncoding = 4; lastKnownFileType = sourcecode.swift; path = ImageEditorCropViewController.swift; sourceTree = "<group>"; };
		34BBC850220B8EEF00857249 /* ImageEditorCanvasView.swift */ = {isa = PBXFileReference; fileEncoding = 4; lastKnownFileType = sourcecode.swift; path = ImageEditorCanvasView.swift; sourceTree = "<group>"; };
		34BBC852220C7AD900857249 /* ImageEditorItem.swift */ = {isa = PBXFileReference; fileEncoding = 4; lastKnownFileType = sourcecode.swift; path = ImageEditorItem.swift; sourceTree = "<group>"; };
		34BBC853220C7ADA00857249 /* ImageEditorContents.swift */ = {isa = PBXFileReference; fileEncoding = 4; lastKnownFileType = sourcecode.swift; path = ImageEditorContents.swift; sourceTree = "<group>"; };
		34BBC854220C7ADA00857249 /* ImageEditorStrokeItem.swift */ = {isa = PBXFileReference; fileEncoding = 4; lastKnownFileType = sourcecode.swift; path = ImageEditorStrokeItem.swift; sourceTree = "<group>"; };
		34BBC855220C7ADA00857249 /* ImageEditorTextItem.swift */ = {isa = PBXFileReference; fileEncoding = 4; lastKnownFileType = sourcecode.swift; path = ImageEditorTextItem.swift; sourceTree = "<group>"; };
		34BBC856220C7ADA00857249 /* OrderedDictionary.swift */ = {isa = PBXFileReference; fileEncoding = 4; lastKnownFileType = sourcecode.swift; path = OrderedDictionary.swift; sourceTree = "<group>"; };
		34BBC85C220D19D600857249 /* ImageEditorPanGestureRecognizer.swift */ = {isa = PBXFileReference; fileEncoding = 4; lastKnownFileType = sourcecode.swift; path = ImageEditorPanGestureRecognizer.swift; sourceTree = "<group>"; };
		34BBC85F220E883200857249 /* ImageEditorModelTest.swift */ = {isa = PBXFileReference; fileEncoding = 4; lastKnownFileType = sourcecode.swift; path = ImageEditorModelTest.swift; sourceTree = "<group>"; };
		34BBC860220E883200857249 /* ImageEditorTest.swift */ = {isa = PBXFileReference; fileEncoding = 4; lastKnownFileType = sourcecode.swift; path = ImageEditorTest.swift; sourceTree = "<group>"; };
		34BECE291F74C12700D7438D /* DebugUIStress.h */ = {isa = PBXFileReference; fileEncoding = 4; lastKnownFileType = sourcecode.c.h; path = DebugUIStress.h; sourceTree = "<group>"; };
		34BECE2A1F74C12700D7438D /* DebugUIStress.m */ = {isa = PBXFileReference; fileEncoding = 4; lastKnownFileType = sourcecode.c.objc; path = DebugUIStress.m; sourceTree = "<group>"; };
		34BECE2D1F7ABCE000D7438D /* GifPickerViewController.swift */ = {isa = PBXFileReference; fileEncoding = 4; lastKnownFileType = sourcecode.swift; path = GifPickerViewController.swift; sourceTree = "<group>"; };
		34BECE2F1F7ABCF800D7438D /* GifPickerLayout.swift */ = {isa = PBXFileReference; fileEncoding = 4; lastKnownFileType = sourcecode.swift; path = GifPickerLayout.swift; sourceTree = "<group>"; };
		34BEDB0D21C405B0007B0EAE /* ImageEditorModel.swift */ = {isa = PBXFileReference; fileEncoding = 4; lastKnownFileType = sourcecode.swift; path = ImageEditorModel.swift; sourceTree = "<group>"; };
		34BEDB1221C43F69007B0EAE /* ImageEditorView.swift */ = {isa = PBXFileReference; fileEncoding = 4; lastKnownFileType = sourcecode.swift; path = ImageEditorView.swift; sourceTree = "<group>"; };
		34BEDB1421C80BC9007B0EAE /* OWSAnyTouchGestureRecognizer.h */ = {isa = PBXFileReference; fileEncoding = 4; lastKnownFileType = sourcecode.c.h; path = OWSAnyTouchGestureRecognizer.h; sourceTree = "<group>"; };
		34BEDB1521C80BCA007B0EAE /* OWSAnyTouchGestureRecognizer.m */ = {isa = PBXFileReference; fileEncoding = 4; lastKnownFileType = sourcecode.c.objc; path = OWSAnyTouchGestureRecognizer.m; sourceTree = "<group>"; };
		34C3C78C20409F320000134C /* Opening.m4r */ = {isa = PBXFileReference; lastKnownFileType = file; path = Opening.m4r; sourceTree = "<group>"; };
		34C3C78E2040A4F70000134C /* sonarping.mp3 */ = {isa = PBXFileReference; lastKnownFileType = audio.mp3; name = sonarping.mp3; path = Signal/AudioFiles/sonarping.mp3; sourceTree = SOURCE_ROOT; };
		34C3C7902040B0DC0000134C /* OWSAudioPlayer.h */ = {isa = PBXFileReference; fileEncoding = 4; lastKnownFileType = sourcecode.c.h; path = OWSAudioPlayer.h; sourceTree = "<group>"; };
		34C3C7912040B0DC0000134C /* OWSAudioPlayer.m */ = {isa = PBXFileReference; fileEncoding = 4; lastKnownFileType = sourcecode.c.objc; path = OWSAudioPlayer.m; sourceTree = "<group>"; };
		34C42D621F4734ED0072EC04 /* OWSContactOffersInteraction.h */ = {isa = PBXFileReference; fileEncoding = 4; lastKnownFileType = sourcecode.c.h; path = OWSContactOffersInteraction.h; sourceTree = "<group>"; };
		34C42D631F4734ED0072EC04 /* OWSContactOffersInteraction.m */ = {isa = PBXFileReference; fileEncoding = 4; lastKnownFileType = sourcecode.c.objc; path = OWSContactOffersInteraction.m; sourceTree = "<group>"; };
		34C42D641F4734ED0072EC04 /* TSUnreadIndicatorInteraction.h */ = {isa = PBXFileReference; fileEncoding = 4; lastKnownFileType = sourcecode.c.h; path = TSUnreadIndicatorInteraction.h; sourceTree = "<group>"; };
		34C42D651F4734ED0072EC04 /* TSUnreadIndicatorInteraction.m */ = {isa = PBXFileReference; fileEncoding = 4; lastKnownFileType = sourcecode.c.objc; path = TSUnreadIndicatorInteraction.m; sourceTree = "<group>"; };
		34C4E2552118957600BEA353 /* OWSWebRTCDataProtos.pb.swift */ = {isa = PBXFileReference; fileEncoding = 4; lastKnownFileType = sourcecode.swift; path = OWSWebRTCDataProtos.pb.swift; sourceTree = "<group>"; };
		34C4E2562118957600BEA353 /* WebRTCProto.swift */ = {isa = PBXFileReference; fileEncoding = 4; lastKnownFileType = sourcecode.swift; path = WebRTCProto.swift; sourceTree = "<group>"; };
		34C6B0A51FA0E46F00D35993 /* test-gif.gif */ = {isa = PBXFileReference; lastKnownFileType = image.gif; path = "test-gif.gif"; sourceTree = "<group>"; };
		34C6B0A71FA0E46F00D35993 /* test-mp3.mp3 */ = {isa = PBXFileReference; lastKnownFileType = audio.mp3; path = "test-mp3.mp3"; sourceTree = "<group>"; };
		34C6B0A81FA0E46F00D35993 /* test-mp4.mp4 */ = {isa = PBXFileReference; lastKnownFileType = file; path = "test-mp4.mp4"; sourceTree = "<group>"; };
		34C6B0AD1FA0E4AA00D35993 /* test-jpg.jpg */ = {isa = PBXFileReference; lastKnownFileType = image.jpeg; path = "test-jpg.jpg"; sourceTree = "<group>"; };
		34CA1C261F7156F300E51C51 /* MessageDetailViewController.swift */ = {isa = PBXFileReference; fileEncoding = 4; lastKnownFileType = sourcecode.swift; path = MessageDetailViewController.swift; sourceTree = "<group>"; };
		34CA63192097806E00E526A0 /* OWSContactShareView.h */ = {isa = PBXFileReference; fileEncoding = 4; lastKnownFileType = sourcecode.c.h; path = OWSContactShareView.h; sourceTree = "<group>"; };
		34CA631A2097806E00E526A0 /* OWSContactShareView.m */ = {isa = PBXFileReference; fileEncoding = 4; lastKnownFileType = sourcecode.c.objc; path = OWSContactShareView.m; sourceTree = "<group>"; };
		34CF0783203E6B77005C4D61 /* busy_tone_ansi.caf */ = {isa = PBXFileReference; lastKnownFileType = file; name = busy_tone_ansi.caf; path = Signal/AudioFiles/busy_tone_ansi.caf; sourceTree = SOURCE_ROOT; };
		34CF0784203E6B77005C4D61 /* ringback_tone_ansi.caf */ = {isa = PBXFileReference; lastKnownFileType = file; name = ringback_tone_ansi.caf; path = Signal/AudioFiles/ringback_tone_ansi.caf; sourceTree = SOURCE_ROOT; };
		34CF0786203E6B78005C4D61 /* end_call_tone_cept.caf */ = {isa = PBXFileReference; lastKnownFileType = file; name = end_call_tone_cept.caf; path = Signal/AudioFiles/end_call_tone_cept.caf; sourceTree = SOURCE_ROOT; };
		34D1F04F1F7D45A60066283D /* GifPickerCell.swift */ = {isa = PBXFileReference; fileEncoding = 4; lastKnownFileType = sourcecode.swift; path = GifPickerCell.swift; sourceTree = "<group>"; };
		34D1F0511F7E8EA30066283D /* GiphyDownloader.swift */ = {isa = PBXFileReference; fileEncoding = 4; lastKnownFileType = sourcecode.swift; path = GiphyDownloader.swift; sourceTree = "<group>"; };
		34D1F0671F8678AA0066283D /* ConversationInputTextView.h */ = {isa = PBXFileReference; fileEncoding = 4; lastKnownFileType = sourcecode.c.h; path = ConversationInputTextView.h; sourceTree = "<group>"; };
		34D1F0681F8678AA0066283D /* ConversationInputTextView.m */ = {isa = PBXFileReference; fileEncoding = 4; lastKnownFileType = sourcecode.c.objc; path = ConversationInputTextView.m; sourceTree = "<group>"; };
		34D1F0691F8678AA0066283D /* ConversationInputToolbar.h */ = {isa = PBXFileReference; fileEncoding = 4; lastKnownFileType = sourcecode.c.h; path = ConversationInputToolbar.h; sourceTree = "<group>"; };
		34D1F06A1F8678AA0066283D /* ConversationInputToolbar.m */ = {isa = PBXFileReference; fileEncoding = 4; lastKnownFileType = sourcecode.c.objc; path = ConversationInputToolbar.m; sourceTree = "<group>"; };
		34D1F06D1F8678AA0066283D /* ConversationViewController.h */ = {isa = PBXFileReference; fileEncoding = 4; lastKnownFileType = sourcecode.c.h; path = ConversationViewController.h; sourceTree = "<group>"; };
		34D1F06E1F8678AA0066283D /* ConversationViewController.m */ = {isa = PBXFileReference; fileEncoding = 4; lastKnownFileType = sourcecode.c.objc; path = ConversationViewController.m; sourceTree = "<group>"; };
		34D1F06F1F8678AA0066283D /* ConversationViewItem.h */ = {isa = PBXFileReference; fileEncoding = 4; lastKnownFileType = sourcecode.c.h; path = ConversationViewItem.h; sourceTree = "<group>"; };
		34D1F0701F8678AA0066283D /* ConversationViewItem.m */ = {isa = PBXFileReference; fileEncoding = 4; lastKnownFileType = sourcecode.c.objc; path = ConversationViewItem.m; sourceTree = "<group>"; };
		34D1F0711F8678AA0066283D /* ConversationViewLayout.h */ = {isa = PBXFileReference; fileEncoding = 4; lastKnownFileType = sourcecode.c.h; path = ConversationViewLayout.h; sourceTree = "<group>"; };
		34D1F0721F8678AA0066283D /* ConversationViewLayout.m */ = {isa = PBXFileReference; fileEncoding = 4; lastKnownFileType = sourcecode.c.objc; path = ConversationViewLayout.m; sourceTree = "<group>"; };
		34D1F0961F867BFC0066283D /* ConversationViewCell.h */ = {isa = PBXFileReference; fileEncoding = 4; lastKnownFileType = sourcecode.c.h; path = ConversationViewCell.h; sourceTree = "<group>"; };
		34D1F0971F867BFC0066283D /* ConversationViewCell.m */ = {isa = PBXFileReference; fileEncoding = 4; lastKnownFileType = sourcecode.c.objc; path = ConversationViewCell.m; sourceTree = "<group>"; };
		34D1F09A1F867BFC0066283D /* OWSContactOffersCell.h */ = {isa = PBXFileReference; fileEncoding = 4; lastKnownFileType = sourcecode.c.h; path = OWSContactOffersCell.h; sourceTree = "<group>"; };
		34D1F09B1F867BFC0066283D /* OWSContactOffersCell.m */ = {isa = PBXFileReference; fileEncoding = 4; lastKnownFileType = sourcecode.c.objc; path = OWSContactOffersCell.m; sourceTree = "<group>"; };
		34D1F0A11F867BFC0066283D /* OWSMessageCell.h */ = {isa = PBXFileReference; fileEncoding = 4; lastKnownFileType = sourcecode.c.h; path = OWSMessageCell.h; sourceTree = "<group>"; };
		34D1F0A21F867BFC0066283D /* OWSMessageCell.m */ = {isa = PBXFileReference; fileEncoding = 4; lastKnownFileType = sourcecode.c.objc; path = OWSMessageCell.m; sourceTree = "<group>"; };
		34D1F0A51F867BFC0066283D /* OWSSystemMessageCell.h */ = {isa = PBXFileReference; fileEncoding = 4; lastKnownFileType = sourcecode.c.h; path = OWSSystemMessageCell.h; sourceTree = "<group>"; };
		34D1F0A61F867BFC0066283D /* OWSSystemMessageCell.m */ = {isa = PBXFileReference; fileEncoding = 4; lastKnownFileType = sourcecode.c.objc; path = OWSSystemMessageCell.m; sourceTree = "<group>"; };
		34D1F0B21F86D31D0066283D /* ConversationCollectionView.h */ = {isa = PBXFileReference; fileEncoding = 4; lastKnownFileType = sourcecode.c.h; path = ConversationCollectionView.h; sourceTree = "<group>"; };
		34D1F0B31F86D31D0066283D /* ConversationCollectionView.m */ = {isa = PBXFileReference; fileEncoding = 4; lastKnownFileType = sourcecode.c.objc; path = ConversationCollectionView.m; sourceTree = "<group>"; };
		34D1F0B51F87F8850066283D /* OWSGenericAttachmentView.h */ = {isa = PBXFileReference; fileEncoding = 4; lastKnownFileType = sourcecode.c.h; path = OWSGenericAttachmentView.h; sourceTree = "<group>"; };
		34D1F0B61F87F8850066283D /* OWSGenericAttachmentView.m */ = {isa = PBXFileReference; fileEncoding = 4; lastKnownFileType = sourcecode.c.objc; path = OWSGenericAttachmentView.m; sourceTree = "<group>"; };
		34D1F0BB1F8D108C0066283D /* AttachmentUploadView.h */ = {isa = PBXFileReference; fileEncoding = 4; lastKnownFileType = sourcecode.c.h; path = AttachmentUploadView.h; sourceTree = "<group>"; };
		34D1F0BC1F8D108C0066283D /* AttachmentUploadView.m */ = {isa = PBXFileReference; fileEncoding = 4; lastKnownFileType = sourcecode.c.objc; path = AttachmentUploadView.m; sourceTree = "<group>"; };
		34D1F0BF1F8EC1760066283D /* MessageRecipientStatusUtils.swift */ = {isa = PBXFileReference; fileEncoding = 4; lastKnownFileType = sourcecode.swift; path = MessageRecipientStatusUtils.swift; sourceTree = "<group>"; };
		34D2CCD82062E7D000CB1A14 /* OWSScreenLockUI.h */ = {isa = PBXFileReference; fileEncoding = 4; lastKnownFileType = sourcecode.c.h; path = OWSScreenLockUI.h; sourceTree = "<group>"; };
		34D2CCD92062E7D000CB1A14 /* OWSScreenLockUI.m */ = {isa = PBXFileReference; fileEncoding = 4; lastKnownFileType = sourcecode.c.objc; path = OWSScreenLockUI.m; sourceTree = "<group>"; };
		34D2CCDB206939B100CB1A14 /* DebugUIMessagesAction.m */ = {isa = PBXFileReference; fileEncoding = 4; lastKnownFileType = sourcecode.c.objc; path = DebugUIMessagesAction.m; sourceTree = "<group>"; };
		34D2CCDC206939B200CB1A14 /* DebugUIMessagesAssetLoader.m */ = {isa = PBXFileReference; fileEncoding = 4; lastKnownFileType = sourcecode.c.objc; path = DebugUIMessagesAssetLoader.m; sourceTree = "<group>"; };
		34D2CCDD206939B200CB1A14 /* DebugUIMessagesAction.h */ = {isa = PBXFileReference; fileEncoding = 4; lastKnownFileType = sourcecode.c.h; path = DebugUIMessagesAction.h; sourceTree = "<group>"; };
		34D2CCDE206939B400CB1A14 /* DebugUIMessagesAssetLoader.h */ = {isa = PBXFileReference; fileEncoding = 4; lastKnownFileType = sourcecode.c.h; path = DebugUIMessagesAssetLoader.h; sourceTree = "<group>"; };
		34D2CCE220693A1700CB1A14 /* DebugUIMessagesUtils.h */ = {isa = PBXFileReference; fileEncoding = 4; lastKnownFileType = sourcecode.c.h; path = DebugUIMessagesUtils.h; sourceTree = "<group>"; };
		34D5CCA71EAE3D30005515DB /* AvatarViewHelper.h */ = {isa = PBXFileReference; fileEncoding = 4; lastKnownFileType = sourcecode.c.h; path = AvatarViewHelper.h; sourceTree = "<group>"; };
		34D5CCA81EAE3D30005515DB /* AvatarViewHelper.m */ = {isa = PBXFileReference; fileEncoding = 4; lastKnownFileType = sourcecode.c.objc; path = AvatarViewHelper.m; sourceTree = "<group>"; };
		34D8C0231ED3673300188D7C /* DebugUIMessages.h */ = {isa = PBXFileReference; fileEncoding = 4; lastKnownFileType = sourcecode.c.h; path = DebugUIMessages.h; sourceTree = "<group>"; };
		34D8C0241ED3673300188D7C /* DebugUIMessages.m */ = {isa = PBXFileReference; fileEncoding = 4; lastKnownFileType = sourcecode.c.objc; path = DebugUIMessages.m; sourceTree = "<group>"; };
		34D8C0251ED3673300188D7C /* DebugUITableViewController.h */ = {isa = PBXFileReference; fileEncoding = 4; lastKnownFileType = sourcecode.c.h; path = DebugUITableViewController.h; sourceTree = "<group>"; };
		34D8C0261ED3673300188D7C /* DebugUITableViewController.m */ = {isa = PBXFileReference; fileEncoding = 4; lastKnownFileType = sourcecode.c.objc; lineEnding = 0; path = DebugUITableViewController.m; sourceTree = "<group>"; xcLanguageSpecificationIdentifier = xcode.lang.objc; };
		34D8C0291ED3685800188D7C /* DebugUIContacts.h */ = {isa = PBXFileReference; fileEncoding = 4; lastKnownFileType = sourcecode.c.h; path = DebugUIContacts.h; sourceTree = "<group>"; };
		34D8C02A1ED3685800188D7C /* DebugUIContacts.m */ = {isa = PBXFileReference; fileEncoding = 4; lastKnownFileType = sourcecode.c.objc; path = DebugUIContacts.m; sourceTree = "<group>"; };
		34D913491F62D4A500722898 /* SignalAttachment.swift */ = {isa = PBXFileReference; fileEncoding = 4; lastKnownFileType = sourcecode.swift; path = SignalAttachment.swift; sourceTree = "<group>"; };
		34D920E520E179C100D51158 /* OWSMessageFooterView.h */ = {isa = PBXFileReference; fileEncoding = 4; lastKnownFileType = sourcecode.c.h; path = OWSMessageFooterView.h; sourceTree = "<group>"; };
		34D920E620E179C200D51158 /* OWSMessageFooterView.m */ = {isa = PBXFileReference; fileEncoding = 4; lastKnownFileType = sourcecode.c.objc; path = OWSMessageFooterView.m; sourceTree = "<group>"; };
		34D99C911F2937CC00D284D6 /* OWSAnalytics.swift */ = {isa = PBXFileReference; fileEncoding = 4; lastKnownFileType = sourcecode.swift; path = OWSAnalytics.swift; sourceTree = "<group>"; };
		34D99CE3217509C1000AFB39 /* AppEnvironment.swift */ = {isa = PBXFileReference; fileEncoding = 4; lastKnownFileType = sourcecode.swift; path = AppEnvironment.swift; sourceTree = "<group>"; };
		34DB0BEC2011548B007B313F /* OWSDatabaseConverterTest.m */ = {isa = PBXFileReference; fileEncoding = 4; lastKnownFileType = sourcecode.c.objc; path = OWSDatabaseConverterTest.m; sourceTree = "<group>"; };
		34DBEFFF206BD5A400025978 /* OWSMessageTextView.m */ = {isa = PBXFileReference; fileEncoding = 4; lastKnownFileType = sourcecode.c.objc; path = OWSMessageTextView.m; sourceTree = "<group>"; };
		34DBF000206BD5A400025978 /* OWSMessageTextView.h */ = {isa = PBXFileReference; fileEncoding = 4; lastKnownFileType = sourcecode.c.h; path = OWSMessageTextView.h; sourceTree = "<group>"; };
		34DBF001206BD5A500025978 /* OWSBubbleView.m */ = {isa = PBXFileReference; fileEncoding = 4; lastKnownFileType = sourcecode.c.objc; path = OWSBubbleView.m; sourceTree = "<group>"; };
		34DBF002206BD5A500025978 /* OWSBubbleView.h */ = {isa = PBXFileReference; fileEncoding = 4; lastKnownFileType = sourcecode.c.h; path = OWSBubbleView.h; sourceTree = "<group>"; };
		34DBF005206C3CB100025978 /* OWSBubbleShapeView.h */ = {isa = PBXFileReference; fileEncoding = 4; lastKnownFileType = sourcecode.c.h; path = OWSBubbleShapeView.h; sourceTree = "<group>"; };
		34DBF006206C3CB200025978 /* OWSBubbleShapeView.m */ = {isa = PBXFileReference; fileEncoding = 4; lastKnownFileType = sourcecode.c.objc; path = OWSBubbleShapeView.m; sourceTree = "<group>"; };
		34DC9BD721543E0A00FDDCEC /* DebugContactsUtils.m */ = {isa = PBXFileReference; fileEncoding = 4; lastKnownFileType = sourcecode.c.objc; path = DebugContactsUtils.m; sourceTree = "<group>"; };
		34DC9BD821543E0B00FDDCEC /* DebugContactsUtils.h */ = {isa = PBXFileReference; fileEncoding = 4; lastKnownFileType = sourcecode.c.h; path = DebugContactsUtils.h; sourceTree = "<group>"; };
		34E3E5671EC4B19400495BAC /* AudioProgressView.swift */ = {isa = PBXFileReference; fileEncoding = 4; lastKnownFileType = sourcecode.swift; path = AudioProgressView.swift; sourceTree = "<group>"; };
		34E3EF0B1EFC235B007F6822 /* DebugUIDiskUsage.h */ = {isa = PBXFileReference; fileEncoding = 4; lastKnownFileType = sourcecode.c.h; path = DebugUIDiskUsage.h; sourceTree = "<group>"; };
		34E3EF0C1EFC235B007F6822 /* DebugUIDiskUsage.m */ = {isa = PBXFileReference; fileEncoding = 4; lastKnownFileType = sourcecode.c.objc; path = DebugUIDiskUsage.m; sourceTree = "<group>"; };
		34E3EF0E1EFC2684007F6822 /* DebugUIPage.h */ = {isa = PBXFileReference; fileEncoding = 4; lastKnownFileType = sourcecode.c.h; path = DebugUIPage.h; sourceTree = "<group>"; };
		34E3EF0F1EFC2684007F6822 /* DebugUIPage.m */ = {isa = PBXFileReference; fileEncoding = 4; lastKnownFileType = sourcecode.c.objc; path = DebugUIPage.m; sourceTree = "<group>"; };
		34E88D252098C5AE00A608F4 /* ContactViewController.swift */ = {isa = PBXFileReference; fileEncoding = 4; lastKnownFileType = sourcecode.swift; path = ContactViewController.swift; sourceTree = "<group>"; };
		34E8A8D02085238900B272B1 /* ProtoParsingTest.m */ = {isa = PBXFileReference; fileEncoding = 4; lastKnownFileType = sourcecode.c.objc; path = ProtoParsingTest.m; sourceTree = "<group>"; };
		34EA693F2194933900702471 /* MediaDownloadView.swift */ = {isa = PBXFileReference; fileEncoding = 4; lastKnownFileType = sourcecode.swift; path = MediaDownloadView.swift; sourceTree = "<group>"; };
		34EA69412194DE7F00702471 /* MediaUploadView.swift */ = {isa = PBXFileReference; fileEncoding = 4; lastKnownFileType = sourcecode.swift; path = MediaUploadView.swift; sourceTree = "<group>"; };
		34F308A01ECB469700BB7697 /* OWSBezierPathView.h */ = {isa = PBXFileReference; fileEncoding = 4; lastKnownFileType = sourcecode.c.h; path = OWSBezierPathView.h; sourceTree = "<group>"; };
		34F308A11ECB469700BB7697 /* OWSBezierPathView.m */ = {isa = PBXFileReference; fileEncoding = 4; lastKnownFileType = sourcecode.c.objc; path = OWSBezierPathView.m; sourceTree = "<group>"; };
		34FDB29121FF986600A01202 /* UIView+OWS.swift */ = {isa = PBXFileReference; fileEncoding = 4; lastKnownFileType = sourcecode.swift; path = "UIView+OWS.swift"; sourceTree = "<group>"; };
		435EAC2E5E22D3F087EB3192 /* Pods-SignalShareExtension.app store release.xcconfig */ = {isa = PBXFileReference; includeInIndex = 1; lastKnownFileType = text.xcconfig; name = "Pods-SignalShareExtension.app store release.xcconfig"; path = "Pods/Target Support Files/Pods-SignalShareExtension/Pods-SignalShareExtension.app store release.xcconfig"; sourceTree = "<group>"; };
		4503F1BB20470A5B00CEE724 /* classic-quiet.aifc */ = {isa = PBXFileReference; lastKnownFileType = file; path = "classic-quiet.aifc"; sourceTree = "<group>"; };
		4503F1BC20470A5B00CEE724 /* classic.aifc */ = {isa = PBXFileReference; lastKnownFileType = file; path = classic.aifc; sourceTree = "<group>"; };
		4505C2BE1E648EA300CEBF41 /* ExperienceUpgrade.swift */ = {isa = PBXFileReference; fileEncoding = 4; lastKnownFileType = sourcecode.swift; name = ExperienceUpgrade.swift; path = ExperienceUpgrades/ExperienceUpgrade.swift; sourceTree = "<group>"; };
		4509E7991DD653700025A59F /* WebRTC.framework */ = {isa = PBXFileReference; lastKnownFileType = wrapper.framework; name = WebRTC.framework; path = ThirdParty/WebRTC/Build/WebRTC.framework; sourceTree = "<group>"; };
		450D19111F85236600970622 /* RemoteVideoView.h */ = {isa = PBXFileReference; lastKnownFileType = sourcecode.c.h; path = RemoteVideoView.h; sourceTree = "<group>"; };
		450D19121F85236600970622 /* RemoteVideoView.m */ = {isa = PBXFileReference; lastKnownFileType = sourcecode.c.objc; path = RemoteVideoView.m; sourceTree = "<group>"; };
		450DF2041E0D74AC003D14BE /* Platform.swift */ = {isa = PBXFileReference; fileEncoding = 4; lastKnownFileType = sourcecode.swift; path = Platform.swift; sourceTree = "<group>"; };
		450DF2081E0DD2C6003D14BE /* UserNotificationsAdaptee.swift */ = {isa = PBXFileReference; fileEncoding = 4; lastKnownFileType = sourcecode.swift; lineEnding = 0; name = UserNotificationsAdaptee.swift; path = UserInterface/Notifications/UserNotificationsAdaptee.swift; sourceTree = "<group>"; xcLanguageSpecificationIdentifier = xcode.lang.swift; };
		451166BF1FD86B98000739BA /* AccountManager.swift */ = {isa = PBXFileReference; fileEncoding = 4; lastKnownFileType = sourcecode.swift; path = AccountManager.swift; sourceTree = "<group>"; };
		451764291DE939FD00EDB8B9 /* ContactCell.swift */ = {isa = PBXFileReference; fileEncoding = 4; lastKnownFileType = sourcecode.swift; path = ContactCell.swift; sourceTree = "<group>"; };
		451777C71FD61554001225FF /* FullTextSearcher.swift */ = {isa = PBXFileReference; fileEncoding = 4; lastKnownFileType = sourcecode.swift; path = FullTextSearcher.swift; sourceTree = "<group>"; };
		451A13B01E13DED2000A50FD /* AppNotifications.swift */ = {isa = PBXFileReference; fileEncoding = 4; lastKnownFileType = sourcecode.swift; lineEnding = 0; name = AppNotifications.swift; path = UserInterface/Notifications/AppNotifications.swift; sourceTree = "<group>"; xcLanguageSpecificationIdentifier = xcode.lang.swift; };
		452037CF1EE84975004E4CDF /* DebugUISessionState.h */ = {isa = PBXFileReference; fileEncoding = 4; lastKnownFileType = sourcecode.c.h; path = DebugUISessionState.h; sourceTree = "<group>"; };
		452037D01EE84975004E4CDF /* DebugUISessionState.m */ = {isa = PBXFileReference; fileEncoding = 4; lastKnownFileType = sourcecode.c.objc; path = DebugUISessionState.m; sourceTree = "<group>"; };
		4520D8D41D417D8E00123472 /* Photos.framework */ = {isa = PBXFileReference; lastKnownFileType = wrapper.framework; name = Photos.framework; path = System/Library/Frameworks/Photos.framework; sourceTree = SDKROOT; };
		4521C3BF1F59F3BA00B4C582 /* TextFieldHelper.swift */ = {isa = PBXFileReference; fileEncoding = 4; lastKnownFileType = sourcecode.swift; path = TextFieldHelper.swift; sourceTree = "<group>"; };
		4523149F1F7E9E18003A428C /* DirectionalPanGestureRecognizer.swift */ = {isa = PBXFileReference; fileEncoding = 4; lastKnownFileType = sourcecode.swift; path = DirectionalPanGestureRecognizer.swift; sourceTree = "<group>"; };
		452B998F20A34B6B006F2F9E /* AddContactShareToExistingContactViewController.swift */ = {isa = PBXFileReference; lastKnownFileType = sourcecode.swift; path = AddContactShareToExistingContactViewController.swift; sourceTree = "<group>"; };
		452C468E1E427E200087B011 /* OutboundCallInitiator.swift */ = {isa = PBXFileReference; fileEncoding = 4; lastKnownFileType = sourcecode.swift; path = OutboundCallInitiator.swift; sourceTree = "<group>"; };
		452D1AF02081059C00A67F7F /* StringAdditionsTest.swift */ = {isa = PBXFileReference; lastKnownFileType = sourcecode.swift; path = StringAdditionsTest.swift; sourceTree = "<group>"; };
		452EC6DE205E9E30000E787C /* MediaGalleryViewController.swift */ = {isa = PBXFileReference; lastKnownFileType = sourcecode.swift; path = MediaGalleryViewController.swift; sourceTree = "<group>"; };
		452EC6E0205FF5DC000E787C /* Bench.swift */ = {isa = PBXFileReference; lastKnownFileType = sourcecode.swift; path = Bench.swift; sourceTree = "<group>"; };
		452ECA4C1E087E7200E2F016 /* MessageFetcherJob.swift */ = {isa = PBXFileReference; fileEncoding = 4; lastKnownFileType = sourcecode.swift; path = MessageFetcherJob.swift; sourceTree = "<group>"; };
		453518681FC635DD00210559 /* SignalShareExtension.appex */ = {isa = PBXFileReference; explicitFileType = "wrapper.app-extension"; includeInIndex = 0; path = SignalShareExtension.appex; sourceTree = BUILT_PRODUCTS_DIR; };
		4535186A1FC635DD00210559 /* ShareViewController.swift */ = {isa = PBXFileReference; lastKnownFileType = sourcecode.swift; path = ShareViewController.swift; sourceTree = "<group>"; };
		4535186D1FC635DD00210559 /* Base */ = {isa = PBXFileReference; lastKnownFileType = file.storyboard; name = Base; path = Base.lproj/MainInterface.storyboard; sourceTree = "<group>"; };
		4535186F1FC635DD00210559 /* Info.plist */ = {isa = PBXFileReference; lastKnownFileType = text.plist.xml; path = Info.plist; sourceTree = "<group>"; };
		453518921FC63DBF00210559 /* SignalMessaging.framework */ = {isa = PBXFileReference; explicitFileType = wrapper.framework; includeInIndex = 0; path = SignalMessaging.framework; sourceTree = BUILT_PRODUCTS_DIR; };
		453518941FC63DBF00210559 /* SignalMessaging.h */ = {isa = PBXFileReference; lastKnownFileType = sourcecode.c.h; path = SignalMessaging.h; sourceTree = "<group>"; };
		453518951FC63DBF00210559 /* Info.plist */ = {isa = PBXFileReference; lastKnownFileType = text.plist.xml; path = Info.plist; sourceTree = "<group>"; };
		45360B8C1F9521F800FA666C /* Searcher.swift */ = {isa = PBXFileReference; lastKnownFileType = sourcecode.swift; path = Searcher.swift; sourceTree = "<group>"; };
		45360B8F1F9527DA00FA666C /* SearcherTest.swift */ = {isa = PBXFileReference; lastKnownFileType = sourcecode.swift; path = SearcherTest.swift; sourceTree = "<group>"; };
		4539B5851F79348F007141FF /* PushRegistrationManager.swift */ = {isa = PBXFileReference; fileEncoding = 4; lastKnownFileType = sourcecode.swift; path = PushRegistrationManager.swift; sourceTree = "<group>"; };
		4541B71A209D2DAE0008608F /* ContactShareViewModel.swift */ = {isa = PBXFileReference; lastKnownFileType = sourcecode.swift; path = ContactShareViewModel.swift; sourceTree = "<group>"; };
		4542DF51208B82E9007B4E76 /* ThreadViewModel.swift */ = {isa = PBXFileReference; lastKnownFileType = sourcecode.swift; path = ThreadViewModel.swift; sourceTree = "<group>"; };
		4542DF53208D40AC007B4E76 /* LoadingViewController.swift */ = {isa = PBXFileReference; lastKnownFileType = sourcecode.swift; path = LoadingViewController.swift; sourceTree = "<group>"; };
		454A84032059C787008B8C75 /* MediaTileViewController.swift */ = {isa = PBXFileReference; lastKnownFileType = sourcecode.swift; path = MediaTileViewController.swift; sourceTree = "<group>"; };
		4551DB59205C562300C8AE75 /* Collection+OWS.swift */ = {isa = PBXFileReference; lastKnownFileType = sourcecode.swift; path = "Collection+OWS.swift"; sourceTree = "<group>"; };
		4556FA671F54AA9500AF40DD /* DebugUIProfile.swift */ = {isa = PBXFileReference; fileEncoding = 4; lastKnownFileType = sourcecode.swift; path = DebugUIProfile.swift; sourceTree = "<group>"; };
		455A16DB1F1FEA0000F86704 /* Metal.framework */ = {isa = PBXFileReference; lastKnownFileType = wrapper.framework; name = Metal.framework; path = System/Library/Frameworks/Metal.framework; sourceTree = SDKROOT; };
		455A16DC1F1FEA0000F86704 /* MetalKit.framework */ = {isa = PBXFileReference; lastKnownFileType = wrapper.framework; name = MetalKit.framework; path = System/Library/Frameworks/MetalKit.framework; sourceTree = SDKROOT; };
		455AC69D1F4F8B0300134004 /* ImageCacheTest.swift */ = {isa = PBXFileReference; fileEncoding = 4; lastKnownFileType = sourcecode.swift; path = ImageCacheTest.swift; sourceTree = "<group>"; };
		45638BDB1F3DD0D400128435 /* DebugUICalling.swift */ = {isa = PBXFileReference; fileEncoding = 4; lastKnownFileType = sourcecode.swift; path = DebugUICalling.swift; sourceTree = "<group>"; };
		45666EC41D99483D008FE134 /* OWSAvatarBuilder.h */ = {isa = PBXFileReference; fileEncoding = 4; lastKnownFileType = sourcecode.c.h; path = OWSAvatarBuilder.h; sourceTree = "<group>"; };
		45666EC51D99483D008FE134 /* OWSAvatarBuilder.m */ = {isa = PBXFileReference; fileEncoding = 4; lastKnownFileType = sourcecode.c.objc; path = OWSAvatarBuilder.m; sourceTree = "<group>"; };
		45666EC71D994C0D008FE134 /* OWSGroupAvatarBuilder.h */ = {isa = PBXFileReference; fileEncoding = 4; lastKnownFileType = sourcecode.c.h; path = OWSGroupAvatarBuilder.h; sourceTree = "<group>"; };
		45666EC81D994C0D008FE134 /* OWSGroupAvatarBuilder.m */ = {isa = PBXFileReference; fileEncoding = 4; lastKnownFileType = sourcecode.c.objc; path = OWSGroupAvatarBuilder.m; sourceTree = "<group>"; };
		45666F571D9B2880008FE134 /* OWSScrubbingLogFormatterTest.m */ = {isa = PBXFileReference; fileEncoding = 4; lastKnownFileType = sourcecode.c.objc; path = OWSScrubbingLogFormatterTest.m; sourceTree = "<group>"; };
		456F6E2E1E261D1000FD2210 /* PeerConnectionClientTest.swift */ = {isa = PBXFileReference; fileEncoding = 4; lastKnownFileType = sourcecode.swift; path = PeerConnectionClientTest.swift; sourceTree = "<group>"; };
		4574A5D51DD6704700C6B692 /* CallService.swift */ = {isa = PBXFileReference; fileEncoding = 4; lastKnownFileType = sourcecode.swift; lineEnding = 0; path = CallService.swift; sourceTree = "<group>"; xcLanguageSpecificationIdentifier = xcode.lang.swift; };
		4579431C1E7C8CE9008ED0C0 /* Pastelog.h */ = {isa = PBXFileReference; fileEncoding = 4; lastKnownFileType = sourcecode.c.h; path = Pastelog.h; sourceTree = "<group>"; };
		4579431D1E7C8CE9008ED0C0 /* Pastelog.m */ = {isa = PBXFileReference; fileEncoding = 4; lastKnownFileType = sourcecode.c.objc; path = Pastelog.m; sourceTree = "<group>"; };
		45794E851E00620000066731 /* CallUIAdapter.swift */ = {isa = PBXFileReference; fileEncoding = 4; lastKnownFileType = sourcecode.swift; name = CallUIAdapter.swift; path = UserInterface/CallUIAdapter.swift; sourceTree = "<group>"; };
		457C87B72032645C008D52D6 /* DebugUINotifications.swift */ = {isa = PBXFileReference; lastKnownFileType = sourcecode.swift; path = DebugUINotifications.swift; sourceTree = "<group>"; };
		457F671A20746193000EABCD /* QuotedReplyPreview.swift */ = {isa = PBXFileReference; lastKnownFileType = sourcecode.swift; path = QuotedReplyPreview.swift; sourceTree = "<group>"; };
		45847E861E4283C30080EAB3 /* Intents.framework */ = {isa = PBXFileReference; lastKnownFileType = wrapper.framework; name = Intents.framework; path = System/Library/Frameworks/Intents.framework; sourceTree = SDKROOT; };
		45855F351D9498A40084F340 /* OWSContactAvatarBuilder.h */ = {isa = PBXFileReference; fileEncoding = 4; lastKnownFileType = sourcecode.c.h; path = OWSContactAvatarBuilder.h; sourceTree = "<group>"; };
		45855F361D9498A40084F340 /* OWSContactAvatarBuilder.m */ = {isa = PBXFileReference; fileEncoding = 4; lastKnownFileType = sourcecode.c.objc; path = OWSContactAvatarBuilder.m; sourceTree = "<group>"; };
		4585C4671ED8F8D200896AEA /* SafetyNumberConfirmationAlert.swift */ = {isa = PBXFileReference; fileEncoding = 4; lastKnownFileType = sourcecode.swift; path = SafetyNumberConfirmationAlert.swift; sourceTree = "<group>"; };
		4589670F1DC117CC00E9DD21 /* SignalTests-Bridging-Header.h */ = {isa = PBXFileReference; lastKnownFileType = sourcecode.c.h; path = "SignalTests-Bridging-Header.h"; sourceTree = "<group>"; };
		458DE9D51DEE3FD00071BB03 /* PeerConnectionClient.swift */ = {isa = PBXFileReference; fileEncoding = 4; lastKnownFileType = sourcecode.swift; path = PeerConnectionClient.swift; sourceTree = "<group>"; };
		458E38351D668EBF0094BD24 /* OWSDeviceProvisioningURLParser.h */ = {isa = PBXFileReference; fileEncoding = 4; lastKnownFileType = sourcecode.c.h; path = OWSDeviceProvisioningURLParser.h; sourceTree = "<group>"; };
		458E38361D668EBF0094BD24 /* OWSDeviceProvisioningURLParser.m */ = {isa = PBXFileReference; fileEncoding = 4; lastKnownFileType = sourcecode.c.objc; path = OWSDeviceProvisioningURLParser.m; sourceTree = "<group>"; };
		458E38391D6699FA0094BD24 /* OWSDeviceProvisioningURLParserTest.m */ = {isa = PBXFileReference; fileEncoding = 4; lastKnownFileType = sourcecode.c.objc; name = OWSDeviceProvisioningURLParserTest.m; path = Models/OWSDeviceProvisioningURLParserTest.m; sourceTree = "<group>"; };
		459311FA1D75C948008DD4F0 /* OWSDeviceTableViewCell.h */ = {isa = PBXFileReference; fileEncoding = 4; lastKnownFileType = sourcecode.c.h; path = OWSDeviceTableViewCell.h; sourceTree = "<group>"; };
		459311FB1D75C948008DD4F0 /* OWSDeviceTableViewCell.m */ = {isa = PBXFileReference; fileEncoding = 4; lastKnownFileType = sourcecode.c.objc; path = OWSDeviceTableViewCell.m; sourceTree = "<group>"; };
		459B7759207BA3A80071D0AB /* OWSQuotedReplyModel.h */ = {isa = PBXFileReference; lastKnownFileType = sourcecode.c.h; path = OWSQuotedReplyModel.h; sourceTree = "<group>"; };
		459B775A207BA3A80071D0AB /* OWSQuotedReplyModel.m */ = {isa = PBXFileReference; lastKnownFileType = sourcecode.c.objc; path = OWSQuotedReplyModel.m; sourceTree = "<group>"; };
		45A2F004204473A3002E978A /* NewMessage.aifc */ = {isa = PBXFileReference; lastKnownFileType = file; name = NewMessage.aifc; path = Signal/AudioFiles/NewMessage.aifc; sourceTree = SOURCE_ROOT; };
		45A663C41F92EC760027B59E /* GroupTableViewCell.swift */ = {isa = PBXFileReference; lastKnownFileType = sourcecode.swift; path = GroupTableViewCell.swift; sourceTree = "<group>"; };
		45A6DAD51EBBF85500893231 /* ReminderView.swift */ = {isa = PBXFileReference; fileEncoding = 4; lastKnownFileType = sourcecode.swift; path = ReminderView.swift; sourceTree = "<group>"; };
		45AE48501E0732D6004D96C2 /* TurnServerInfo.swift */ = {isa = PBXFileReference; fileEncoding = 4; lastKnownFileType = sourcecode.swift; path = TurnServerInfo.swift; sourceTree = "<group>"; };
		45B201741DAECBFD00C461E0 /* Signal-Bridging-Header.h */ = {isa = PBXFileReference; lastKnownFileType = sourcecode.c.h; path = "Signal-Bridging-Header.h"; sourceTree = "<group>"; };
		45B27B852037FFB400A539DF /* DebugUIFileBrowser.swift */ = {isa = PBXFileReference; lastKnownFileType = sourcecode.swift; path = DebugUIFileBrowser.swift; sourceTree = "<group>"; };
		45B5360D206DD8BB00D61655 /* UIResponder+OWS.swift */ = {isa = PBXFileReference; lastKnownFileType = sourcecode.swift; name = "UIResponder+OWS.swift"; path = "util/UI Categories/UIResponder+OWS.swift"; sourceTree = "<group>"; };
		45B74A5B2044AAB300CD42F8 /* aurora-quiet.aifc */ = {isa = PBXFileReference; lastKnownFileType = file; path = "aurora-quiet.aifc"; sourceTree = "<group>"; };
		45B74A5C2044AAB300CD42F8 /* synth-quiet.aifc */ = {isa = PBXFileReference; lastKnownFileType = file; path = "synth-quiet.aifc"; sourceTree = "<group>"; };
		45B74A5D2044AAB400CD42F8 /* keys-quiet.aifc */ = {isa = PBXFileReference; lastKnownFileType = file; path = "keys-quiet.aifc"; sourceTree = "<group>"; };
		45B74A5E2044AAB400CD42F8 /* hello.aifc */ = {isa = PBXFileReference; lastKnownFileType = file; path = hello.aifc; sourceTree = "<group>"; };
		45B74A5F2044AAB400CD42F8 /* bamboo-quiet.aifc */ = {isa = PBXFileReference; lastKnownFileType = file; path = "bamboo-quiet.aifc"; sourceTree = "<group>"; };
		45B74A602044AAB400CD42F8 /* input.aifc */ = {isa = PBXFileReference; lastKnownFileType = file; path = input.aifc; sourceTree = "<group>"; };
		45B74A612044AAB400CD42F8 /* keys.aifc */ = {isa = PBXFileReference; lastKnownFileType = file; path = keys.aifc; sourceTree = "<group>"; };
		45B74A622044AAB400CD42F8 /* chord.aifc */ = {isa = PBXFileReference; lastKnownFileType = file; path = chord.aifc; sourceTree = "<group>"; };
		45B74A632044AAB400CD42F8 /* hello-quiet.aifc */ = {isa = PBXFileReference; lastKnownFileType = file; path = "hello-quiet.aifc"; sourceTree = "<group>"; };
		45B74A642044AAB400CD42F8 /* popcorn-quiet.aifc */ = {isa = PBXFileReference; lastKnownFileType = file; path = "popcorn-quiet.aifc"; sourceTree = "<group>"; };
		45B74A652044AAB400CD42F8 /* complete.aifc */ = {isa = PBXFileReference; lastKnownFileType = file; path = complete.aifc; sourceTree = "<group>"; };
		45B74A662044AAB400CD42F8 /* note-quiet.aifc */ = {isa = PBXFileReference; lastKnownFileType = file; path = "note-quiet.aifc"; sourceTree = "<group>"; };
		45B74A672044AAB500CD42F8 /* pulse-quiet.aifc */ = {isa = PBXFileReference; lastKnownFileType = file; path = "pulse-quiet.aifc"; sourceTree = "<group>"; };
		45B74A682044AAB500CD42F8 /* chord-quiet.aifc */ = {isa = PBXFileReference; lastKnownFileType = file; path = "chord-quiet.aifc"; sourceTree = "<group>"; };
		45B74A692044AAB500CD42F8 /* pulse.aifc */ = {isa = PBXFileReference; lastKnownFileType = file; path = pulse.aifc; sourceTree = "<group>"; };
		45B74A6A2044AAB500CD42F8 /* circles.aifc */ = {isa = PBXFileReference; lastKnownFileType = file; path = circles.aifc; sourceTree = "<group>"; };
		45B74A6B2044AAB500CD42F8 /* popcorn.aifc */ = {isa = PBXFileReference; lastKnownFileType = file; path = popcorn.aifc; sourceTree = "<group>"; };
		45B74A6C2044AAB500CD42F8 /* bamboo.aifc */ = {isa = PBXFileReference; lastKnownFileType = file; path = bamboo.aifc; sourceTree = "<group>"; };
		45B74A6D2044AAB500CD42F8 /* note.aifc */ = {isa = PBXFileReference; lastKnownFileType = file; path = note.aifc; sourceTree = "<group>"; };
		45B74A6E2044AAB500CD42F8 /* complete-quiet.aifc */ = {isa = PBXFileReference; lastKnownFileType = file; path = "complete-quiet.aifc"; sourceTree = "<group>"; };
		45B74A6F2044AAB500CD42F8 /* aurora.aifc */ = {isa = PBXFileReference; lastKnownFileType = file; path = aurora.aifc; sourceTree = "<group>"; };
		45B74A702044AAB500CD42F8 /* circles-quiet.aifc */ = {isa = PBXFileReference; lastKnownFileType = file; path = "circles-quiet.aifc"; sourceTree = "<group>"; };
		45B74A722044AAB600CD42F8 /* synth.aifc */ = {isa = PBXFileReference; lastKnownFileType = file; path = synth.aifc; sourceTree = "<group>"; };
		45B74A732044AAB600CD42F8 /* input-quiet.aifc */ = {isa = PBXFileReference; lastKnownFileType = file; path = "input-quiet.aifc"; sourceTree = "<group>"; };
		45B9EE9A200E91FB005D2F2D /* MediaDetailViewController.h */ = {isa = PBXFileReference; fileEncoding = 4; lastKnownFileType = sourcecode.c.h; path = MediaDetailViewController.h; sourceTree = "<group>"; };
		45B9EE9B200E91FB005D2F2D /* MediaDetailViewController.m */ = {isa = PBXFileReference; fileEncoding = 4; lastKnownFileType = sourcecode.c.objc; path = MediaDetailViewController.m; sourceTree = "<group>"; };
		45BB93371E688E14001E3939 /* UIDevice+featureSupport.swift */ = {isa = PBXFileReference; fileEncoding = 4; lastKnownFileType = sourcecode.swift; path = "UIDevice+featureSupport.swift"; sourceTree = "<group>"; };
		45BC829C1FD9C4B400011CF3 /* ShareViewDelegate.swift */ = {isa = PBXFileReference; lastKnownFileType = sourcecode.swift; path = ShareViewDelegate.swift; sourceTree = "<group>"; };
		45BD60811DE9547E00A8F436 /* Contacts.framework */ = {isa = PBXFileReference; lastKnownFileType = wrapper.framework; name = Contacts.framework; path = System/Library/Frameworks/Contacts.framework; sourceTree = SDKROOT; };
		45C0DC1A1E68FE9000E04C47 /* UIApplication+OWS.swift */ = {isa = PBXFileReference; fileEncoding = 4; lastKnownFileType = sourcecode.swift; path = "UIApplication+OWS.swift"; sourceTree = "<group>"; };
		45C0DC1D1E69011F00E04C47 /* UIStoryboard+OWS.swift */ = {isa = PBXFileReference; fileEncoding = 4; lastKnownFileType = sourcecode.swift; path = "UIStoryboard+OWS.swift"; sourceTree = "<group>"; };
		45C9DEB71DF4E35A0065CA84 /* WebRTCCallMessageHandler.swift */ = {isa = PBXFileReference; fileEncoding = 4; lastKnownFileType = sourcecode.swift; path = WebRTCCallMessageHandler.swift; sourceTree = "<group>"; };
		45CB2FA71CB7146C00E1B343 /* Launch Screen.storyboard */ = {isa = PBXFileReference; fileEncoding = 4; lastKnownFileType = file.storyboard; name = "Launch Screen.storyboard"; path = "Signal/src/util/Launch Screen.storyboard"; sourceTree = SOURCE_ROOT; };
		45CD81EE1DC030E7004C9430 /* SyncPushTokensJob.swift */ = {isa = PBXFileReference; fileEncoding = 4; lastKnownFileType = sourcecode.swift; path = SyncPushTokensJob.swift; sourceTree = "<group>"; };
		45D231761DC7E8F10034FA89 /* SessionResetJob.swift */ = {isa = PBXFileReference; fileEncoding = 4; lastKnownFileType = sourcecode.swift; path = SessionResetJob.swift; sourceTree = "<group>"; };
		45D308AB2049A439000189E4 /* PinEntryView.h */ = {isa = PBXFileReference; lastKnownFileType = sourcecode.c.h; path = PinEntryView.h; sourceTree = "<group>"; };
		45D308AC2049A439000189E4 /* PinEntryView.m */ = {isa = PBXFileReference; lastKnownFileType = sourcecode.c.objc; path = PinEntryView.m; sourceTree = "<group>"; };
		45DDA6232090CEB500DE97F8 /* ConversationHeaderView.swift */ = {isa = PBXFileReference; lastKnownFileType = sourcecode.swift; path = ConversationHeaderView.swift; sourceTree = "<group>"; };
		45DF5DF11DDB843F00C936C7 /* CompareSafetyNumbersActivity.swift */ = {isa = PBXFileReference; fileEncoding = 4; lastKnownFileType = sourcecode.swift; path = CompareSafetyNumbersActivity.swift; sourceTree = "<group>"; };
		45E5A6981F61E6DD001E4A8A /* MarqueeLabel.swift */ = {isa = PBXFileReference; fileEncoding = 4; lastKnownFileType = sourcecode.swift; path = MarqueeLabel.swift; sourceTree = "<group>"; };
		45E7A6A61E71CA7E00D44FB5 /* DisplayableTextFilterTest.swift */ = {isa = PBXFileReference; fileEncoding = 4; lastKnownFileType = sourcecode.swift; path = DisplayableTextFilterTest.swift; sourceTree = "<group>"; };
		45F170AB1E2F0351003FC1F2 /* OWSAudioSession.swift */ = {isa = PBXFileReference; fileEncoding = 4; lastKnownFileType = sourcecode.swift; path = OWSAudioSession.swift; sourceTree = "<group>"; };
		45F170BA1E2FC5D3003FC1F2 /* CallAudioService.swift */ = {isa = PBXFileReference; fileEncoding = 4; lastKnownFileType = sourcecode.swift; path = CallAudioService.swift; sourceTree = "<group>"; };
		45F170D51E315310003FC1F2 /* Weak.swift */ = {isa = PBXFileReference; fileEncoding = 4; lastKnownFileType = sourcecode.swift; path = Weak.swift; sourceTree = "<group>"; };
		45F32C1D205718B000A300D5 /* MediaPageViewController.swift */ = {isa = PBXFileReference; lastKnownFileType = sourcecode.swift; name = MediaPageViewController.swift; path = Signal/src/ViewControllers/MediaPageViewController.swift; sourceTree = SOURCE_ROOT; };
		45F59A092029140500E8D2B0 /* OWSVideoPlayer.swift */ = {isa = PBXFileReference; lastKnownFileType = sourcecode.swift; path = OWSVideoPlayer.swift; sourceTree = "<group>"; };
		45F659721E1BD99C00444429 /* CallKitCallUIAdaptee.swift */ = {isa = PBXFileReference; fileEncoding = 4; lastKnownFileType = sourcecode.swift; path = CallKitCallUIAdaptee.swift; sourceTree = "<group>"; };
		45F659811E1BE77000444429 /* NonCallKitCallUIAdaptee.swift */ = {isa = PBXFileReference; fileEncoding = 4; lastKnownFileType = sourcecode.swift; path = NonCallKitCallUIAdaptee.swift; sourceTree = "<group>"; };
		45FBC59A1DF8575700E9B410 /* CallKitCallManager.swift */ = {isa = PBXFileReference; fileEncoding = 4; lastKnownFileType = sourcecode.swift; path = CallKitCallManager.swift; sourceTree = "<group>"; };
		45FBC5D01DF8592E00E9B410 /* SignalCall.swift */ = {isa = PBXFileReference; fileEncoding = 4; lastKnownFileType = sourcecode.swift; path = SignalCall.swift; sourceTree = "<group>"; };
		4C043929220A9EC800BAEA63 /* VoiceNoteLock.swift */ = {isa = PBXFileReference; lastKnownFileType = sourcecode.swift; path = VoiceNoteLock.swift; sourceTree = "<group>"; };
		4C04F58321C860C50090D0BB /* MantlePerfTest.swift */ = {isa = PBXFileReference; lastKnownFileType = sourcecode.swift; name = MantlePerfTest.swift; path = Models/MantlePerfTest.swift; sourceTree = "<group>"; };
		4C090A1A210FD9C7001FD7F9 /* HapticFeedback.swift */ = {isa = PBXFileReference; lastKnownFileType = sourcecode.swift; name = HapticFeedback.swift; path = UserInterface/HapticFeedback.swift; sourceTree = "<group>"; };
		4C13C9F520E57BA30089A98B /* ColorPickerViewController.swift */ = {isa = PBXFileReference; lastKnownFileType = sourcecode.swift; path = ColorPickerViewController.swift; sourceTree = "<group>"; };
		4C1885D1218F8E1C00B67051 /* PhotoGridViewCell.swift */ = {isa = PBXFileReference; lastKnownFileType = sourcecode.swift; path = PhotoGridViewCell.swift; sourceTree = "<group>"; };
		4C1D2337218B6BA000A0598F /* it */ = {isa = PBXFileReference; lastKnownFileType = text.plist.strings; name = it; path = translations/it.lproj/Localizable.strings; sourceTree = "<group>"; };
		4C21D5D5223A9DC500EF8A77 /* UIAlerts+iOS9.m */ = {isa = PBXFileReference; lastKnownFileType = sourcecode.c.objc; path = "UIAlerts+iOS9.m"; sourceTree = "<group>"; };
		4C21D5D7223AC60F00EF8A77 /* PhotoCapture.swift */ = {isa = PBXFileReference; lastKnownFileType = sourcecode.swift; path = PhotoCapture.swift; sourceTree = "<group>"; };
		4C23A5F1215C4ADE00534937 /* SheetViewController.swift */ = {isa = PBXFileReference; lastKnownFileType = sourcecode.swift; path = SheetViewController.swift; sourceTree = "<group>"; };
		4C2F454E214C00E1004871FF /* AvatarTableViewCell.swift */ = {isa = PBXFileReference; lastKnownFileType = sourcecode.swift; path = AvatarTableViewCell.swift; sourceTree = "<group>"; };
		4C3EF7FC2107DDEE0007EBF7 /* ParamParserTest.swift */ = {isa = PBXFileReference; lastKnownFileType = sourcecode.swift; path = ParamParserTest.swift; sourceTree = "<group>"; };
		4C3EF801210918740007EBF7 /* SSKProtoEnvelopeTest.swift */ = {isa = PBXFileReference; lastKnownFileType = sourcecode.swift; path = SSKProtoEnvelopeTest.swift; sourceTree = "<group>"; };
		4C4AE69F224AF21900D4AF6F /* SendMediaNavigationController.swift */ = {isa = PBXFileReference; lastKnownFileType = sourcecode.swift; path = SendMediaNavigationController.swift; sourceTree = "<group>"; };
		4C4AEC4420EC343B0020E72B /* DismissableTextField.swift */ = {isa = PBXFileReference; lastKnownFileType = sourcecode.swift; path = DismissableTextField.swift; sourceTree = "<group>"; };
		4C586924224FAB83003FD070 /* AVAudioSession+OWS.h */ = {isa = PBXFileReference; lastKnownFileType = sourcecode.c.h; name = "AVAudioSession+OWS.h"; path = "util/UI Categories/AVAudioSession+OWS.h"; sourceTree = "<group>"; };
		4C586925224FAB83003FD070 /* AVAudioSession+OWS.m */ = {isa = PBXFileReference; lastKnownFileType = sourcecode.c.objc; name = "AVAudioSession+OWS.m"; path = "util/UI Categories/AVAudioSession+OWS.m"; sourceTree = "<group>"; };
		4C618198219DF03A009BD6B5 /* OWSButton.swift */ = {isa = PBXFileReference; lastKnownFileType = sourcecode.swift; path = OWSButton.swift; sourceTree = "<group>"; };
		4C61819E219E1795009BD6B5 /* typing-animation-dark.gif */ = {isa = PBXFileReference; lastKnownFileType = image.gif; path = "typing-animation-dark.gif"; sourceTree = "<group>"; };
		4C63CBFF210A620B003AE45C /* SignalTSan.supp */ = {isa = PBXFileReference; lastKnownFileType = text; path = SignalTSan.supp; sourceTree = "<group>"; };
		4C6F527B20FFE8400097DEEE /* SignalUBSan.supp */ = {isa = PBXFileReference; lastKnownFileType = text; path = SignalUBSan.supp; sourceTree = "<group>"; };
		4C858A51212DC5E1001B45D3 /* UIImage+OWS.swift */ = {isa = PBXFileReference; lastKnownFileType = sourcecode.swift; path = "UIImage+OWS.swift"; sourceTree = "<group>"; };
		4C948FF62146EB4800349F0D /* BlockListCache.swift */ = {isa = PBXFileReference; lastKnownFileType = sourcecode.swift; path = BlockListCache.swift; sourceTree = "<group>"; };
		4C9CA25C217E676900607C63 /* ZXingObjC.framework */ = {isa = PBXFileReference; lastKnownFileType = wrapper.framework; name = ZXingObjC.framework; path = ThirdParty/Carthage/Build/iOS/ZXingObjC.framework; sourceTree = "<group>"; };
		4CA46F49219C78050038ABDE /* GalleryRailView.swift */ = {isa = PBXFileReference; lastKnownFileType = sourcecode.swift; path = GalleryRailView.swift; sourceTree = "<group>"; };
		4CA46F4B219CCC630038ABDE /* CaptionView.swift */ = {isa = PBXFileReference; lastKnownFileType = sourcecode.swift; path = CaptionView.swift; sourceTree = "<group>"; };
		4CA485BA2232339F004B9E7D /* PhotoCaptureViewController.swift */ = {isa = PBXFileReference; lastKnownFileType = sourcecode.swift; path = PhotoCaptureViewController.swift; sourceTree = "<group>"; };
		4CA5F792211E1F06008C2708 /* Toast.swift */ = {isa = PBXFileReference; lastKnownFileType = sourcecode.swift; path = Toast.swift; sourceTree = "<group>"; };
		4CB5F26820F7D060004D1B42 /* MessageActions.swift */ = {isa = PBXFileReference; lastKnownFileType = sourcecode.swift; path = MessageActions.swift; sourceTree = "<group>"; };
		4CB93DC12180FF07004B9764 /* ProximityMonitoringManager.swift */ = {isa = PBXFileReference; lastKnownFileType = sourcecode.swift; path = ProximityMonitoringManager.swift; sourceTree = "<group>"; };
		4CC0B59B20EC5F2E00CF6EE0 /* ConversationConfigurationSyncOperation.swift */ = {isa = PBXFileReference; lastKnownFileType = sourcecode.swift; path = ConversationConfigurationSyncOperation.swift; sourceTree = "<group>"; };
		4CC1ECF8211A47CD00CC13BE /* StoreKit.framework */ = {isa = PBXFileReference; lastKnownFileType = wrapper.framework; name = StoreKit.framework; path = System/Library/Frameworks/StoreKit.framework; sourceTree = SDKROOT; };
		4CC1ECFA211A553000CC13BE /* AppUpdateNag.swift */ = {isa = PBXFileReference; lastKnownFileType = sourcecode.swift; path = AppUpdateNag.swift; sourceTree = "<group>"; };
		4CC613352227A00400E21A3A /* ConversationSearch.swift */ = {isa = PBXFileReference; lastKnownFileType = sourcecode.swift; path = ConversationSearch.swift; sourceTree = "<group>"; };
		4CEB78C72178EBAB00F315D2 /* OWSSessionResetJobRecord.h */ = {isa = PBXFileReference; lastKnownFileType = sourcecode.c.h; path = OWSSessionResetJobRecord.h; sourceTree = "<group>"; };
		4CEB78C82178EBAB00F315D2 /* OWSSessionResetJobRecord.m */ = {isa = PBXFileReference; lastKnownFileType = sourcecode.c.objc; path = OWSSessionResetJobRecord.m; sourceTree = "<group>"; };
		4CFD151C22415AA400F2450F /* CallVideoHintView.swift */ = {isa = PBXFileReference; lastKnownFileType = sourcecode.swift; path = CallVideoHintView.swift; sourceTree = "<group>"; };
		4CFE6B6B21F92BA700006701 /* LegacyNotificationsAdaptee.swift */ = {isa = PBXFileReference; lastKnownFileType = sourcecode.swift; name = LegacyNotificationsAdaptee.swift; path = UserInterface/Notifications/LegacyNotificationsAdaptee.swift; sourceTree = "<group>"; };
		4CFF4C0920F55BBA005DA313 /* MenuActionsViewController.swift */ = {isa = PBXFileReference; lastKnownFileType = sourcecode.swift; path = MenuActionsViewController.swift; sourceTree = "<group>"; };
		69349DE607F5BA6036C9AC60 /* Pods-SignalShareExtension.debug.xcconfig */ = {isa = PBXFileReference; includeInIndex = 1; lastKnownFileType = text.xcconfig; name = "Pods-SignalShareExtension.debug.xcconfig"; path = "Pods/Target Support Files/Pods-SignalShareExtension/Pods-SignalShareExtension.debug.xcconfig"; sourceTree = "<group>"; };
		70377AAA1918450100CAF501 /* MobileCoreServices.framework */ = {isa = PBXFileReference; lastKnownFileType = wrapper.framework; name = MobileCoreServices.framework; path = System/Library/Frameworks/MobileCoreServices.framework; sourceTree = SDKROOT; };
		748A5CAEDD7C919FC64C6807 /* Pods_SignalTests.framework */ = {isa = PBXFileReference; explicitFileType = wrapper.framework; includeInIndex = 0; path = Pods_SignalTests.framework; sourceTree = BUILT_PRODUCTS_DIR; };
		768A1A2A17FC9CD300E00ED8 /* libz.dylib */ = {isa = PBXFileReference; lastKnownFileType = "compiled.mach-o.dylib"; name = libz.dylib; path = usr/lib/libz.dylib; sourceTree = SDKROOT; };
		76C87F18181EFCE600C4ACAB /* MediaPlayer.framework */ = {isa = PBXFileReference; lastKnownFileType = wrapper.framework; name = MediaPlayer.framework; path = System/Library/Frameworks/MediaPlayer.framework; sourceTree = SDKROOT; };
		76EB03C218170B33006006FC /* AppDelegate.h */ = {isa = PBXFileReference; fileEncoding = 4; lastKnownFileType = sourcecode.c.h; path = AppDelegate.h; sourceTree = "<group>"; };
		76EB03C318170B33006006FC /* AppDelegate.m */ = {isa = PBXFileReference; fileEncoding = 4; lastKnownFileType = sourcecode.c.objc; path = AppDelegate.m; sourceTree = "<group>"; };
		7BC01A3B241F40AB00BC7C55 /* LokiPushNotificationService.appex */ = {isa = PBXFileReference; explicitFileType = "wrapper.app-extension"; includeInIndex = 0; path = LokiPushNotificationService.appex; sourceTree = BUILT_PRODUCTS_DIR; };
		7BC01A3D241F40AB00BC7C55 /* NotificationServiceExtension.swift */ = {isa = PBXFileReference; lastKnownFileType = sourcecode.swift; path = NotificationServiceExtension.swift; sourceTree = "<group>"; };
		7BC01A3F241F40AB00BC7C55 /* Info.plist */ = {isa = PBXFileReference; lastKnownFileType = text.plist.xml; path = Info.plist; sourceTree = "<group>"; };
		7BDCFC0424206E7300641C39 /* LokiPushNotificationService.entitlements */ = {isa = PBXFileReference; lastKnownFileType = text.plist.entitlements; path = LokiPushNotificationService.entitlements; sourceTree = "<group>"; };
		7BDCFC07242186E700641C39 /* NotificationServiceExtensionContext.swift */ = {isa = PBXFileReference; fileEncoding = 4; lastKnownFileType = sourcecode.swift; path = NotificationServiceExtensionContext.swift; sourceTree = "<group>"; };
		7BF3FEFF2505B8E400609570 /* PlaceholderIcon.swift */ = {isa = PBXFileReference; lastKnownFileType = sourcecode.swift; path = PlaceholderIcon.swift; sourceTree = "<group>"; };
		8981C8F64D94D3C52EB67A2C /* Pods-SignalTests.test.xcconfig */ = {isa = PBXFileReference; includeInIndex = 1; lastKnownFileType = text.xcconfig; name = "Pods-SignalTests.test.xcconfig"; path = "Pods/Target Support Files/Pods-SignalTests/Pods-SignalTests.test.xcconfig"; sourceTree = "<group>"; };
		8EEE74B0753448C085B48721 /* Pods-SignalMessaging.app store release.xcconfig */ = {isa = PBXFileReference; includeInIndex = 1; lastKnownFileType = text.xcconfig; name = "Pods-SignalMessaging.app store release.xcconfig"; path = "Pods/Target Support Files/Pods-SignalMessaging/Pods-SignalMessaging.app store release.xcconfig"; sourceTree = "<group>"; };
		948239851C08032C842937CC /* Pods-SignalMessaging.test.xcconfig */ = {isa = PBXFileReference; includeInIndex = 1; lastKnownFileType = text.xcconfig; name = "Pods-SignalMessaging.test.xcconfig"; path = "Pods/Target Support Files/Pods-SignalMessaging/Pods-SignalMessaging.test.xcconfig"; sourceTree = "<group>"; };
		9B533A9FA46206D3D99C9ADA /* Pods-SignalMessaging.debug.xcconfig */ = {isa = PBXFileReference; includeInIndex = 1; lastKnownFileType = text.xcconfig; name = "Pods-SignalMessaging.debug.xcconfig"; path = "Pods/Target Support Files/Pods-SignalMessaging/Pods-SignalMessaging.debug.xcconfig"; sourceTree = "<group>"; };
		A11CD70C17FA230600A2D1B1 /* QuartzCore.framework */ = {isa = PBXFileReference; lastKnownFileType = wrapper.framework; name = QuartzCore.framework; path = System/Library/Frameworks/QuartzCore.framework; sourceTree = SDKROOT; };
		A163E8AA16F3F6A90094D68B /* Security.framework */ = {isa = PBXFileReference; lastKnownFileType = wrapper.framework; name = Security.framework; path = System/Library/Frameworks/Security.framework; sourceTree = SDKROOT; };
		A1C32D4D17A0652C000A904E /* AddressBook.framework */ = {isa = PBXFileReference; lastKnownFileType = wrapper.framework; name = AddressBook.framework; path = System/Library/Frameworks/AddressBook.framework; sourceTree = SDKROOT; };
		A1C32D4F17A06537000A904E /* AddressBookUI.framework */ = {isa = PBXFileReference; lastKnownFileType = wrapper.framework; name = AddressBookUI.framework; path = System/Library/Frameworks/AddressBookUI.framework; sourceTree = SDKROOT; };
		A1FDCBEE16DAA6C300868894 /* AVFoundation.framework */ = {isa = PBXFileReference; lastKnownFileType = wrapper.framework; name = AVFoundation.framework; path = System/Library/Frameworks/AVFoundation.framework; sourceTree = SDKROOT; };
		A5509EC91A69AB8B00ABA4BC /* Main.storyboard */ = {isa = PBXFileReference; fileEncoding = 4; lastKnownFileType = file.storyboard; name = Main.storyboard; path = Storyboard/Main.storyboard; sourceTree = "<group>"; };
		AD2AB1207E8888E4262D781B /* Pods-SignalTests.debug.xcconfig */ = {isa = PBXFileReference; includeInIndex = 1; lastKnownFileType = text.xcconfig; name = "Pods-SignalTests.debug.xcconfig"; path = "Pods/Target Support Files/Pods-SignalTests/Pods-SignalTests.debug.xcconfig"; sourceTree = "<group>"; };
		AD83FF381A73426500B5C81A /* audio_pause_button_blue.png */ = {isa = PBXFileReference; lastKnownFileType = image.png; path = audio_pause_button_blue.png; sourceTree = "<group>"; };
		AD83FF391A73426500B5C81A /* audio_pause_button_blue@2x.png */ = {isa = PBXFileReference; lastKnownFileType = image.png; path = "audio_pause_button_blue@2x.png"; sourceTree = "<group>"; };
		AD83FF3A1A73426500B5C81A /* audio_play_button_blue@2x.png */ = {isa = PBXFileReference; lastKnownFileType = image.png; path = "audio_play_button_blue@2x.png"; sourceTree = "<group>"; };
		AD83FF3B1A73426500B5C81A /* audio_play_button.png */ = {isa = PBXFileReference; lastKnownFileType = image.png; path = audio_play_button.png; sourceTree = "<group>"; };
		AD83FF3C1A73426500B5C81A /* audio_play_button@2x.png */ = {isa = PBXFileReference; lastKnownFileType = image.png; path = "audio_play_button@2x.png"; sourceTree = "<group>"; };
		AD83FF3D1A73426500B5C81A /* audio_pause_button.png */ = {isa = PBXFileReference; lastKnownFileType = image.png; path = audio_pause_button.png; sourceTree = "<group>"; };
		AD83FF3E1A73426500B5C81A /* audio_pause_button@2x.png */ = {isa = PBXFileReference; lastKnownFileType = image.png; path = "audio_pause_button@2x.png"; sourceTree = "<group>"; };
		AD83FF461A73428300B5C81A /* audio_play_button_blue.png */ = {isa = PBXFileReference; lastKnownFileType = image.png; path = audio_play_button_blue.png; sourceTree = "<group>"; };
		B10C9B5B1A7049EC00ECA2BF /* pause_icon.png */ = {isa = PBXFileReference; lastKnownFileType = image.png; path = pause_icon.png; sourceTree = "<group>"; };
		B10C9B5C1A7049EC00ECA2BF /* pause_icon@2x.png */ = {isa = PBXFileReference; lastKnownFileType = image.png; path = "pause_icon@2x.png"; sourceTree = "<group>"; };
		B10C9B5D1A7049EC00ECA2BF /* play_icon.png */ = {isa = PBXFileReference; lastKnownFileType = image.png; path = play_icon.png; sourceTree = "<group>"; };
		B10C9B5E1A7049EC00ECA2BF /* play_icon@2x.png */ = {isa = PBXFileReference; lastKnownFileType = image.png; path = "play_icon@2x.png"; sourceTree = "<group>"; };
		B60EDE031A05A01700D73516 /* AudioToolbox.framework */ = {isa = PBXFileReference; lastKnownFileType = wrapper.framework; name = AudioToolbox.framework; path = System/Library/Frameworks/AudioToolbox.framework; sourceTree = SDKROOT; };
		B633C5041A1D190B0059AC12 /* call@2x.png */ = {isa = PBXFileReference; lastKnownFileType = image.png; path = "call@2x.png"; sourceTree = "<group>"; };
		B633C50B1A1D190B0059AC12 /* contact_default_feed.png */ = {isa = PBXFileReference; lastKnownFileType = image.png; path = contact_default_feed.png; sourceTree = "<group>"; };
		B633C51B1A1D190B0059AC12 /* endcall@2x.png */ = {isa = PBXFileReference; lastKnownFileType = image.png; path = "endcall@2x.png"; sourceTree = "<group>"; };
		B633C5411A1D190B0059AC12 /* mute_off@2x.png */ = {isa = PBXFileReference; lastKnownFileType = image.png; path = "mute_off@2x.png"; sourceTree = "<group>"; };
		B633C5421A1D190B0059AC12 /* mute_on@2x.png */ = {isa = PBXFileReference; lastKnownFileType = image.png; path = "mute_on@2x.png"; sourceTree = "<group>"; };
		B633C54C1A1D190B0059AC12 /* quit@2x.png */ = {isa = PBXFileReference; lastKnownFileType = image.png; path = "quit@2x.png"; sourceTree = "<group>"; };
		B633C5501A1D190B0059AC12 /* savephoto@2x.png */ = {isa = PBXFileReference; lastKnownFileType = image.png; path = "savephoto@2x.png"; sourceTree = "<group>"; };
		B646D10E1AA5461A004133BA /* fr */ = {isa = PBXFileReference; lastKnownFileType = text.plist.strings; name = fr; path = translations/fr.lproj/Localizable.strings; sourceTree = "<group>"; };
		B657DDC91911A40500F45B0C /* Signal.entitlements */ = {isa = PBXFileReference; lastKnownFileType = text.xml; path = Signal.entitlements; sourceTree = "<group>"; };
		B660F69E1C29868000687D6E /* SignalTests-Info.plist */ = {isa = PBXFileReference; fileEncoding = 4; lastKnownFileType = text.plist.xml; path = "SignalTests-Info.plist"; sourceTree = "<group>"; };
		B660F69F1C29868000687D6E /* whisperFake.cer */ = {isa = PBXFileReference; lastKnownFileType = file; path = whisperFake.cer; sourceTree = "<group>"; };
		B660F6A01C29868000687D6E /* TestUtil.h */ = {isa = PBXFileReference; fileEncoding = 4; lastKnownFileType = sourcecode.c.h; path = TestUtil.h; sourceTree = "<group>"; };
		B660F6AD1C29868000687D6E /* FunctionalUtilTest.m */ = {isa = PBXFileReference; fileEncoding = 4; lastKnownFileType = sourcecode.c.objc; path = FunctionalUtilTest.m; sourceTree = "<group>"; };
		B660F6B31C29868000687D6E /* UtilTest.h */ = {isa = PBXFileReference; fileEncoding = 4; lastKnownFileType = sourcecode.c.h; path = UtilTest.h; sourceTree = "<group>"; };
		B660F6B41C29868000687D6E /* UtilTest.m */ = {isa = PBXFileReference; fileEncoding = 4; lastKnownFileType = sourcecode.c.objc; path = UtilTest.m; sourceTree = "<group>"; };
		B66DBF4919D5BBC8006EA940 /* Images.xcassets */ = {isa = PBXFileReference; lastKnownFileType = folder.assetcatalog; path = Images.xcassets; sourceTree = "<group>"; };
		B676BCEF1AA544E7009637B8 /* de */ = {isa = PBXFileReference; lastKnownFileType = text.plist.strings; name = de; path = translations/de.lproj/Localizable.strings; sourceTree = "<group>"; };
		B676BCF11AA5451E009637B8 /* es */ = {isa = PBXFileReference; lastKnownFileType = text.plist.strings; name = es; path = translations/es.lproj/Localizable.strings; sourceTree = "<group>"; };
		B67EBF5C19194AC60084CCFD /* Settings.bundle */ = {isa = PBXFileReference; lastKnownFileType = "wrapper.plug-in"; name = Settings.bundle; path = SettingsBundle/Settings.bundle; sourceTree = SOURCE_ROOT; };
		B68CB7DC1AA547100065AC3F /* pt_BR */ = {isa = PBXFileReference; lastKnownFileType = text.plist.strings; name = pt_BR; path = translations/pt_BR.lproj/Localizable.strings; sourceTree = "<group>"; };
		B68CB7E01AA548420065AC3F /* ru */ = {isa = PBXFileReference; lastKnownFileType = text.plist.strings; name = ru; path = translations/ru.lproj/Localizable.strings; sourceTree = "<group>"; };
		B68CB7E61AA548870065AC3F /* zh_CN */ = {isa = PBXFileReference; lastKnownFileType = text.plist.strings; name = zh_CN; path = translations/zh_CN.lproj/Localizable.strings; sourceTree = "<group>"; };
		B69CD25019773E79005CE69A /* XCTest.framework */ = {isa = PBXFileReference; lastKnownFileType = wrapper.framework; name = XCTest.framework; path = Library/Frameworks/XCTest.framework; sourceTree = DEVELOPER_DIR; };
		B6B226961BE4B7D200860F4D /* ContactsUI.framework */ = {isa = PBXFileReference; lastKnownFileType = wrapper.framework; name = ContactsUI.framework; path = System/Library/Frameworks/ContactsUI.framework; sourceTree = SDKROOT; };
		B6F509961AA53F760068F56A /* en */ = {isa = PBXFileReference; lastKnownFileType = text.plist.strings; name = en; path = translations/en.lproj/Localizable.strings; sourceTree = "<group>"; };
		B6FE7EB61ADD62FA00A6D22F /* PushKit.framework */ = {isa = PBXFileReference; lastKnownFileType = wrapper.framework; name = PushKit.framework; path = System/Library/Frameworks/PushKit.framework; sourceTree = SDKROOT; };
		B80A579E23DFF1F300876683 /* NewClosedGroupVC.swift */ = {isa = PBXFileReference; lastKnownFileType = sourcecode.swift; path = NewClosedGroupVC.swift; sourceTree = "<group>"; };
		B80C6B562384A56D00FDBC8B /* DeviceLinksVC.swift */ = {isa = PBXFileReference; lastKnownFileType = sourcecode.swift; path = DeviceLinksVC.swift; sourceTree = "<group>"; };
		B80C6B582384C4E700FDBC8B /* DeviceNameModal.swift */ = {isa = PBXFileReference; lastKnownFileType = sourcecode.swift; path = DeviceNameModal.swift; sourceTree = "<group>"; };
		B80C6B5A2384C7F900FDBC8B /* DeviceNameModalDelegate.swift */ = {isa = PBXFileReference; lastKnownFileType = sourcecode.swift; path = DeviceNameModalDelegate.swift; sourceTree = "<group>"; };
		B82B40872399EB0E00A248E7 /* LandingVC.swift */ = {isa = PBXFileReference; lastKnownFileType = sourcecode.swift; path = LandingVC.swift; sourceTree = "<group>"; };
		B82B40892399EC0600A248E7 /* FakeChatView.swift */ = {isa = PBXFileReference; lastKnownFileType = sourcecode.swift; path = FakeChatView.swift; sourceTree = "<group>"; };
		B82B408B239A068800A248E7 /* RegisterVC.swift */ = {isa = PBXFileReference; lastKnownFileType = sourcecode.swift; path = RegisterVC.swift; sourceTree = "<group>"; };
		B82B408D239DC00D00A248E7 /* DisplayNameVC.swift */ = {isa = PBXFileReference; lastKnownFileType = sourcecode.swift; path = DisplayNameVC.swift; sourceTree = "<group>"; };
		B82B408F239DD75000A248E7 /* RestoreVC.swift */ = {isa = PBXFileReference; lastKnownFileType = sourcecode.swift; path = RestoreVC.swift; sourceTree = "<group>"; };
		B82B4093239DF15900A248E7 /* ConversationTitleView.swift */ = {isa = PBXFileReference; lastKnownFileType = sourcecode.swift; path = ConversationTitleView.swift; sourceTree = "<group>"; };
		B83F2B85240C7B8F000A54AB /* NewConversationButtonSet.swift */ = {isa = PBXFileReference; lastKnownFileType = sourcecode.swift; path = NewConversationButtonSet.swift; sourceTree = "<group>"; };
		B83F2B87240CB75A000A54AB /* UIImage+Scaling.swift */ = {isa = PBXFileReference; lastKnownFileType = sourcecode.swift; path = "UIImage+Scaling.swift"; sourceTree = "<group>"; };
		B846365A22B7418B00AF1514 /* Identicon+ObjC.swift */ = {isa = PBXFileReference; lastKnownFileType = sourcecode.swift; path = "Identicon+ObjC.swift"; sourceTree = "<group>"; };
		B84664F4235022F30083A1CD /* MentionUtilities.swift */ = {isa = PBXFileReference; lastKnownFileType = sourcecode.swift; path = MentionUtilities.swift; sourceTree = "<group>"; };
		B847570023D568EB00759540 /* SignalServiceKit.framework */ = {isa = PBXFileReference; explicitFileType = wrapper.framework; path = SignalServiceKit.framework; sourceTree = BUILT_PRODUCTS_DIR; };
		B85357BE23A1AE0800AAF6CD /* SeedReminderView.swift */ = {isa = PBXFileReference; lastKnownFileType = sourcecode.swift; path = SeedReminderView.swift; sourceTree = "<group>"; };
		B85357C023A1B81900AAF6CD /* SeedReminderViewDelegate.swift */ = {isa = PBXFileReference; lastKnownFileType = sourcecode.swift; path = SeedReminderViewDelegate.swift; sourceTree = "<group>"; };
		B85357C223A1BD1200AAF6CD /* SeedVC.swift */ = {isa = PBXFileReference; lastKnownFileType = sourcecode.swift; path = SeedVC.swift; sourceTree = "<group>"; };
		B85357C423A1F13800AAF6CD /* LinkDeviceVC.swift */ = {isa = PBXFileReference; lastKnownFileType = sourcecode.swift; path = LinkDeviceVC.swift; sourceTree = "<group>"; };
		B85357C623A1FB5100AAF6CD /* LinkDeviceVCDelegate.swift */ = {isa = PBXFileReference; lastKnownFileType = sourcecode.swift; path = LinkDeviceVCDelegate.swift; sourceTree = "<group>"; };
		B8544E3023D16CA500299F14 /* DeviceUtilities.swift */ = {isa = PBXFileReference; lastKnownFileType = sourcecode.swift; path = DeviceUtilities.swift; sourceTree = "<group>"; };
		B8544E3223D50E4900299F14 /* AppearanceUtilities.swift */ = {isa = PBXFileReference; lastKnownFileType = sourcecode.swift; path = AppearanceUtilities.swift; sourceTree = "<group>"; };
		B86BD08323399ACF000F5AE3 /* Modal.swift */ = {isa = PBXFileReference; lastKnownFileType = sourcecode.swift; path = Modal.swift; sourceTree = "<group>"; };
		B86BD08523399CEF000F5AE3 /* SeedModal.swift */ = {isa = PBXFileReference; lastKnownFileType = sourcecode.swift; path = SeedModal.swift; sourceTree = "<group>"; };
		B8783E9D23EB948D00404FB8 /* UILabel+Interaction.swift */ = {isa = PBXFileReference; lastKnownFileType = sourcecode.swift; path = "UILabel+Interaction.swift"; sourceTree = "<group>"; };
		B879D448247E1BE300DB3608 /* PathVC.swift */ = {isa = PBXFileReference; lastKnownFileType = sourcecode.swift; path = PathVC.swift; sourceTree = "<group>"; };
		B879D44A247E1D9200DB3608 /* PathStatusView.swift */ = {isa = PBXFileReference; lastKnownFileType = sourcecode.swift; path = PathStatusView.swift; sourceTree = "<group>"; };
		B885D5F3233491AB00EE0D8E /* DeviceLinkingModal.swift */ = {isa = PBXFileReference; lastKnownFileType = sourcecode.swift; path = DeviceLinkingModal.swift; sourceTree = "<group>"; };
		B885D5F52334A32100EE0D8E /* UIView+Constraints.swift */ = {isa = PBXFileReference; lastKnownFileType = sourcecode.swift; path = "UIView+Constraints.swift"; sourceTree = "<group>"; };
		B886B4A62398B23E00211ABE /* QRCodeVC.swift */ = {isa = PBXFileReference; lastKnownFileType = sourcecode.swift; path = QRCodeVC.swift; sourceTree = "<group>"; };
		B886B4A82398BA1500211ABE /* QRCode.swift */ = {isa = PBXFileReference; lastKnownFileType = sourcecode.swift; path = QRCode.swift; sourceTree = "<group>"; };
		B88847BB23E10BC6009836D2 /* GroupMembersVC.swift */ = {isa = PBXFileReference; lastKnownFileType = sourcecode.swift; path = GroupMembersVC.swift; sourceTree = "<group>"; };
		B891105B2320872800F15FCC /* GoogleService-Info.plist */ = {isa = PBXFileReference; fileEncoding = 4; lastKnownFileType = text.plist.xml; path = "GoogleService-Info.plist"; sourceTree = "<group>"; };
		B893063E2383961A005EAA8E /* ScanQRCodeWrapperVC.swift */ = {isa = PBXFileReference; lastKnownFileType = sourcecode.swift; path = ScanQRCodeWrapperVC.swift; sourceTree = "<group>"; };
		B894D0702339D6F300B4D94D /* DeviceLinkingModalDelegate.swift */ = {isa = PBXFileReference; lastKnownFileType = sourcecode.swift; path = DeviceLinkingModalDelegate.swift; sourceTree = "<group>"; };
		B894D0742339EDCF00B4D94D /* NukeDataModal.swift */ = {isa = PBXFileReference; lastKnownFileType = sourcecode.swift; path = NukeDataModal.swift; sourceTree = "<group>"; };
		B8B26C8E234D629C004ED98C /* MentionCandidateSelectionView.swift */ = {isa = PBXFileReference; lastKnownFileType = sourcecode.swift; path = MentionCandidateSelectionView.swift; sourceTree = "<group>"; };
		B8B26C90234D8CBD004ED98C /* MentionCandidateSelectionViewDelegate.swift */ = {isa = PBXFileReference; lastKnownFileType = sourcecode.swift; path = MentionCandidateSelectionViewDelegate.swift; sourceTree = "<group>"; };
		B8B5BCEB2394D869003823C9 /* Button.swift */ = {isa = PBXFileReference; lastKnownFileType = sourcecode.swift; path = Button.swift; sourceTree = "<group>"; };
		B8BB829F238F322400BA5194 /* Colors.swift */ = {isa = PBXFileReference; lastKnownFileType = sourcecode.swift; path = Colors.swift; sourceTree = "<group>"; };
		B8BB82A1238F356100BA5194 /* Values.swift */ = {isa = PBXFileReference; lastKnownFileType = sourcecode.swift; path = Values.swift; sourceTree = "<group>"; };
		B8BB82A4238F627000BA5194 /* HomeVC.swift */ = {isa = PBXFileReference; lastKnownFileType = sourcecode.swift; path = HomeVC.swift; sourceTree = "<group>"; };
		B8BB82A8238F62FB00BA5194 /* Gradients.swift */ = {isa = PBXFileReference; lastKnownFileType = sourcecode.swift; path = Gradients.swift; sourceTree = "<group>"; };
		B8BB82AA238F669C00BA5194 /* ConversationCell.swift */ = {isa = PBXFileReference; lastKnownFileType = sourcecode.swift; path = ConversationCell.swift; sourceTree = "<group>"; };
		B8BB82AC238F734800BA5194 /* ProfilePictureView.swift */ = {isa = PBXFileReference; lastKnownFileType = sourcecode.swift; path = ProfilePictureView.swift; sourceTree = "<group>"; };
		B8BB82B02390C37000BA5194 /* SearchBar.swift */ = {isa = PBXFileReference; lastKnownFileType = sourcecode.swift; path = SearchBar.swift; sourceTree = "<group>"; };
		B8BB82B423947F2D00BA5194 /* TextField.swift */ = {isa = PBXFileReference; lastKnownFileType = sourcecode.swift; path = TextField.swift; sourceTree = "<group>"; };
		B8BB82B82394911B00BA5194 /* Separator.swift */ = {isa = PBXFileReference; lastKnownFileType = sourcecode.swift; path = Separator.swift; sourceTree = "<group>"; };
		B8BB82BD2394D4CE00BA5194 /* Fonts.swift */ = {isa = PBXFileReference; lastKnownFileType = sourcecode.swift; path = Fonts.swift; sourceTree = "<group>"; };
		B8C9689023FA1401005F64E0 /* AppMode.swift */ = {isa = PBXFileReference; lastKnownFileType = sourcecode.swift; path = AppMode.swift; sourceTree = "<group>"; };
		B8CCF6342396005F0091D419 /* SpaceMono-Regular.ttf */ = {isa = PBXFileReference; lastKnownFileType = file; path = "SpaceMono-Regular.ttf"; sourceTree = "<group>"; };
		B8CCF63623961D6D0091D419 /* NewPrivateChatVC.swift */ = {isa = PBXFileReference; lastKnownFileType = sourcecode.swift; path = NewPrivateChatVC.swift; sourceTree = "<group>"; };
		B8CCF638239721E20091D419 /* TabBar.swift */ = {isa = PBXFileReference; lastKnownFileType = sourcecode.swift; path = TabBar.swift; sourceTree = "<group>"; };
		B8CCF63E23975CFB0091D419 /* JoinPublicChatVC.swift */ = {isa = PBXFileReference; lastKnownFileType = sourcecode.swift; path = JoinPublicChatVC.swift; sourceTree = "<group>"; };
		B8CCF6422397711F0091D419 /* SettingsVC.swift */ = {isa = PBXFileReference; lastKnownFileType = sourcecode.swift; path = SettingsVC.swift; sourceTree = "<group>"; };
		B90418E4183E9DD40038554A /* DateUtil.h */ = {isa = PBXFileReference; fileEncoding = 4; lastKnownFileType = sourcecode.c.h; path = DateUtil.h; sourceTree = "<group>"; };
		B90418E5183E9DD40038554A /* DateUtil.m */ = {isa = PBXFileReference; fileEncoding = 4; lastKnownFileType = sourcecode.c.objc; path = DateUtil.m; sourceTree = "<group>"; };
		B97940251832BD2400BD66CB /* UIUtil.h */ = {isa = PBXFileReference; fileEncoding = 4; lastKnownFileType = sourcecode.c.h; path = UIUtil.h; sourceTree = "<group>"; };
		B97940261832BD2400BD66CB /* UIUtil.m */ = {isa = PBXFileReference; fileEncoding = 4; lastKnownFileType = sourcecode.c.objc; path = UIUtil.m; sourceTree = "<group>"; };
		B9EB5ABC1884C002007CBB57 /* MessageUI.framework */ = {isa = PBXFileReference; lastKnownFileType = wrapper.framework; name = MessageUI.framework; path = System/Library/Frameworks/MessageUI.framework; sourceTree = SDKROOT; };
		C31A6C59247F214E001123EF /* UIView+Glow.swift */ = {isa = PBXFileReference; lastKnownFileType = sourcecode.swift; path = "UIView+Glow.swift"; sourceTree = "<group>"; };
		C31A6C5B247F2CF3001123EF /* CGRect+Utilities.swift */ = {isa = PBXFileReference; lastKnownFileType = sourcecode.swift; path = "CGRect+Utilities.swift"; sourceTree = "<group>"; };
		C31D1DD225216101005D4DA8 /* UIView+Utilities.swift */ = {isa = PBXFileReference; lastKnownFileType = sourcecode.swift; path = "UIView+Utilities.swift"; sourceTree = "<group>"; };
		C31D1DDC25217014005D4DA8 /* UserCell.swift */ = {isa = PBXFileReference; lastKnownFileType = sourcecode.swift; path = UserCell.swift; sourceTree = "<group>"; };
		C31D1DE22521718E005D4DA8 /* UserSelectionVC.swift */ = {isa = PBXFileReference; lastKnownFileType = sourcecode.swift; path = UserSelectionVC.swift; sourceTree = "<group>"; };
		C31D1DE8252172D4005D4DA8 /* ContactUtilities.swift */ = {isa = PBXFileReference; lastKnownFileType = sourcecode.swift; path = ContactUtilities.swift; sourceTree = "<group>"; };
		C31F812525258FB000DD9FD9 /* Storage+VolumeSamples.swift */ = {isa = PBXFileReference; lastKnownFileType = sourcecode.swift; path = "Storage+VolumeSamples.swift"; sourceTree = "<group>"; };
		C31FFE56254A5FFE00F19441 /* KeyPairUtilities.swift */ = {isa = PBXFileReference; lastKnownFileType = sourcecode.swift; path = KeyPairUtilities.swift; sourceTree = "<group>"; };
		C329FEEB24F7277900B1C64C /* LightModeSheet.swift */ = {isa = PBXFileReference; lastKnownFileType = sourcecode.swift; path = LightModeSheet.swift; sourceTree = "<group>"; };
		C329FEED24F7742E00B1C64C /* UIViewController+Utilities.swift */ = {isa = PBXFileReference; lastKnownFileType = sourcecode.swift; path = "UIViewController+Utilities.swift"; sourceTree = "<group>"; };
		C34C8F7323A7830A00D82669 /* SpaceMono-Bold.ttf */ = {isa = PBXFileReference; lastKnownFileType = file; path = "SpaceMono-Bold.ttf"; sourceTree = "<group>"; };
		C353F8F8244809150011121A /* PNOptionView.swift */ = {isa = PBXFileReference; lastKnownFileType = sourcecode.swift; path = PNOptionView.swift; sourceTree = "<group>"; };
		C3548F0524456447009433A8 /* PNModeVC.swift */ = {isa = PBXFileReference; lastKnownFileType = sourcecode.swift; path = PNModeVC.swift; sourceTree = "<group>"; };
		C3548F0724456AB6009433A8 /* UIView+Wrapping.swift */ = {isa = PBXFileReference; lastKnownFileType = sourcecode.swift; path = "UIView+Wrapping.swift"; sourceTree = "<group>"; };
		C354E75923FE2A7600CE22E3 /* BaseVC.swift */ = {isa = PBXFileReference; lastKnownFileType = sourcecode.swift; path = BaseVC.swift; sourceTree = "<group>"; };
		C35E8AA22485C72300ACB629 /* SwiftCSV.framework */ = {isa = PBXFileReference; lastKnownFileType = wrapper.framework; name = SwiftCSV.framework; path = ThirdParty/Carthage/Build/iOS/SwiftCSV.framework; sourceTree = "<group>"; };
		C35E8AA52485C85400ACB629 /* GeoLite2-Country-Locations-English.csv */ = {isa = PBXFileReference; fileEncoding = 4; lastKnownFileType = text; path = "GeoLite2-Country-Locations-English.csv"; sourceTree = "<group>"; };
		C35E8AA62485C85600ACB629 /* GeoLite2-Country-Blocks-IPv4.csv */ = {isa = PBXFileReference; fileEncoding = 4; lastKnownFileType = text; path = "GeoLite2-Country-Blocks-IPv4.csv"; sourceTree = "<group>"; };
		C35E8AAD2485E51D00ACB629 /* IP2Country.swift */ = {isa = PBXFileReference; lastKnownFileType = sourcecode.swift; path = IP2Country.swift; sourceTree = "<group>"; };
		C3638C0424C7F0B500AF29BC /* LK002RemoveFriendRequests.swift */ = {isa = PBXFileReference; lastKnownFileType = sourcecode.swift; path = LK002RemoveFriendRequests.swift; sourceTree = "<group>"; };
		C364534F252449260045C478 /* VoiceMessageView.swift */ = {isa = PBXFileReference; lastKnownFileType = sourcecode.swift; path = VoiceMessageView.swift; sourceTree = "<group>"; };
		C364535B252467900045C478 /* AudioUtilities.swift */ = {isa = PBXFileReference; lastKnownFileType = sourcecode.swift; path = AudioUtilities.swift; sourceTree = "<group>"; };
		C369549C24D27A3500CEB4E3 /* MultiDeviceRemovalSheet.swift */ = {isa = PBXFileReference; lastKnownFileType = sourcecode.swift; path = MultiDeviceRemovalSheet.swift; sourceTree = "<group>"; };
		C396469C2509D3ED00B0B9F5 /* pl */ = {isa = PBXFileReference; lastKnownFileType = text.plist.strings; name = pl; path = translations/pl.lproj/Localizable.strings; sourceTree = "<group>"; };
		C396469D2509D3F400B0B9F5 /* ja */ = {isa = PBXFileReference; lastKnownFileType = text.plist.strings; name = ja; path = translations/ja.lproj/Localizable.strings; sourceTree = "<group>"; };
		C396469E2509D40400B0B9F5 /* vi-VN */ = {isa = PBXFileReference; lastKnownFileType = text.plist.strings; name = "vi-VN"; path = "translations/vi-VN.lproj/Localizable.strings"; sourceTree = "<group>"; };
		C396469F2509D41100B0B9F5 /* id-ID */ = {isa = PBXFileReference; lastKnownFileType = text.plist.strings; name = "id-ID"; path = "translations/id-ID.lproj/Localizable.strings"; sourceTree = "<group>"; };
		C396DAE82518408900FF6DC5 /* ParsingState.swift */ = {isa = PBXFileReference; fileEncoding = 4; lastKnownFileType = sourcecode.swift; path = ParsingState.swift; sourceTree = "<group>"; };
		C396DAE92518408A00FF6DC5 /* String+Lines.swift */ = {isa = PBXFileReference; fileEncoding = 4; lastKnownFileType = sourcecode.swift; path = "String+Lines.swift"; sourceTree = "<group>"; };
		C396DAEA2518408A00FF6DC5 /* EnumeratedView.swift */ = {isa = PBXFileReference; fileEncoding = 4; lastKnownFileType = sourcecode.swift; path = EnumeratedView.swift; sourceTree = "<group>"; };
		C396DAEB2518408A00FF6DC5 /* NamedView.swift */ = {isa = PBXFileReference; fileEncoding = 4; lastKnownFileType = sourcecode.swift; path = NamedView.swift; sourceTree = "<group>"; };
		C396DAEC2518408A00FF6DC5 /* Description.swift */ = {isa = PBXFileReference; fileEncoding = 4; lastKnownFileType = sourcecode.swift; path = Description.swift; sourceTree = "<group>"; };
		C396DAED2518408B00FF6DC5 /* Parser.swift */ = {isa = PBXFileReference; fileEncoding = 4; lastKnownFileType = sourcecode.swift; path = Parser.swift; sourceTree = "<group>"; };
		C396DAEE2518408B00FF6DC5 /* CSV.swift */ = {isa = PBXFileReference; fileEncoding = 4; lastKnownFileType = sourcecode.swift; path = CSV.swift; sourceTree = "<group>"; };
		C39DD28724F3318C008590FC /* Colors.xcassets */ = {isa = PBXFileReference; lastKnownFileType = folder.assetcatalog; path = Colors.xcassets; sourceTree = "<group>"; };
		C3AA6BB824CE8F1B002358B6 /* Migrating Translations from Android.md */ = {isa = PBXFileReference; lastKnownFileType = net.daringfireball.markdown; path = "Migrating Translations from Android.md"; sourceTree = "<group>"; };
		C3AECBEA24EF5244005743DE /* fa */ = {isa = PBXFileReference; lastKnownFileType = text.plist.strings; name = fa; path = translations/fa.lproj/Localizable.strings; sourceTree = "<group>"; };
		C3C3CF8824D8EED300E1CCE7 /* TextView.swift */ = {isa = PBXFileReference; lastKnownFileType = sourcecode.swift; path = TextView.swift; sourceTree = "<group>"; };
		C3D0972A2510499C00F6E3E4 /* BackgroundPoller.swift */ = {isa = PBXFileReference; lastKnownFileType = sourcecode.swift; path = BackgroundPoller.swift; sourceTree = "<group>"; };
		C3DAB3232480CB2A00725F25 /* SRCopyableLabel.swift */ = {isa = PBXFileReference; lastKnownFileType = sourcecode.swift; path = SRCopyableLabel.swift; sourceTree = "<group>"; };
		C3DFFAC523E96F0D0058DAF8 /* Sheet.swift */ = {isa = PBXFileReference; lastKnownFileType = sourcecode.swift; path = Sheet.swift; sourceTree = "<group>"; };
		C3DFFAC723E970080058DAF8 /* OpenGroupSuggestionSheet.swift */ = {isa = PBXFileReference; lastKnownFileType = sourcecode.swift; path = OpenGroupSuggestionSheet.swift; sourceTree = "<group>"; };
		C3E5C2F9251DBABB0040DFFC /* EditClosedGroupVC.swift */ = {isa = PBXFileReference; lastKnownFileType = sourcecode.swift; path = EditClosedGroupVC.swift; sourceTree = "<group>"; };
		C3E7134E251C867C009649BB /* Sodium+Conversion.swift */ = {isa = PBXFileReference; lastKnownFileType = sourcecode.swift; path = "Sodium+Conversion.swift"; sourceTree = "<group>"; };
		D17BB5C25D615AB49813100C /* Pods_Signal.framework */ = {isa = PBXFileReference; explicitFileType = wrapper.framework; includeInIndex = 0; path = Pods_Signal.framework; sourceTree = BUILT_PRODUCTS_DIR; };
		D2179CFB16BB0B3A0006F3AB /* CoreTelephony.framework */ = {isa = PBXFileReference; lastKnownFileType = wrapper.framework; name = CoreTelephony.framework; path = System/Library/Frameworks/CoreTelephony.framework; sourceTree = SDKROOT; };
		D2179CFD16BB0B480006F3AB /* SystemConfiguration.framework */ = {isa = PBXFileReference; lastKnownFileType = wrapper.framework; name = SystemConfiguration.framework; path = System/Library/Frameworks/SystemConfiguration.framework; sourceTree = SDKROOT; };
		D221A089169C9E5E00537ABF /* Session.app */ = {isa = PBXFileReference; explicitFileType = wrapper.application; includeInIndex = 0; path = Session.app; sourceTree = BUILT_PRODUCTS_DIR; };
		D221A08D169C9E5E00537ABF /* UIKit.framework */ = {isa = PBXFileReference; lastKnownFileType = wrapper.framework; name = UIKit.framework; path = System/Library/Frameworks/UIKit.framework; sourceTree = SDKROOT; };
		D221A08F169C9E5E00537ABF /* Foundation.framework */ = {isa = PBXFileReference; lastKnownFileType = wrapper.framework; name = Foundation.framework; path = System/Library/Frameworks/Foundation.framework; sourceTree = SDKROOT; };
		D221A091169C9E5E00537ABF /* CoreGraphics.framework */ = {isa = PBXFileReference; lastKnownFileType = wrapper.framework; name = CoreGraphics.framework; path = System/Library/Frameworks/CoreGraphics.framework; sourceTree = SDKROOT; };
		D221A095169C9E5E00537ABF /* Signal-Info.plist */ = {isa = PBXFileReference; lastKnownFileType = text.plist.xml; path = "Signal-Info.plist"; sourceTree = "<group>"; };
		D221A099169C9E5E00537ABF /* main.m */ = {isa = PBXFileReference; lastKnownFileType = sourcecode.c.objc; path = main.m; sourceTree = "<group>"; };
		D221A09B169C9E5E00537ABF /* Signal-Prefix.pch */ = {isa = PBXFileReference; lastKnownFileType = sourcecode.c.h; path = "Signal-Prefix.pch"; sourceTree = "<group>"; };
		D221A0AA169C9E5F00537ABF /* SignalTests.xctest */ = {isa = PBXFileReference; explicitFileType = wrapper.cfbundle; includeInIndex = 0; path = SignalTests.xctest; sourceTree = BUILT_PRODUCTS_DIR; };
		D221A0E7169DFFC500537ABF /* AVFoundation.framework */ = {isa = PBXFileReference; lastKnownFileType = wrapper.framework; name = AVFoundation.framework; path = ../../../../../../System/Library/Frameworks/AVFoundation.framework; sourceTree = "<group>"; };
		D24B5BD4169F568C00681372 /* AudioToolbox.framework */ = {isa = PBXFileReference; lastKnownFileType = wrapper.framework; name = AudioToolbox.framework; path = ../../../../../../System/Library/Frameworks/AudioToolbox.framework; sourceTree = "<group>"; };
		D2AEACDB16C426DA00C364C0 /* CFNetwork.framework */ = {isa = PBXFileReference; lastKnownFileType = wrapper.framework; name = CFNetwork.framework; path = System/Library/Frameworks/CFNetwork.framework; sourceTree = SDKROOT; };
		DE2DD605305BC6EFAD731723 /* Pods-Signal.debug.xcconfig */ = {isa = PBXFileReference; includeInIndex = 1; lastKnownFileType = text.xcconfig; name = "Pods-Signal.debug.xcconfig"; path = "Pods/Target Support Files/Pods-Signal/Pods-Signal.debug.xcconfig"; sourceTree = "<group>"; };
		DF728B4B438716EAF95CEC18 /* Pods-Signal.app store release.xcconfig */ = {isa = PBXFileReference; includeInIndex = 1; lastKnownFileType = text.xcconfig; name = "Pods-Signal.app store release.xcconfig"; path = "Pods/Target Support Files/Pods-Signal/Pods-Signal.app store release.xcconfig"; sourceTree = "<group>"; };
		E1A0AD8B16E13FDD0071E604 /* CoreFoundation.framework */ = {isa = PBXFileReference; lastKnownFileType = wrapper.framework; name = CoreFoundation.framework; path = System/Library/Frameworks/CoreFoundation.framework; sourceTree = SDKROOT; };
		E85DB184824BA9DC302EC8B3 /* Pods-SignalTests.app store release.xcconfig */ = {isa = PBXFileReference; includeInIndex = 1; lastKnownFileType = text.xcconfig; name = "Pods-SignalTests.app store release.xcconfig"; path = "Pods/Target Support Files/Pods-SignalTests/Pods-SignalTests.app store release.xcconfig"; sourceTree = "<group>"; };
		EF764C331DB67CC5000D9A87 /* UIViewController+Permissions.h */ = {isa = PBXFileReference; fileEncoding = 4; lastKnownFileType = sourcecode.c.h; name = "UIViewController+Permissions.h"; path = "util/UIViewController+Permissions.h"; sourceTree = "<group>"; };
		EF764C341DB67CC5000D9A87 /* UIViewController+Permissions.m */ = {isa = PBXFileReference; fileEncoding = 4; lastKnownFileType = sourcecode.c.objc; name = "UIViewController+Permissions.m"; path = "util/UIViewController+Permissions.m"; sourceTree = "<group>"; };
		F62ECF7B8AF4F8089AA705B3 /* Pods-LokiPushNotificationService.debug.xcconfig */ = {isa = PBXFileReference; includeInIndex = 1; lastKnownFileType = text.xcconfig; name = "Pods-LokiPushNotificationService.debug.xcconfig"; path = "Pods/Target Support Files/Pods-LokiPushNotificationService/Pods-LokiPushNotificationService.debug.xcconfig"; sourceTree = "<group>"; };
		FC3BD9871A30A790005B96BB /* Social.framework */ = {isa = PBXFileReference; lastKnownFileType = wrapper.framework; name = Social.framework; path = System/Library/Frameworks/Social.framework; sourceTree = SDKROOT; };
		FC5CDF371A3393DD00B47253 /* error_white@2x.png */ = {isa = PBXFileReference; lastKnownFileType = image.png; path = "error_white@2x.png"; sourceTree = "<group>"; };
		FC5CDF381A3393DD00B47253 /* warning_white@2x.png */ = {isa = PBXFileReference; lastKnownFileType = image.png; path = "warning_white@2x.png"; sourceTree = "<group>"; };
		FC91203F1A39EFB70074545C /* qr@2x.png */ = {isa = PBXFileReference; lastKnownFileType = image.png; path = "qr@2x.png"; sourceTree = "<group>"; };
		FCB11D8B1A129A76002F93FB /* CoreMedia.framework */ = {isa = PBXFileReference; lastKnownFileType = wrapper.framework; name = CoreMedia.framework; path = System/Library/Frameworks/CoreMedia.framework; sourceTree = SDKROOT; };
/* End PBXFileReference section */

/* Begin PBXFrameworksBuildPhase section */
		453518651FC635DD00210559 /* Frameworks */ = {
			isa = PBXFrameworksBuildPhase;
			buildActionMask = 2147483647;
			files = (
				453518A21FC63E2900210559 /* SignalMessaging.framework in Frameworks */,
				2AE2882E4C2B96BFFF9EE27C /* Pods_SignalShareExtension.framework in Frameworks */,
			);
			runOnlyForDeploymentPostprocessing = 0;
		};
		4535188E1FC63DBF00210559 /* Frameworks */ = {
			isa = PBXFrameworksBuildPhase;
			buildActionMask = 2147483647;
			files = (
				4AC4EA13C8A444455DAB351F /* Pods_SignalMessaging.framework in Frameworks */,
			);
			runOnlyForDeploymentPostprocessing = 0;
		};
		7BC01A38241F40AB00BC7C55 /* Frameworks */ = {
			isa = PBXFrameworksBuildPhase;
			buildActionMask = 2147483647;
			files = (
				C36B8707243C50C60049991D /* SignalMessaging.framework in Frameworks */,
				390650A6D345BFE01E006DB0 /* Pods_LokiPushNotificationService.framework in Frameworks */,
			);
			runOnlyForDeploymentPostprocessing = 0;
		};
		D221A086169C9E5E00537ABF /* Frameworks */ = {
			isa = PBXFrameworksBuildPhase;
			buildActionMask = 2147483647;
			files = (
				4CC1ECF9211A47CE00CC13BE /* StoreKit.framework in Frameworks */,
				455A16DD1F1FEA0000F86704 /* Metal.framework in Frameworks */,
				455A16DE1F1FEA0000F86704 /* MetalKit.framework in Frameworks */,
				45847E871E4283C30080EAB3 /* Intents.framework in Frameworks */,
				4509E79A1DD653700025A59F /* WebRTC.framework in Frameworks */,
				4520D8D51D417D8E00123472 /* Photos.framework in Frameworks */,
				4C9CA25D217E676900607C63 /* ZXingObjC.framework in Frameworks */,
				B6B226971BE4B7D200860F4D /* ContactsUI.framework in Frameworks */,
				45BD60821DE9547E00A8F436 /* Contacts.framework in Frameworks */,
				B6FE7EB71ADD62FA00A6D22F /* PushKit.framework in Frameworks */,
				FC3BD9881A30A790005B96BB /* Social.framework in Frameworks */,
				FCB11D8C1A129A76002F93FB /* CoreMedia.framework in Frameworks */,
				70377AAB1918450100CAF501 /* MobileCoreServices.framework in Frameworks */,
				B9EB5ABD1884C002007CBB57 /* MessageUI.framework in Frameworks */,
				453518991FC63DBF00210559 /* SignalMessaging.framework in Frameworks */,
				3496956021A2FC8100DCFE74 /* CloudKit.framework in Frameworks */,
				76C87F19181EFCE600C4ACAB /* MediaPlayer.framework in Frameworks */,
				768A1A2B17FC9CD300E00ED8 /* libz.dylib in Frameworks */,
				A11CD70D17FA230600A2D1B1 /* QuartzCore.framework in Frameworks */,
				A163E8AB16F3F6AA0094D68B /* Security.framework in Frameworks */,
				A1C32D5117A06544000A904E /* AddressBook.framework in Frameworks */,
				A1C32D5017A06538000A904E /* AddressBookUI.framework in Frameworks */,
				D2AEACDC16C426DA00C364C0 /* CFNetwork.framework in Frameworks */,
				D2179CFE16BB0B480006F3AB /* SystemConfiguration.framework in Frameworks */,
				D2179CFC16BB0B3A0006F3AB /* CoreTelephony.framework in Frameworks */,
				D221A08E169C9E5E00537ABF /* UIKit.framework in Frameworks */,
				D221A090169C9E5E00537ABF /* Foundation.framework in Frameworks */,
				D221A0E8169DFFC500537ABF /* AVFoundation.framework in Frameworks */,
				D24B5BD5169F568C00681372 /* AudioToolbox.framework in Frameworks */,
				BFF3FB9730634F37D25903F4 /* Pods_Signal.framework in Frameworks */,
			);
			runOnlyForDeploymentPostprocessing = 0;
		};
		D221A0A6169C9E5F00537ABF /* Frameworks */ = {
			isa = PBXFrameworksBuildPhase;
			buildActionMask = 2147483647;
			files = (
				B60EDE041A05A01700D73516 /* AudioToolbox.framework in Frameworks */,
				B69CD25119773E79005CE69A /* XCTest.framework in Frameworks */,
				E1368CBE18A1C36B00109378 /* MessageUI.framework in Frameworks */,
				A10FDF79184FB4BB007FF963 /* MediaPlayer.framework in Frameworks */,
				A1A018531805C60D00A052A6 /* CoreGraphics.framework in Frameworks */,
				A1A018521805C5E800A052A6 /* QuartzCore.framework in Frameworks */,
				A123C14916F902EE000AE905 /* Security.framework in Frameworks */,
				A194D3BA17A08CD5004BD3A9 /* AddressBookUI.framework in Frameworks */,
				A194D3B917A08CD1004BD3A9 /* AddressBook.framework in Frameworks */,
				D202868416DBE108009068E9 /* AVFoundation.framework in Frameworks */,
				D202868316DBE0FC009068E9 /* CoreTelephony.framework in Frameworks */,
				D202868216DBE0F4009068E9 /* SystemConfiguration.framework in Frameworks */,
				D202868116DBE0E7009068E9 /* CFNetwork.framework in Frameworks */,
				D221A0AD169C9E5F00537ABF /* UIKit.framework in Frameworks */,
				D221A0AE169C9E5F00537ABF /* Foundation.framework in Frameworks */,
				CC875800737563D6891B741D /* Pods_SignalTests.framework in Frameworks */,
			);
			runOnlyForDeploymentPostprocessing = 0;
		};
/* End PBXFrameworksBuildPhase section */

/* Begin PBXGroup section */
		34074F54203D0722004596AE /* Sounds */ = {
			isa = PBXGroup;
			children = (
				45A2F004204473A3002E978A /* NewMessage.aifc */,
				34661FB720C1C0D60056EDD6 /* message_sent.aiff */,
				34CF0783203E6B77005C4D61 /* busy_tone_ansi.caf */,
				34CF0786203E6B78005C4D61 /* end_call_tone_cept.caf */,
				34074FC5203E5435004596AE /* messageReceivedSounds */,
				34CF0784203E6B77005C4D61 /* ringback_tone_ansi.caf */,
				34C3C78B20409F320000134C /* ringtoneSounds */,
				34C3C78E2040A4F70000134C /* sonarping.mp3 */,
			);
			path = Sounds;
			sourceTree = "<group>";
		};
		34074FC5203E5435004596AE /* messageReceivedSounds */ = {
			isa = PBXGroup;
			children = (
				45B74A5B2044AAB300CD42F8 /* aurora-quiet.aifc */,
				45B74A6F2044AAB500CD42F8 /* aurora.aifc */,
				45B74A5F2044AAB400CD42F8 /* bamboo-quiet.aifc */,
				45B74A6C2044AAB500CD42F8 /* bamboo.aifc */,
				45B74A682044AAB500CD42F8 /* chord-quiet.aifc */,
				45B74A622044AAB400CD42F8 /* chord.aifc */,
				45B74A702044AAB500CD42F8 /* circles-quiet.aifc */,
				45B74A6A2044AAB500CD42F8 /* circles.aifc */,
				4503F1BB20470A5B00CEE724 /* classic-quiet.aifc */,
				4503F1BC20470A5B00CEE724 /* classic.aifc */,
				45B74A6E2044AAB500CD42F8 /* complete-quiet.aifc */,
				45B74A652044AAB400CD42F8 /* complete.aifc */,
				45B74A632044AAB400CD42F8 /* hello-quiet.aifc */,
				45B74A5E2044AAB400CD42F8 /* hello.aifc */,
				45B74A732044AAB600CD42F8 /* input-quiet.aifc */,
				45B74A602044AAB400CD42F8 /* input.aifc */,
				45B74A5D2044AAB400CD42F8 /* keys-quiet.aifc */,
				45B74A612044AAB400CD42F8 /* keys.aifc */,
				45B74A662044AAB400CD42F8 /* note-quiet.aifc */,
				45B74A6D2044AAB500CD42F8 /* note.aifc */,
				45B74A642044AAB400CD42F8 /* popcorn-quiet.aifc */,
				45B74A6B2044AAB500CD42F8 /* popcorn.aifc */,
				45B74A672044AAB500CD42F8 /* pulse-quiet.aifc */,
				45B74A692044AAB500CD42F8 /* pulse.aifc */,
				45B74A5C2044AAB300CD42F8 /* synth-quiet.aifc */,
				45B74A722044AAB600CD42F8 /* synth.aifc */,
			);
			name = messageReceivedSounds;
			path = Signal/AudioFiles/messageReceivedSounds;
			sourceTree = SOURCE_ROOT;
		};
		340872C22239563500CB25B0 /* AttachmentApproval */ = {
			isa = PBXGroup;
			children = (
				340872C32239563500CB25B0 /* ApprovalRailCellView.swift */,
				340872CD2239596000CB25B0 /* AttachmentApprovalInputAccessoryView.swift */,
				340872C52239563500CB25B0 /* AttachmentApprovalViewController.swift */,
				340872D522397E6800CB25B0 /* AttachmentCaptionToolbar.swift */,
				340872D722397F4500CB25B0 /* AttachmentCaptionViewController.swift */,
				340872C42239563500CB25B0 /* AttachmentItemCollection.swift */,
				340872C62239563500CB25B0 /* AttachmentPrepViewController.swift */,
				340872CF2239787F00CB25B0 /* AttachmentTextToolbar.swift */,
				340872D922397FEB00CB25B0 /* AttachmentTextView.swift */,
			);
			path = AttachmentApproval;
			sourceTree = "<group>";
		};
		340FC875204DAC8C007AEB0F /* Registration */ = {
			isa = PBXGroup;
			children = (
				3441FD9E21A3604F00BB9542 /* BackupRestoreViewController.swift */,
				3448E1652215B313004B052E /* OnboardingCaptchaViewController.swift */,
			);
			path = Registration;
			sourceTree = "<group>";
		};
		340FC87A204DAC8C007AEB0F /* AppSettings */ = {
			isa = PBXGroup;
			children = (
				340FC884204DAC8C007AEB0F /* AboutTableViewController.h */,
				340FC893204DAC8C007AEB0F /* AboutTableViewController.m */,
				340FC892204DAC8C007AEB0F /* AddToBlockListViewController.h */,
				340FC886204DAC8C007AEB0F /* AddToBlockListViewController.m */,
				340FC881204DAC8C007AEB0F /* AdvancedSettingsTableViewController.h */,
				340FC88C204DAC8C007AEB0F /* AdvancedSettingsTableViewController.m */,
				340FC890204DAC8C007AEB0F /* BlockListViewController.h */,
				340FC887204DAC8C007AEB0F /* BlockListViewController.m */,
				340FC889204DAC8C007AEB0F /* DomainFrontingCountryViewController.h */,
				340FC87D204DAC8C007AEB0F /* DomainFrontingCountryViewController.m */,
				340FC88B204DAC8C007AEB0F /* NotificationSettingsOptionsViewController.h */,
				340FC87B204DAC8C007AEB0F /* NotificationSettingsOptionsViewController.m */,
				340FC88A204DAC8C007AEB0F /* NotificationSettingsViewController.h */,
				340FC87C204DAC8C007AEB0F /* NotificationSettingsViewController.m */,
				340FC87F204DAC8C007AEB0F /* OWSBackupSettingsViewController.h */,
				340FC88E204DAC8C007AEB0F /* OWSBackupSettingsViewController.m */,
				340FC888204DAC8C007AEB0F /* OWSQRCodeScanningViewController.h */,
				340FC896204DAC8C007AEB0F /* OWSQRCodeScanningViewController.m */,
				340FC894204DAC8C007AEB0F /* OWSSoundSettingsViewController.h */,
				340FC883204DAC8C007AEB0F /* OWSSoundSettingsViewController.m */,
				340FC88F204DAC8C007AEB0F /* PrivacySettingsTableViewController.h */,
				340FC87E204DAC8C007AEB0F /* PrivacySettingsTableViewController.m */,
			);
			path = AppSettings;
			sourceTree = "<group>";
		};
		340FC897204DAC8D007AEB0F /* ThreadSettings */ = {
			isa = PBXGroup;
			children = (
				340FC8A4204DAC8D007AEB0F /* AddToGroupViewController.h */,
				340FC89B204DAC8D007AEB0F /* AddToGroupViewController.m */,
				340FC89D204DAC8D007AEB0F /* FingerprintViewController.h */,
				340FC8A2204DAC8D007AEB0F /* FingerprintViewController.m */,
				340FC8A5204DAC8D007AEB0F /* FingerprintViewScanController.h */,
				340FC89F204DAC8D007AEB0F /* FingerprintViewScanController.m */,
				340FC898204DAC8D007AEB0F /* OWSAddToContactViewController.h */,
				340FC8A1204DAC8D007AEB0F /* OWSAddToContactViewController.m */,
				340FC8A0204DAC8D007AEB0F /* OWSConversationSettingsViewController.h */,
				340FC89A204DAC8D007AEB0F /* OWSConversationSettingsViewController.m */,
				340FC899204DAC8D007AEB0F /* OWSConversationSettingsViewDelegate.h */,
				340FC89E204DAC8D007AEB0F /* ShowGroupMembersViewController.h */,
				340FC8A6204DAC8D007AEB0F /* ShowGroupMembersViewController.m */,
				340FC8A3204DAC8D007AEB0F /* UpdateGroupViewController.h */,
				340FC89C204DAC8D007AEB0F /* UpdateGroupViewController.m */,
			);
			path = ThreadSettings;
			sourceTree = "<group>";
		};
		34330A581E7875FB00DF2FB9 /* Fonts */ = {
			isa = PBXGroup;
			children = (
				34330A5B1E787A9800DF2FB9 /* dripicons-v2.ttf */,
				34330A5D1E787BD800DF2FB9 /* ElegantIcons.ttf */,
				34330A591E7875FB00DF2FB9 /* fontawesome-webfont.ttf */,
				B8BB82BA2394D47000BA5194 /* Loki */,
			);
			path = Fonts;
			sourceTree = "<group>";
		};
		34480B2F1FD0921000BC14EF /* utils */ = {
			isa = PBXGroup;
			children = (
				34480B341FD0929200BC14EF /* ShareAppExtensionContext.h */,
				34480B351FD0929200BC14EF /* ShareAppExtensionContext.m */,
			);
			path = utils;
			sourceTree = "<group>";
		};
		34480B471FD0A60200BC14EF /* utils */ = {
			isa = PBXGroup;
			children = (
				349ED991221EE80D008045B0 /* AppPreferences.swift */,
				452EC6E0205FF5DC000E787C /* Bench.swift */,
				4C948FF62146EB4800349F0D /* BlockListCache.swift */,
				343D3D991E9283F100165CA4 /* BlockListUIUtils.h */,
				343D3D9A1E9283F100165CA4 /* BlockListUIUtils.m */,
				3466087120E550F300AFFE73 /* ConversationStyle.swift */,
				34480B4D1FD0A7A300BC14EF /* DebugLogger.h */,
				34480B4E1FD0A7A300BC14EF /* DebugLogger.m */,
				348F2EAD1F0D21BC00D4ECE0 /* DeviceSleepManager.swift */,
				344F248C2007CCD600CFB4F4 /* DisplayableText.swift */,
				451777C71FD61554001225FF /* FullTextSearcher.swift */,
				346129AC1FD1F34E00532771 /* ImageCache.swift */,
				34BEDB1421C80BC9007B0EAE /* OWSAnyTouchGestureRecognizer.h */,
				34BEDB1521C80BCA007B0EAE /* OWSAnyTouchGestureRecognizer.m */,
				34C3C7902040B0DC0000134C /* OWSAudioPlayer.h */,
				34C3C7912040B0DC0000134C /* OWSAudioPlayer.m */,
				45666EC41D99483D008FE134 /* OWSAvatarBuilder.h */,
				45666EC51D99483D008FE134 /* OWSAvatarBuilder.m */,
				45855F351D9498A40084F340 /* OWSContactAvatarBuilder.h */,
				45855F361D9498A40084F340 /* OWSContactAvatarBuilder.m */,
				346129A81FD1F0DF00532771 /* OWSFormat.h */,
				346129AA1FD1F0EE00532771 /* OWSFormat.m */,
				45666EC71D994C0D008FE134 /* OWSGroupAvatarBuilder.h */,
				45666EC81D994C0D008FE134 /* OWSGroupAvatarBuilder.m */,
				346129371FD1B47200532771 /* OWSPreferences.h */,
				346129381FD1B47200532771 /* OWSPreferences.m */,
				34641E172088D7E900E2EDE5 /* OWSScreenLock.swift */,
				34480B4F1FD0A7A300BC14EF /* OWSScrubbingLogFormatter.h */,
				34480B511FD0A7A400BC14EF /* OWSScrubbingLogFormatter.m */,
				34B6D27220F664C800765BE2 /* OWSUnreadIndicator.h */,
				34B6D27320F664C800765BE2 /* OWSUnreadIndicator.m */,
				34641E1120878FB000E2EDE5 /* OWSWindowManager.h */,
				34641E1020878FAF00E2EDE5 /* OWSWindowManager.m */,
				4CB93DC12180FF07004B9764 /* ProximityMonitoringManager.swift */,
				45360B8C1F9521F800FA666C /* Searcher.swift */,
				346129BD1FD2068600532771 /* ThreadUtil.h */,
				346129BE1FD2068600532771 /* ThreadUtil.m */,
				340872BE22393CF900CB25B0 /* UIGestureRecognizer+OWS.swift */,
				4C858A51212DC5E1001B45D3 /* UIImage+OWS.swift */,
				B97940251832BD2400BD66CB /* UIUtil.h */,
				B97940261832BD2400BD66CB /* UIUtil.m */,
				45F170D51E315310003FC1F2 /* Weak.swift */,
			);
			path = utils;
			sourceTree = "<group>";
		};
		34480B5C1FD0A98800BC14EF /* categories */ = {
			isa = PBXGroup;
			children = (
				4551DB59205C562300C8AE75 /* Collection+OWS.swift */,
				346129C51FD2072D00532771 /* NSAttributedString+OWS.h */,
				346129C11FD2072D00532771 /* NSAttributedString+OWS.m */,
				34480B5D1FD0A98800BC14EF /* UIColor+OWS.h */,
				34480B5E1FD0A98800BC14EF /* UIColor+OWS.m */,
				45BB93371E688E14001E3939 /* UIDevice+featureSupport.swift */,
				34480B661FD0AA9400BC14EF /* UIFont+OWS.h */,
				34480B651FD0AA9400BC14EF /* UIFont+OWS.m */,
				34480B5F1FD0A98800BC14EF /* UIView+OWS.h */,
				34480B601FD0A98800BC14EF /* UIView+OWS.m */,
				34FDB29121FF986600A01202 /* UIView+OWS.swift */,
				346129D41FD20ADC00532771 /* UIViewController+OWS.h */,
				346129D31FD20ADB00532771 /* UIViewController+OWS.m */,
			);
			path = categories;
			sourceTree = "<group>";
		};
		3448BFC01EDF0EA7005B2D69 /* ConversationView */ = {
			isa = PBXGroup;
			children = (
				34D1F0951F867BFC0066283D /* Cells */,
				34D1F0B21F86D31D0066283D /* ConversationCollectionView.h */,
				34D1F0B31F86D31D0066283D /* ConversationCollectionView.m */,
				45DDA6232090CEB500DE97F8 /* ConversationHeaderView.swift */,
				34D1F0671F8678AA0066283D /* ConversationInputTextView.h */,
				34D1F0681F8678AA0066283D /* ConversationInputTextView.m */,
				34D1F0691F8678AA0066283D /* ConversationInputToolbar.h */,
				34D1F06A1F8678AA0066283D /* ConversationInputToolbar.m */,
				34ABC0E321DD20C500ED9469 /* ConversationMessageMapping.swift */,
				343A65971FC4CFE7000477A1 /* ConversationScrollButton.h */,
				343A65961FC4CFE6000477A1 /* ConversationScrollButton.m */,
				34D1F06D1F8678AA0066283D /* ConversationViewController.h */,
				34D1F06E1F8678AA0066283D /* ConversationViewController.m */,
				34D1F06F1F8678AA0066283D /* ConversationViewItem.h */,
				34D1F0701F8678AA0066283D /* ConversationViewItem.m */,
				34D1F0711F8678AA0066283D /* ConversationViewLayout.h */,
				34D1F0721F8678AA0066283D /* ConversationViewLayout.m */,
				341341ED2187467900192D59 /* ConversationViewModel.h */,
				341341EE2187467900192D59 /* ConversationViewModel.m */,
				34B6A904218B4C90007C4606 /* TypingIndicatorInteraction.swift */,
			);
			path = ConversationView;
			sourceTree = "<group>";
		};
		3461293F1FD1D74B00532771 /* environment */ = {
			isa = PBXGroup;
			children = (
				347850661FD9B789007B8332 /* AppSetup.h */,
				347850651FD9B789007B8332 /* AppSetup.m */,
				346129401FD1D74B00532771 /* Environment.h */,
				346129411FD1D74B00532771 /* Environment.m */,
				346129921FD1E30000532771 /* migrations */,
				347850671FD9B78A007B8332 /* NoopCallMessageHandler.swift */,
				45F170AB1E2F0351003FC1F2 /* OWSAudioSession.swift */,
				34074F60203D0CBE004596AE /* OWSSounds.h */,
				34074F5F203D0CBD004596AE /* OWSSounds.m */,
				346129581FD1D74B00532771 /* SignalKeyingStorage.h */,
				346129591FD1D74B00532771 /* SignalKeyingStorage.m */,
				346129E01FD5C0BE00532771 /* VersionMigrations.h */,
				346129E11FD5C0BE00532771 /* VersionMigrations.m */,
			);
			path = environment;
			sourceTree = "<group>";
		};
		346129921FD1E30000532771 /* migrations */ = {
			isa = PBXGroup;
			children = (
				346129931FD1E30000532771 /* OWSDatabaseMigration.h */,
				346129941FD1E30000532771 /* OWSDatabaseMigration.m */,
				346129E51FD5C0C600532771 /* OWSDatabaseMigrationRunner.h */,
				346129E41FD5C0C600532771 /* OWSDatabaseMigrationRunner.m */,
				34ABB2C32090C59700C727A6 /* OWSResaveCollectionDBMigration.h */,
				34ABB2C22090C59600C727A6 /* OWSResaveCollectionDBMigration.m */,
			);
			path = migrations;
			sourceTree = "<group>";
		};
		346129A11FD1F09100532771 /* contacts */ = {
			isa = PBXGroup;
			children = (
				346129A21FD1F09100532771 /* OWSContactsManager.h */,
				346129A31FD1F09100532771 /* OWSContactsManager.m */,
				34612A041FD7238500532771 /* OWSSyncManager.h */,
				34612A051FD7238500532771 /* OWSSyncManager.m */,
				346129AE1FD1F5D900532771 /* SystemContactsFetcher.swift */,
			);
			path = contacts;
			sourceTree = "<group>";
		};
		346129B01FD1F7E800532771 /* profiles */ = {
			isa = PBXGroup;
			children = (
				346129B11FD1F7E800532771 /* OWSProfileManager.h */,
				346129B21FD1F7E800532771 /* OWSProfileManager.m */,
				347850701FDAEB16007B8332 /* OWSUserProfile.h */,
				3478506F1FDAEB16007B8332 /* OWSUserProfile.m */,
				346129B31FD1F7E800532771 /* ProfileFetcherJob.swift */,
			);
			path = profiles;
			sourceTree = "<group>";
		};
		346129CE1FD207F200532771 /* Views */ = {
			isa = PBXGroup;
			children = (
				34AC0A0C211B39EA00997B47 /* AvatarImageView.swift */,
				34AC0A07211B39E900997B47 /* CommonStrings.swift */,
				34AC0A0A211B39EA00997B47 /* ContactCellView.h */,
				34AC0A01211B39E700997B47 /* ContactCellView.m */,
				34AC09FB211B39E700997B47 /* ContactsViewHelper.h */,
				34AC0A02211B39E700997B47 /* ContactsViewHelper.m */,
				34AC09FC211B39E700997B47 /* ContactTableViewCell.h */,
				34AC09FF211B39E700997B47 /* ContactTableViewCell.m */,
				4523149F1F7E9E18003A428C /* DirectionalPanGestureRecognizer.swift */,
				34AC0A00211B39E700997B47 /* DisappearingTimerConfigurationView.swift */,
				4CA46F49219C78050038ABDE /* GalleryRailView.swift */,
				34AC0A08211B39E900997B47 /* GradientView.swift */,
				34BEDB0C21C405B0007B0EAE /* ImageEditor */,
				34AC0A06211B39E900997B47 /* OWSAlerts.swift */,
				4C618198219DF03A009BD6B5 /* OWSButton.swift */,
				34AC0A09211B39E900997B47 /* OWSFlatButton.swift */,
				34AC09FE211B39E700997B47 /* OWSLayerView.swift */,
				34AC0A03211B39E800997B47 /* OWSNavigationBar.swift */,
				342950872124CB0A0000B063 /* OWSSearchBar.h */,
				342950862124CB0A0000B063 /* OWSSearchBar.m */,
				342950812124C9750000B063 /* OWSTextField.h */,
				3429507E2124C9740000B063 /* OWSTextField.m */,
				342950802124C9740000B063 /* OWSTextView.h */,
				3429507F2124C9740000B063 /* OWSTextView.m */,
				34AC0A05211B39E900997B47 /* TappableStackView.swift */,
				34AC09FD211B39E700997B47 /* TappableView.swift */,
				34AC0A0D211B39EA00997B47 /* ThreadViewHelper.h */,
				34AC0A0B211B39EA00997B47 /* ThreadViewHelper.m */,
				4CA5F792211E1F06008C2708 /* Toast.swift */,
				346E35BD224283B000E55D5F /* UIAlertController+OWS.swift */,
				34AC0A04211B39E800997B47 /* VideoPlayerView.swift */,
			);
			path = Views;
			sourceTree = "<group>";
		};
		3469419C215D2EE400B5BFAD /* appearance */ = {
			isa = PBXGroup;
			children = (
				346941A0215D2EE400B5BFAD /* OWSConversationColor.h */,
				3469419E215D2EE400B5BFAD /* OWSConversationColor.m */,
				3469419D215D2EE400B5BFAD /* Theme.h */,
				3469419F215D2EE400B5BFAD /* Theme.m */,
			);
			path = appearance;
			sourceTree = "<group>";
		};
		34843B29214FE295004DED45 /* mocks */ = {
			isa = PBXGroup;
			children = (
				34843B2B214FE295004DED45 /* MockEnvironment.h */,
				34843B2A214FE295004DED45 /* MockEnvironment.m */,
			);
			path = mocks;
			sourceTree = "<group>";
		};
		34969558219B605E00DCFE74 /* Photos */ = {
			isa = PBXGroup;
			children = (
				4C4AE69F224AF21900D4AF6F /* SendMediaNavigationController.swift */,
				34969559219B605E00DCFE74 /* ImagePickerController.swift */,
				3496955A219B605E00DCFE74 /* PhotoCollectionPickerController.swift */,
				3496955B219B605E00DCFE74 /* PhotoLibrary.swift */,
				4CA485BA2232339F004B9E7D /* PhotoCaptureViewController.swift */,
				4C21D5D7223AC60F00EF8A77 /* PhotoCapture.swift */,
			);
			path = Photos;
			sourceTree = "<group>";
		};
		3496956121A301A100DCFE74 /* Backup */ = {
			isa = PBXGroup;
			children = (
				3496956421A301A100DCFE74 /* OWSBackup.h */,
				3496956921A301A100DCFE74 /* OWSBackup.m */,
				3496956B21A301A100DCFE74 /* OWSBackupAPI.swift */,
				3496956821A301A100DCFE74 /* OWSBackupExportJob.h */,
				3496956221A301A100DCFE74 /* OWSBackupExportJob.m */,
				3496956C21A301A100DCFE74 /* OWSBackupImportJob.h */,
				3496956621A301A100DCFE74 /* OWSBackupImportJob.m */,
				3496956D21A301A100DCFE74 /* OWSBackupIO.h */,
				3496956521A301A100DCFE74 /* OWSBackupIO.m */,
				3496956721A301A100DCFE74 /* OWSBackupJob.h */,
				3496956A21A301A100DCFE74 /* OWSBackupJob.m */,
				3496956321A301A100DCFE74 /* OWSBackupLazyRestore.swift */,
			);
			path = Backup;
			sourceTree = "<group>";
		};
		34B3F8331E8DF1700035BE1A /* ViewControllers */ = {
			isa = PBXGroup;
			children = (
				4CFD151B22415A6C00F2450F /* Call */,
				452B998F20A34B6B006F2F9E /* AddContactShareToExistingContactViewController.swift */,
				340FC87A204DAC8C007AEB0F /* AppSettings */,
				34D5CCA71EAE3D30005515DB /* AvatarViewHelper.h */,
				34D5CCA81EAE3D30005515DB /* AvatarViewHelper.m */,
				4C13C9F520E57BA30089A98B /* ColorPickerViewController.swift */,
				348BB25C20A0C5530047AEC2 /* ContactShareViewHelper.swift */,
				34B3F83E1E8DF1700035BE1A /* ContactsPicker.swift */,
				34E88D252098C5AE00A608F4 /* ContactViewController.swift */,
				3448BFC01EDF0EA7005B2D69 /* ConversationView */,
				346B66301F4E29B200E5122F /* CropScaleImageViewController.swift */,
				34D8C0221ED3673300188D7C /* DebugUI */,
				34BECE2C1F7ABCE000D7438D /* GifPicker */,
				34B3F84C1E8DF1700035BE1A /* InviteFlow.swift */,
				4542DF53208D40AC007B4E76 /* LoadingViewController.swift */,
				3496744E2076ACCE00080B5F /* LongTextViewController.swift */,
				45B9EE9A200E91FB005D2F2D /* MediaDetailViewController.h */,
				45B9EE9B200E91FB005D2F2D /* MediaDetailViewController.m */,
				452EC6DE205E9E30000E787C /* MediaGalleryViewController.swift */,
				45F32C1D205718B000A300D5 /* MediaPageViewController.swift */,
				454A84032059C787008B8C75 /* MediaTileViewController.swift */,
				4CFF4C0920F55BBA005DA313 /* MenuActionsViewController.swift */,
				34CA1C261F7156F300E51C51 /* MessageDetailViewController.swift */,
				34A6C27F21E503E600B5B12E /* OWSImagePickerController.swift */,
				34969558219B605E00DCFE74 /* Photos */,
				340FC875204DAC8C007AEB0F /* Registration */,
				4585C4671ED8F8D200896AEA /* SafetyNumberConfirmationAlert.swift */,
				34B3F86D1E8DF1700035BE1A /* SignalsNavigationController.h */,
				34B3F86E1E8DF1700035BE1A /* SignalsNavigationController.m */,
				340FC897204DAC8D007AEB0F /* ThreadSettings */,
				34D1F0BE1F8EC1760066283D /* Utils */,
			);
			path = ViewControllers;
			sourceTree = "<group>";
		};
		34B3F8951E8DF1B90035BE1A /* ViewControllers */ = {
			isa = PBXGroup;
			children = (
				340B02B91FA0D6C700F9CFEC /* ConversationViewItemTest.m */,
			);
			path = ViewControllers;
			sourceTree = "<group>";
		};
		34BBC85E220E883200857249 /* ImageEditor */ = {
			isa = PBXGroup;
			children = (
				34BBC85F220E883200857249 /* ImageEditorModelTest.swift */,
				34BBC860220E883200857249 /* ImageEditorTest.swift */,
			);
			path = ImageEditor;
			sourceTree = "<group>";
		};
		34BECE2C1F7ABCE000D7438D /* GifPicker */ = {
			isa = PBXGroup;
			children = (
				34D1F04F1F7D45A60066283D /* GifPickerCell.swift */,
				34BECE2F1F7ABCF800D7438D /* GifPickerLayout.swift */,
				34BECE2D1F7ABCE000D7438D /* GifPickerViewController.swift */,
			);
			path = GifPicker;
			sourceTree = "<group>";
		};
		34BEDB0C21C405B0007B0EAE /* ImageEditor */ = {
			isa = PBXGroup;
			children = (
				34080F01222853E30087E99F /* ImageEditorBrushViewController.swift */,
				34BBC850220B8EEF00857249 /* ImageEditorCanvasView.swift */,
				34BBC853220C7ADA00857249 /* ImageEditorContents.swift */,
				34BBC84E220B8A0100857249 /* ImageEditorCropViewController.swift */,
				34BBC852220C7AD900857249 /* ImageEditorItem.swift */,
				34BEDB0D21C405B0007B0EAE /* ImageEditorModel.swift */,
				34080EFD2225F96D0087E99F /* ImageEditorPaletteView.swift */,
				34BBC85C220D19D600857249 /* ImageEditorPanGestureRecognizer.swift */,
				34BBC84C220B2D0800857249 /* ImageEditorPinchGestureRecognizer.swift */,
				34BBC854220C7ADA00857249 /* ImageEditorStrokeItem.swift */,
				34BBC855220C7ADA00857249 /* ImageEditorTextItem.swift */,
				34BBC84A220B2CB200857249 /* ImageEditorTextViewController.swift */,
				340872C022394CAA00CB25B0 /* ImageEditorTransform.swift */,
				34BEDB1221C43F69007B0EAE /* ImageEditorView.swift */,
				34BBC856220C7ADA00857249 /* OrderedDictionary.swift */,
				34080F03222858DC0087E99F /* OWSViewController+ImageEditor.swift */,
			);
			path = ImageEditor;
			sourceTree = "<group>";
		};
		34BEDB0F21C41E71007B0EAE /* views */ = {
			isa = PBXGroup;
			children = (
				34BBC85E220E883200857249 /* ImageEditor */,
			);
			path = views;
			sourceTree = "<group>";
		};
		34C3C78B20409F320000134C /* ringtoneSounds */ = {
			isa = PBXGroup;
			children = (
				34C3C78C20409F320000134C /* Opening.m4r */,
			);
			name = ringtoneSounds;
			path = Signal/AudioFiles/ringtoneSounds;
			sourceTree = SOURCE_ROOT;
		};
		34C4E2542118957600BEA353 /* Generated */ = {
			isa = PBXGroup;
			children = (
				34C4E2552118957600BEA353 /* OWSWebRTCDataProtos.pb.swift */,
				34C4E2562118957600BEA353 /* WebRTCProto.swift */,
			);
			path = Generated;
			sourceTree = "<group>";
		};
		34C6B0A41FA0E46F00D35993 /* Assets */ = {
			isa = PBXGroup;
			children = (
				34C6B0A51FA0E46F00D35993 /* test-gif.gif */,
				34C6B0AD1FA0E4AA00D35993 /* test-jpg.jpg */,
				34C6B0A71FA0E46F00D35993 /* test-mp3.mp3 */,
				34C6B0A81FA0E46F00D35993 /* test-mp4.mp4 */,
			);
			path = Assets;
			sourceTree = "<group>";
		};
		34D1F0951F867BFC0066283D /* Cells */ = {
			isa = PBXGroup;
			children = (
				34D1F0BB1F8D108C0066283D /* AttachmentUploadView.h */,
				34D1F0BC1F8D108C0066283D /* AttachmentUploadView.m */,
				3488F9352191CC4000E524CC /* ConversationMediaView.swift */,
				34D1F0961F867BFC0066283D /* ConversationViewCell.h */,
				34D1F0971F867BFC0066283D /* ConversationViewCell.m */,
				34A8B3502190A40E00218A25 /* MediaAlbumCellView.swift */,
				34EA693F2194933900702471 /* MediaDownloadView.swift */,
				34EA69412194DE7F00702471 /* MediaUploadView.swift */,
				34DBF005206C3CB100025978 /* OWSBubbleShapeView.h */,
				34DBF006206C3CB200025978 /* OWSBubbleShapeView.m */,
				34DBF002206BD5A500025978 /* OWSBubbleView.h */,
				34DBF001206BD5A500025978 /* OWSBubbleView.m */,
				34D1F09A1F867BFC0066283D /* OWSContactOffersCell.h */,
				34D1F09B1F867BFC0066283D /* OWSContactOffersCell.m */,
				3403B95C20EA9527001A1F44 /* OWSContactShareButtonsView.h */,
				3403B95B20EA9526001A1F44 /* OWSContactShareButtonsView.m */,
				34CA63192097806E00E526A0 /* OWSContactShareView.h */,
				34CA631A2097806E00E526A0 /* OWSContactShareView.m */,
				34D1F0B51F87F8850066283D /* OWSGenericAttachmentView.h */,
				34D1F0B61F87F8850066283D /* OWSGenericAttachmentView.m */,
				34AC0A22211C829E00997B47 /* OWSLabel.h */,
				34AC0A21211C829E00997B47 /* OWSLabel.m */,
				3496744B2076768600080B5F /* OWSMessageBubbleView.h */,
				3496744C2076768700080B5F /* OWSMessageBubbleView.m */,
				34D1F0A11F867BFC0066283D /* OWSMessageCell.h */,
				34D1F0A21F867BFC0066283D /* OWSMessageCell.m */,
				34D920E520E179C100D51158 /* OWSMessageFooterView.h */,
				34D920E620E179C200D51158 /* OWSMessageFooterView.m */,
				348570A720F67574004FF32B /* OWSMessageHeaderView.h */,
				348570A620F67574004FF32B /* OWSMessageHeaderView.m */,
				34DBF000206BD5A400025978 /* OWSMessageTextView.h */,
				34DBEFFF206BD5A400025978 /* OWSMessageTextView.m */,
				3427C64120F500DE00EEC730 /* OWSMessageTimerView.h */,
				3427C64220F500DF00EEC730 /* OWSMessageTimerView.m */,
				34277A5D20751BDC006049F2 /* OWSQuotedMessageView.h */,
				34277A5C20751BDC006049F2 /* OWSQuotedMessageView.m */,
				34D1F0A51F867BFC0066283D /* OWSSystemMessageCell.h */,
				34D1F0A61F867BFC0066283D /* OWSSystemMessageCell.m */,
				34B6A906218B5240007C4606 /* TypingIndicatorCell.swift */,
			);
			path = Cells;
			sourceTree = "<group>";
		};
		34D1F0BE1F8EC1760066283D /* Utils */ = {
			isa = PBXGroup;
			children = (
				34D1F0BF1F8EC1760066283D /* MessageRecipientStatusUtils.swift */,
			);
			path = Utils;
			sourceTree = "<group>";
		};
		34D8C0221ED3673300188D7C /* DebugUI */ = {
			isa = PBXGroup;
			children = (
				34DC9BD821543E0B00FDDCEC /* DebugContactsUtils.h */,
				34DC9BD721543E0A00FDDCEC /* DebugContactsUtils.m */,
				340FC8C3204DE223007AEB0F /* DebugUIBackup.h */,
				340FC8C4204DE223007AEB0F /* DebugUIBackup.m */,
				45638BDB1F3DD0D400128435 /* DebugUICalling.swift */,
				34D8C0291ED3685800188D7C /* DebugUIContacts.h */,
				34D8C02A1ED3685800188D7C /* DebugUIContacts.m */,
				34E3EF0B1EFC235B007F6822 /* DebugUIDiskUsage.h */,
				34E3EF0C1EFC235B007F6822 /* DebugUIDiskUsage.m */,
				45B27B852037FFB400A539DF /* DebugUIFileBrowser.swift */,
				34D8C0231ED3673300188D7C /* DebugUIMessages.h */,
				34D8C0241ED3673300188D7C /* DebugUIMessages.m */,
				34D2CCDD206939B200CB1A14 /* DebugUIMessagesAction.h */,
				34D2CCDB206939B100CB1A14 /* DebugUIMessagesAction.m */,
				34D2CCDE206939B400CB1A14 /* DebugUIMessagesAssetLoader.h */,
				34D2CCDC206939B200CB1A14 /* DebugUIMessagesAssetLoader.m */,
				34D2CCE220693A1700CB1A14 /* DebugUIMessagesUtils.h */,
				341F2C0D1F2B8AE700D07D6B /* DebugUIMisc.h */,
				341F2C0E1F2B8AE700D07D6B /* DebugUIMisc.m */,
				457C87B72032645C008D52D6 /* DebugUINotifications.swift */,
				34E3EF0E1EFC2684007F6822 /* DebugUIPage.h */,
				34E3EF0F1EFC2684007F6822 /* DebugUIPage.m */,
				4556FA671F54AA9500AF40DD /* DebugUIProfile.swift */,
				452037CF1EE84975004E4CDF /* DebugUISessionState.h */,
				452037D01EE84975004E4CDF /* DebugUISessionState.m */,
				34BECE291F74C12700D7438D /* DebugUIStress.h */,
				34BECE2A1F74C12700D7438D /* DebugUIStress.m */,
				343A65931FC47D5D000477A1 /* DebugUISyncMessages.h */,
				343A65941FC47D5E000477A1 /* DebugUISyncMessages.m */,
				34D8C0251ED3673300188D7C /* DebugUITableViewController.h */,
				34D8C0261ED3673300188D7C /* DebugUITableViewController.m */,
			);
			path = DebugUI;
			sourceTree = "<group>";
		};
		4505C2BD1E648E6E00CEBF41 /* ExperienceUpgrades */ = {
			isa = PBXGroup;
			children = (
				4505C2BE1E648EA300CEBF41 /* ExperienceUpgrade.swift */,
				3461293D1FD1D72B00532771 /* ExperienceUpgradeFinder.swift */,
			);
			name = ExperienceUpgrades;
			sourceTree = "<group>";
		};
		450DF2061E0DD28D003D14BE /* UserInterface */ = {
			isa = PBXGroup;
			children = (
				450DF2071E0DD29E003D14BE /* Notifications */,
				4C090A1A210FD9C7001FD7F9 /* HapticFeedback.swift */,
				34B3F8331E8DF1700035BE1A /* ViewControllers */,
				76EB052B18170B33006006FC /* Views */,
				4CC613352227A00400E21A3A /* ConversationSearch.swift */,
			);
			name = UserInterface;
			sourceTree = "<group>";
		};
		450DF2071E0DD29E003D14BE /* Notifications */ = {
			isa = PBXGroup;
			children = (
				451A13B01E13DED2000A50FD /* AppNotifications.swift */,
				450DF2081E0DD2C6003D14BE /* UserNotificationsAdaptee.swift */,
				4CFE6B6B21F92BA700006701 /* LegacyNotificationsAdaptee.swift */,
			);
			name = Notifications;
			sourceTree = "<group>";
		};
		45194F911FD7214600333B2C /* Models */ = {
			isa = PBXGroup;
			children = (
				34C42D621F4734ED0072EC04 /* OWSContactOffersInteraction.h */,
				34C42D631F4734ED0072EC04 /* OWSContactOffersInteraction.m */,
				34C42D641F4734ED0072EC04 /* TSUnreadIndicatorInteraction.h */,
				34C42D651F4734ED0072EC04 /* TSUnreadIndicatorInteraction.m */,
			);
			path = Models;
			sourceTree = "<group>";
		};
		451F8A361FD7115D005CB9DA /* ViewControllers */ = {
			isa = PBXGroup;
			children = (
				340872C22239563500CB25B0 /* AttachmentApproval */,
				34AC09CF211B39B000997B47 /* ContactFieldView.swift */,
				34AC09CD211B39B000997B47 /* ContactShareApprovalViewController.swift */,
				34AC09D0211B39B000997B47 /* EditContactShareNameViewController.swift */,
				34AC09D9211B39B100997B47 /* MediaMessageView.swift */,
				34AC09C9211B39AF00997B47 /* MessageApprovalViewController.swift */,
				34AC09CC211B39B000997B47 /* ModalActivityIndicatorViewController.swift */,
				34AC09CA211B39AF00997B47 /* NewNonContactConversationViewController.h */,
				34AC09D5211B39B100997B47 /* NewNonContactConversationViewController.m */,
				34AC09C0211B39AE00997B47 /* OWSNavigationController.h */,
				34AC09C1211B39AF00997B47 /* OWSNavigationController.m */,
				34AC09CE211B39B000997B47 /* OWSTableViewController.h */,
				34AC09CB211B39AF00997B47 /* OWSTableViewController.m */,
				34AC09D4211B39B000997B47 /* OWSViewController.h */,
				34AC09C5211B39AF00997B47 /* OWSViewController.m */,
				34AC09C4211B39AF00997B47 /* ReturnToCallViewController.swift */,
				34AC09C6211B39AF00997B47 /* ScreenLockViewController.h */,
				34AC09C7211B39AF00997B47 /* ScreenLockViewController.m */,
				34AC09C2211B39AF00997B47 /* SelectRecipientViewController.h */,
				34AC09C8211B39AF00997B47 /* SelectRecipientViewController.m */,
				34AC09D6211B39B100997B47 /* SelectThreadViewController.h */,
				34AC09C3211B39AF00997B47 /* SelectThreadViewController.m */,
				34AC09D7211B39B100997B47 /* SharingThreadPickerViewController.h */,
				34AC09DC211B39B100997B47 /* SharingThreadPickerViewController.m */,
				34AC09BF211B39AE00997B47 /* ViewControllerUtils.h */,
				34AC09D1211B39B000997B47 /* ViewControllerUtils.m */,
				4C23A5F1215C4ADE00534937 /* SheetViewController.swift */,
			);
			path = ViewControllers;
			sourceTree = "<group>";
		};
		453518691FC635DD00210559 /* SignalShareExtension */ = {
			isa = PBXGroup;
			children = (
				4535186F1FC635DD00210559 /* Info.plist */,
				4535186C1FC635DD00210559 /* MainInterface.storyboard */,
				347850561FD86544007B8332 /* SAEFailedViewController.swift */,
				3461284A1FD0B93F00532771 /* SAELoadViewController.swift */,
				34641E1D2088DA6C00E2EDE5 /* SAEScreenLockViewController.h */,
				34641E1E2088DA6D00E2EDE5 /* SAEScreenLockViewController.m */,
				4535186A1FC635DD00210559 /* ShareViewController.swift */,
				34480B371FD092A900BC14EF /* SignalShareExtension-Bridging-Header.h */,
				34480B381FD092E300BC14EF /* SignalShareExtension-Prefix.pch */,
				34B0796E1FD07B1E00E248C2 /* SignalShareExtension.entitlements */,
				34480B2F1FD0921000BC14EF /* utils */,
			);
			path = SignalShareExtension;
			sourceTree = "<group>";
		};
		453518931FC63DBF00210559 /* SignalMessaging */ = {
			isa = PBXGroup;
			children = (
				3469419C215D2EE400B5BFAD /* appearance */,
				454A96571FD600B4008D2A0E /* attachments */,
				34480B5C1FD0A98800BC14EF /* categories */,
				346129A11FD1F09100532771 /* contacts */,
				3461293F1FD1D74B00532771 /* environment */,
				453518951FC63DBF00210559 /* Info.plist */,
				B846365922B7417900AF1514 /* Loki */,
				45194F911FD7214600333B2C /* Models */,
				346129B01FD1F7E800532771 /* profiles */,
				34480B5A1FD0A7E300BC14EF /* SignalMessaging-Prefix.pch */,
				453518941FC63DBF00210559 /* SignalMessaging.h */,
				34480B471FD0A60200BC14EF /* utils */,
				451F8A361FD7115D005CB9DA /* ViewControllers */,
				4541B71C209D3B4F0008608F /* ViewModels */,
				346129CE1FD207F200532771 /* Views */,
			);
			path = SignalMessaging;
			sourceTree = "<group>";
		};
		4541B71C209D3B4F0008608F /* ViewModels */ = {
			isa = PBXGroup;
			children = (
				4541B71A209D2DAE0008608F /* ContactShareViewModel.swift */,
				459B7759207BA3A80071D0AB /* OWSQuotedReplyModel.h */,
				459B775A207BA3A80071D0AB /* OWSQuotedReplyModel.m */,
				4542DF51208B82E9007B4E76 /* ThreadViewModel.swift */,
			);
			path = ViewModels;
			sourceTree = "<group>";
		};
		45464DB81DFA03D8001D3FD6 /* Signaling */ = {
			isa = PBXGroup;
			children = (
				45C9DEB71DF4E35A0065CA84 /* WebRTCCallMessageHandler.swift */,
				45AE48501E0732D6004D96C2 /* TurnServerInfo.swift */,
			);
			name = Signaling;
			sourceTree = "<group>";
		};
		454A96571FD600B4008D2A0E /* attachments */ = {
			isa = PBXGroup;
			children = (
				34B3F8391E8DF1700035BE1A /* AttachmentSharing.h */,
				34B3F83A1E8DF1700035BE1A /* AttachmentSharing.m */,
				34D913491F62D4A500722898 /* SignalAttachment.swift */,
				45BC829C1FD9C4B400011CF3 /* ShareViewDelegate.swift */,
				45F59A092029140500E8D2B0 /* OWSVideoPlayer.swift */,
			);
			path = attachments;
			sourceTree = "<group>";
		};
		45794E841E0061CF00066731 /* UserInterface */ = {
			isa = PBXGroup;
			children = (
				45FBC57A1DF8575700E9B410 /* CallKit */,
				45794E851E00620000066731 /* CallUIAdapter.swift */,
				45F659811E1BE77000444429 /* NonCallKitCallUIAdaptee.swift */,
			);
			name = UserInterface;
			sourceTree = "<group>";
		};
		457F3AC01D14A0F700C51351 /* Models */ = {
			isa = PBXGroup;
			children = (
				451166BF1FD86B98000739BA /* AccountManager.swift */,
				45DF5DF11DDB843F00C936C7 /* CompareSafetyNumbersActivity.swift */,
				458E38351D668EBF0094BD24 /* OWSDeviceProvisioningURLParser.h */,
				458E38361D668EBF0094BD24 /* OWSDeviceProvisioningURLParser.m */,
				4CB5F26820F7D060004D1B42 /* MessageActions.swift */,
			);
			path = Models;
			sourceTree = "<group>";
		};
		458E38381D6699110094BD24 /* Models */ = {
			isa = PBXGroup;
			children = (
				4C04F58321C860C50090D0BB /* MantlePerfTest.swift */,
				458E38391D6699FA0094BD24 /* OWSDeviceProvisioningURLParserTest.m */,
			);
			name = Models;
			sourceTree = "<group>";
		};
		45CD81A41DBFF8CF004C9430 /* Storyboards */ = {
			isa = PBXGroup;
			children = (
				45CB2FA71CB7146C00E1B343 /* Launch Screen.storyboard */,
				A5509EC91A69AB8B00ABA4BC /* Main.storyboard */,
			);
			name = Storyboards;
			sourceTree = "<group>";
		};
		45D231751DC7E8C50034FA89 /* Jobs */ = {
			isa = PBXGroup;
			children = (
				45D231761DC7E8F10034FA89 /* SessionResetJob.swift */,
				45CD81EE1DC030E7004C9430 /* SyncPushTokensJob.swift */,
				452ECA4C1E087E7200E2F016 /* MessageFetcherJob.swift */,
				4CC0B59B20EC5F2E00CF6EE0 /* ConversationConfigurationSyncOperation.swift */,
				4CEB78C72178EBAB00F315D2 /* OWSSessionResetJobRecord.h */,
				4CEB78C82178EBAB00F315D2 /* OWSSessionResetJobRecord.m */,
			);
			path = Jobs;
			sourceTree = "<group>";
		};
		45FBC57A1DF8575700E9B410 /* CallKit */ = {
			isa = PBXGroup;
			children = (
				45FBC59A1DF8575700E9B410 /* CallKitCallManager.swift */,
				45F659721E1BD99C00444429 /* CallKitCallUIAdaptee.swift */,
			);
			name = CallKit;
			path = Speakerbox;
			sourceTree = "<group>";
		};
		4C3EF8002109184A0007EBF7 /* SSKTests */ = {
			isa = PBXGroup;
			children = (
				4C3EF7FC2107DDEE0007EBF7 /* ParamParserTest.swift */,
				4C3EF801210918740007EBF7 /* SSKProtoEnvelopeTest.swift */,
			);
			path = SSKTests;
			sourceTree = "<group>";
		};
		4CFD151B22415A6C00F2450F /* Call */ = {
			isa = PBXGroup;
			children = (
				34B3F83B1E8DF1700035BE1A /* CallViewController.swift */,
				4CFD151C22415AA400F2450F /* CallVideoHintView.swift */,
			);
			path = Call;
			sourceTree = "<group>";
		};
		76EB03C118170B33006006FC /* src */ = {
			isa = PBXGroup;
			children = (
				76EB03C218170B33006006FC /* AppDelegate.h */,
				76EB03C318170B33006006FC /* AppDelegate.m */,
				76EB03FE18170B33006006FC /* call */,
				76EB041118170B33006006FC /* environment */,
				34C4E2542118957600BEA353 /* Generated */,
				45D231751DC7E8C50034FA89 /* Jobs */,
				B8439518228510E9000563FE /* Loki */,
				457F3AC01D14A0F700C51351 /* Models */,
				76EB041D18170B33006006FC /* network */,
				45B201741DAECBFD00C461E0 /* Signal-Bridging-Header.h */,
				45CD81A41DBFF8CF004C9430 /* Storyboards */,
				450DF2061E0DD28D003D14BE /* UserInterface */,
				76EB04C818170B33006006FC /* util */,
			);
			path = src;
			sourceTree = "<group>";
		};
		76EB03FE18170B33006006FC /* call */ = {
			isa = PBXGroup;
			children = (
				45794E841E0061CF00066731 /* UserInterface */,
				45464DB81DFA03D8001D3FD6 /* Signaling */,
				45FBC5D01DF8592E00E9B410 /* SignalCall.swift */,
				458DE9D51DEE3FD00071BB03 /* PeerConnectionClient.swift */,
				4574A5D51DD6704700C6B692 /* CallService.swift */,
				45F170BA1E2FC5D3003FC1F2 /* CallAudioService.swift */,
				452C468E1E427E200087B011 /* OutboundCallInitiator.swift */,
			);
			path = call;
			sourceTree = "<group>";
		};
		76EB041118170B33006006FC /* environment */ = {
			isa = PBXGroup;
			children = (
				34D99CE3217509C1000AFB39 /* AppEnvironment.swift */,
				4505C2BD1E648E6E00CEBF41 /* ExperienceUpgrades */,
				4539B5851F79348F007141FF /* PushRegistrationManager.swift */,
				346129981FD1E4DA00532771 /* SignalApp.h */,
				346129971FD1E4D900532771 /* SignalApp.m */,
			);
			path = environment;
			sourceTree = "<group>";
		};
		76EB041D18170B33006006FC /* network */ = {
			isa = PBXGroup;
			children = (
				3430FE171F7751D4000EC51B /* GiphyAPI.swift */,
				34D1F0511F7E8EA30066283D /* GiphyDownloader.swift */,
			);
			path = network;
			sourceTree = "<group>";
		};
		76EB04C818170B33006006FC /* util */ = {
			isa = PBXGroup;
			children = (
				4CC1ECFA211A553000CC13BE /* AppUpdateNag.swift */,
				3496956121A301A100DCFE74 /* Backup */,
				B90418E4183E9DD40038554A /* DateUtil.h */,
				B90418E5183E9DD40038554A /* DateUtil.m */,
				34B0796C1FCF46B000E248C2 /* MainAppContext.h */,
				34B0796B1FCF46B000E248C2 /* MainAppContext.m */,
				34D99C911F2937CC00D284D6 /* OWSAnalytics.swift */,
				344825C4211390C700DB4BD8 /* OWSOrphanDataCleaner.h */,
				344825C5211390C800DB4BD8 /* OWSOrphanDataCleaner.m */,
				34D2CCD82062E7D000CB1A14 /* OWSScreenLockUI.h */,
				34D2CCD92062E7D000CB1A14 /* OWSScreenLockUI.m */,
				4579431C1E7C8CE9008ED0C0 /* Pastelog.h */,
				4579431D1E7C8CE9008ED0C0 /* Pastelog.m */,
				450DF2041E0D74AC003D14BE /* Platform.swift */,
				4521C3BF1F59F3BA00B4C582 /* TextFieldHelper.swift */,
				FCFA64B11A24F29E0007FB87 /* UI Categories */,
			);
			path = util;
			sourceTree = "<group>";
		};
		76EB052B18170B33006006FC /* Views */ = {
			isa = PBXGroup;
			children = (
				34E3E5671EC4B19400495BAC /* AudioProgressView.swift */,
				4C2F454E214C00E1004871FF /* AvatarTableViewCell.swift */,
				4CA46F4B219CCC630038ABDE /* CaptionView.swift */,
				451764291DE939FD00EDB8B9 /* ContactCell.swift */,
				4C4AEC4420EC343B0020E72B /* DismissableTextField.swift */,
				45A663C41F92EC760027B59E /* GroupTableViewCell.swift */,
				34129B8521EF8779005457A8 /* LinkPreviewView.swift */,
				45E5A6981F61E6DD001E4A8A /* MarqueeLabel.swift */,
				34386A53207D271C009F5D9C /* NeverClearView.swift */,
				34F308A01ECB469700BB7697 /* OWSBezierPathView.h */,
				34F308A11ECB469700BB7697 /* OWSBezierPathView.m */,
				459311FA1D75C948008DD4F0 /* OWSDeviceTableViewCell.h */,
				459311FB1D75C948008DD4F0 /* OWSDeviceTableViewCell.m */,
				34330AA11E79686200DF2FB9 /* OWSProgressView.h */,
				34330AA21E79686200DF2FB9 /* OWSProgressView.m */,
				4C1885D1218F8E1C00B67051 /* PhotoGridViewCell.swift */,
				45D308AB2049A439000189E4 /* PinEntryView.h */,
				45D308AC2049A439000189E4 /* PinEntryView.m */,
				457F671A20746193000EABCD /* QuotedReplyPreview.swift */,
				45A6DAD51EBBF85500893231 /* ReminderView.swift */,
				450D19111F85236600970622 /* RemoteVideoView.h */,
				450D19121F85236600970622 /* RemoteVideoView.m */,
				34B6A902218B3F62007C4606 /* TypingIndicatorView.swift */,
				4C043929220A9EC800BAEA63 /* VoiceNoteLock.swift */,
			);
			name = Views;
			path = views;
			sourceTree = "<group>";
		};
		7BC01A3C241F40AB00BC7C55 /* LokiPushNotificationService */ = {
			isa = PBXGroup;
			children = (
				7BDCFC07242186E700641C39 /* NotificationServiceExtensionContext.swift */,
				7BDCFC0424206E7300641C39 /* LokiPushNotificationService.entitlements */,
				7BC01A3D241F40AB00BC7C55 /* NotificationServiceExtension.swift */,
				7BC01A3F241F40AB00BC7C55 /* Info.plist */,
			);
			path = LokiPushNotificationService;
			sourceTree = "<group>";
		};
		9404664EC513585B05DF1350 /* Pods */ = {
			isa = PBXGroup;
			children = (
				DE2DD605305BC6EFAD731723 /* Pods-Signal.debug.xcconfig */,
				DF728B4B438716EAF95CEC18 /* Pods-Signal.app store release.xcconfig */,
				AD2AB1207E8888E4262D781B /* Pods-SignalTests.debug.xcconfig */,
				E85DB184824BA9DC302EC8B3 /* Pods-SignalTests.app store release.xcconfig */,
				1CE3CD5C23334683BDD3D78C /* Pods-Signal.test.xcconfig */,
				8981C8F64D94D3C52EB67A2C /* Pods-SignalTests.test.xcconfig */,
				69349DE607F5BA6036C9AC60 /* Pods-SignalShareExtension.debug.xcconfig */,
				1C93CF3971B64E8B6C1F9AC1 /* Pods-SignalShareExtension.test.xcconfig */,
				435EAC2E5E22D3F087EB3192 /* Pods-SignalShareExtension.app store release.xcconfig */,
				9B533A9FA46206D3D99C9ADA /* Pods-SignalMessaging.debug.xcconfig */,
				948239851C08032C842937CC /* Pods-SignalMessaging.test.xcconfig */,
				8EEE74B0753448C085B48721 /* Pods-SignalMessaging.app store release.xcconfig */,
				F62ECF7B8AF4F8089AA705B3 /* Pods-LokiPushNotificationService.debug.xcconfig */,
				18D19142FD6E60FD0A5D89F7 /* Pods-LokiPushNotificationService.app store release.xcconfig */,
			);
			name = Pods;
			sourceTree = "<group>";
		};
		B633C4FD1A1D190B0059AC12 /* Images */ = {
			isa = PBXGroup;
			children = (
				AD83FF381A73426500B5C81A /* audio_pause_button_blue.png */,
				AD83FF391A73426500B5C81A /* audio_pause_button_blue@2x.png */,
				AD83FF3D1A73426500B5C81A /* audio_pause_button.png */,
				AD83FF3E1A73426500B5C81A /* audio_pause_button@2x.png */,
				AD83FF461A73428300B5C81A /* audio_play_button_blue.png */,
				AD83FF3A1A73426500B5C81A /* audio_play_button_blue@2x.png */,
				AD83FF3B1A73426500B5C81A /* audio_play_button.png */,
				AD83FF3C1A73426500B5C81A /* audio_play_button@2x.png */,
				B633C5041A1D190B0059AC12 /* call@2x.png */,
				B633C50B1A1D190B0059AC12 /* contact_default_feed.png */,
				B633C51B1A1D190B0059AC12 /* endcall@2x.png */,
				FC5CDF371A3393DD00B47253 /* error_white@2x.png */,
				B633C5411A1D190B0059AC12 /* mute_off@2x.png */,
				B633C5421A1D190B0059AC12 /* mute_on@2x.png */,
				B10C9B5B1A7049EC00ECA2BF /* pause_icon.png */,
				B10C9B5C1A7049EC00ECA2BF /* pause_icon@2x.png */,
				B10C9B5D1A7049EC00ECA2BF /* play_icon.png */,
				B10C9B5E1A7049EC00ECA2BF /* play_icon@2x.png */,
				FC91203F1A39EFB70074545C /* qr@2x.png */,
				B633C54C1A1D190B0059AC12 /* quit@2x.png */,
				B633C5501A1D190B0059AC12 /* savephoto@2x.png */,
				34B6A90A218BA1D0007C4606 /* typing-animation.gif */,
				4C61819E219E1795009BD6B5 /* typing-animation-dark.gif */,
				FC5CDF381A3393DD00B47253 /* warning_white@2x.png */,
			);
			path = Images;
			sourceTree = "<group>";
		};
		B660F66C1C29867F00687D6E /* test */ = {
			isa = PBXGroup;
			children = (
				34C6B0A41FA0E46F00D35993 /* Assets */,
				B660F6731C29867F00687D6E /* call */,
				34843B29214FE295004DED45 /* mocks */,
				458E38381D6699110094BD24 /* Models */,
				34843B2321432293004DED45 /* SignalBaseTest.h */,
				34843B2221432292004DED45 /* SignalBaseTest.m */,
				4589670F1DC117CC00E9DD21 /* SignalTests-Bridging-Header.h */,
				4C3EF8002109184A0007EBF7 /* SSKTests */,
				B660F69D1C29868000687D6E /* Supporting Files */,
				B660F6A01C29868000687D6E /* TestUtil.h */,
				B660F6A21C29868000687D6E /* util */,
				34B3F8951E8DF1B90035BE1A /* ViewControllers */,
				34BEDB0F21C41E71007B0EAE /* views */,
			);
			path = test;
			sourceTree = "<group>";
		};
		B660F6731C29867F00687D6E /* call */ = {
			isa = PBXGroup;
			children = (
				456F6E2E1E261D1000FD2210 /* PeerConnectionClientTest.swift */,
			);
			path = call;
			sourceTree = "<group>";
		};
		B660F69D1C29868000687D6E /* Supporting Files */ = {
			isa = PBXGroup;
			children = (
				B660F69E1C29868000687D6E /* SignalTests-Info.plist */,
				B660F69F1C29868000687D6E /* whisperFake.cer */,
			);
			path = "Supporting Files";
			sourceTree = "<group>";
		};
		B660F6A21C29868000687D6E /* util */ = {
			isa = PBXGroup;
			children = (
				3421981B21061D2E00C57195 /* ByteParserTest.swift */,
				3491D9A021022DB7001EF5A1 /* CDSSigningCertificateTest.m */,
				45E7A6A61E71CA7E00D44FB5 /* DisplayableTextFilterTest.swift */,
				B660F6AD1C29868000687D6E /* FunctionalUtilTest.m */,
				455AC69D1F4F8B0300134004 /* ImageCacheTest.swift */,
				34DB0BEC2011548B007B313F /* OWSDatabaseConverterTest.m */,
				34843B25214327C9004DED45 /* OWSOrphanDataCleanerTest.m */,
				45666F571D9B2880008FE134 /* OWSScrubbingLogFormatterTest.m */,
				34E8A8D02085238900B272B1 /* ProtoParsingTest.m */,
				45360B8F1F9527DA00FA666C /* SearcherTest.swift */,
				452D1AF02081059C00A67F7F /* StringAdditionsTest.swift */,
				B660F6B31C29868000687D6E /* UtilTest.h */,
				B660F6B41C29868000687D6E /* UtilTest.m */,
			);
			path = util;
			sourceTree = "<group>";
		};
		B6B6C3C419193F5B00C0B76B /* Translations */ = {
			isa = PBXGroup;
			children = (
				B6F509951AA53F760068F56A /* Localizable.strings */,
				C3AA6BB824CE8F1B002358B6 /* Migrating Translations from Android.md */,
			);
			name = Translations;
			sourceTree = "<group>";
		};
		B8439518228510E9000563FE /* Loki */ = {
			isa = PBXGroup;
			children = (
				B8CCF63B239757C10091D419 /* Components */,
				C31F812425258F9C00DD9FD9 /* Database */,
				C32B405424A961E1001117B5 /* Dependencies */,
				B8CCF63C239757DB0091D419 /* Utilities */,
				B8CCF63D2397580E0091D419 /* View Controllers */,
			);
			path = Loki;
			sourceTree = "<group>";
		};
		B846365922B7417900AF1514 /* Loki */ = {
			isa = PBXGroup;
			children = (
				C3638C0324C7F09F00AF29BC /* Migrations */,
				B8C9689223FA1B05005F64E0 /* Redesign */,
			);
			path = Loki;
			sourceTree = "<group>";
		};
		B8BB82A3238F356800BA5194 /* Style Guide */ = {
			isa = PBXGroup;
			children = (
				B8C9689023FA1401005F64E0 /* AppMode.swift */,
				B8BB829F238F322400BA5194 /* Colors.swift */,
				C39DD28724F3318C008590FC /* Colors.xcassets */,
				B8BB82BD2394D4CE00BA5194 /* Fonts.swift */,
				B8BB82A8238F62FB00BA5194 /* Gradients.swift */,
				B8BB82A1238F356100BA5194 /* Values.swift */,
			);
			path = "Style Guide";
			sourceTree = "<group>";
		};
		B8BB82BA2394D47000BA5194 /* Loki */ = {
			isa = PBXGroup;
			children = (
				B8CCF6342396005F0091D419 /* SpaceMono-Regular.ttf */,
			);
			path = Loki;
			sourceTree = "<group>";
		};
		B8C9689223FA1B05005F64E0 /* Redesign */ = {
			isa = PBXGroup;
			children = (
				B8C9689323FA1B32005F64E0 /* Components */,
				B8BB82A3238F356800BA5194 /* Style Guide */,
				B8C9689423FA1B3D005F64E0 /* Utilities */,
			);
			path = Redesign;
			sourceTree = "<group>";
		};
		B8C9689323FA1B32005F64E0 /* Components */ = {
			isa = PBXGroup;
			children = (
				B8BB82AC238F734800BA5194 /* ProfilePictureView.swift */,
				7BF3FEFF2505B8E400609570 /* PlaceholderIcon.swift */,
				B846365A22B7418B00AF1514 /* Identicon+ObjC.swift */,
			);
			path = Components;
			sourceTree = "<group>";
		};
		B8C9689423FA1B3D005F64E0 /* Utilities */ = {
			isa = PBXGroup;
			children = (
				B8544E3023D16CA500299F14 /* DeviceUtilities.swift */,
				C329FEED24F7742E00B1C64C /* UIViewController+Utilities.swift */,
				B885D5F52334A32100EE0D8E /* UIView+Constraints.swift */,
				C31D1DD225216101005D4DA8 /* UIView+Utilities.swift */,
			);
			path = Utilities;
			sourceTree = "<group>";
		};
		B8CCF63B239757C10091D419 /* Components */ = {
			isa = PBXGroup;
			children = (
				B8B5BCEB2394D869003823C9 /* Button.swift */,
				B8BB82AA238F669C00BA5194 /* ConversationCell.swift */,
				B82B4093239DF15900A248E7 /* ConversationTitleView.swift */,
				B82B40892399EC0600A248E7 /* FakeChatView.swift */,
				B8B26C8E234D629C004ED98C /* MentionCandidateSelectionView.swift */,
				B8B26C90234D8CBD004ED98C /* MentionCandidateSelectionViewDelegate.swift */,
				B83F2B85240C7B8F000A54AB /* NewConversationButtonSet.swift */,
				B879D44A247E1D9200DB3608 /* PathStatusView.swift */,
				C353F8F8244809150011121A /* PNOptionView.swift */,
				B8BB82B02390C37000BA5194 /* SearchBar.swift */,
				B85357BE23A1AE0800AAF6CD /* SeedReminderView.swift */,
				B85357C023A1B81900AAF6CD /* SeedReminderViewDelegate.swift */,
				B8BB82B82394911B00BA5194 /* Separator.swift */,
				2400888D239F30A600305217 /* SessionRestorationView.swift */,
				B8CCF638239721E20091D419 /* TabBar.swift */,
				B8BB82B423947F2D00BA5194 /* TextField.swift */,
				C3C3CF8824D8EED300E1CCE7 /* TextView.swift */,
				C31D1DDC25217014005D4DA8 /* UserCell.swift */,
				C364534F252449260045C478 /* VoiceMessageView.swift */,
			);
			path = Components;
			sourceTree = "<group>";
		};
		B8CCF63C239757DB0091D419 /* Utilities */ = {
			isa = PBXGroup;
			children = (
				B8544E3223D50E4900299F14 /* AppearanceUtilities.swift */,
				C364535B252467900045C478 /* AudioUtilities.swift */,
				C3D0972A2510499C00F6E3E4 /* BackgroundPoller.swift */,
				C31A6C5B247F2CF3001123EF /* CGRect+Utilities.swift */,
				C31D1DE8252172D4005D4DA8 /* ContactUtilities.swift */,
				C35E8AAD2485E51D00ACB629 /* IP2Country.swift */,
				C31FFE56254A5FFE00F19441 /* KeyPairUtilities.swift */,
				B84664F4235022F30083A1CD /* MentionUtilities.swift */,
				B886B4A82398BA1500211ABE /* QRCode.swift */,
				C3E7134E251C867C009649BB /* Sodium+Conversion.swift */,
				B8783E9D23EB948D00404FB8 /* UILabel+Interaction.swift */,
				B83F2B87240CB75A000A54AB /* UIImage+Scaling.swift */,
				C31A6C59247F214E001123EF /* UIView+Glow.swift */,
				C3548F0724456AB6009433A8 /* UIView+Wrapping.swift */,
			);
			path = Utilities;
			sourceTree = "<group>";
		};
		B8CCF63D2397580E0091D419 /* View Controllers */ = {
			isa = PBXGroup;
			children = (
				C354E75923FE2A7600CE22E3 /* BaseVC.swift */,
				B885D5F3233491AB00EE0D8E /* DeviceLinkingModal.swift */,
				B894D0702339D6F300B4D94D /* DeviceLinkingModalDelegate.swift */,
				B80C6B562384A56D00FDBC8B /* DeviceLinksVC.swift */,
				B80C6B582384C4E700FDBC8B /* DeviceNameModal.swift */,
				B80C6B5A2384C7F900FDBC8B /* DeviceNameModalDelegate.swift */,
				B82B408D239DC00D00A248E7 /* DisplayNameVC.swift */,
				C3E5C2F9251DBABB0040DFFC /* EditClosedGroupVC.swift */,
				B88847BB23E10BC6009836D2 /* GroupMembersVC.swift */,
				B8BB82A4238F627000BA5194 /* HomeVC.swift */,
				B8CCF63E23975CFB0091D419 /* JoinPublicChatVC.swift */,
				B82B40872399EB0E00A248E7 /* LandingVC.swift */,
				C329FEEB24F7277900B1C64C /* LightModeSheet.swift */,
				B85357C423A1F13800AAF6CD /* LinkDeviceVC.swift */,
				B85357C623A1FB5100AAF6CD /* LinkDeviceVCDelegate.swift */,
				B86BD08323399ACF000F5AE3 /* Modal.swift */,
				C369549C24D27A3500CEB4E3 /* MultiDeviceRemovalSheet.swift */,
				B80A579E23DFF1F300876683 /* NewClosedGroupVC.swift */,
				B8CCF63623961D6D0091D419 /* NewPrivateChatVC.swift */,
				B894D0742339EDCF00B4D94D /* NukeDataModal.swift */,
				C3DFFAC723E970080058DAF8 /* OpenGroupSuggestionSheet.swift */,
				B879D448247E1BE300DB3608 /* PathVC.swift */,
				C3548F0524456447009433A8 /* PNModeVC.swift */,
				B886B4A62398B23E00211ABE /* QRCodeVC.swift */,
				B82B408B239A068800A248E7 /* RegisterVC.swift */,
				B82B408F239DD75000A248E7 /* RestoreVC.swift */,
				B893063E2383961A005EAA8E /* ScanQRCodeWrapperVC.swift */,
				B86BD08523399CEF000F5AE3 /* SeedModal.swift */,
				B85357C223A1BD1200AAF6CD /* SeedVC.swift */,
				B8CCF6422397711F0091D419 /* SettingsVC.swift */,
				C3DFFAC523E96F0D0058DAF8 /* Sheet.swift */,
				C31D1DE22521718E005D4DA8 /* UserSelectionVC.swift */,
			);
			path = "View Controllers";
			sourceTree = "<group>";
		};
		C31F812425258F9C00DD9FD9 /* Database */ = {
			isa = PBXGroup;
			children = (
				C31F812525258FB000DD9FD9 /* Storage+VolumeSamples.swift */,
			);
			path = Database;
			sourceTree = "<group>";
		};
		C32B405424A961E1001117B5 /* Dependencies */ = {
			isa = PBXGroup;
			children = (
				C3DAB3232480CB2A00725F25 /* SRCopyableLabel.swift */,
				C396DAE72518407300FF6DC5 /* SwiftCSV */,
			);
			path = Dependencies;
			sourceTree = "<group>";
		};
		C35E8AA42485C83B00ACB629 /* CSV */ = {
			isa = PBXGroup;
			children = (
				C35E8AA62485C85600ACB629 /* GeoLite2-Country-Blocks-IPv4.csv */,
				C35E8AA52485C85400ACB629 /* GeoLite2-Country-Locations-English.csv */,
			);
			path = CSV;
			sourceTree = "<group>";
		};
		C3638C0324C7F09F00AF29BC /* Migrations */ = {
			isa = PBXGroup;
			children = (
				C3638C0424C7F0B500AF29BC /* LK002RemoveFriendRequests.swift */,
			);
			path = Migrations;
			sourceTree = "<group>";
		};
		C396DAE72518407300FF6DC5 /* SwiftCSV */ = {
			isa = PBXGroup;
			children = (
				C396DAEE2518408B00FF6DC5 /* CSV.swift */,
				C396DAEC2518408A00FF6DC5 /* Description.swift */,
				C396DAEA2518408A00FF6DC5 /* EnumeratedView.swift */,
				C396DAEB2518408A00FF6DC5 /* NamedView.swift */,
				C396DAED2518408B00FF6DC5 /* Parser.swift */,
				C396DAE82518408900FF6DC5 /* ParsingState.swift */,
				C396DAE92518408A00FF6DC5 /* String+Lines.swift */,
			);
			path = SwiftCSV;
			sourceTree = "<group>";
		};
		D221A07E169C9E5E00537ABF = {
			isa = PBXGroup;
			children = (
				D221A093169C9E5E00537ABF /* Signal */,
				453518691FC635DD00210559 /* SignalShareExtension */,
				453518931FC63DBF00210559 /* SignalMessaging */,
				7BC01A3C241F40AB00BC7C55 /* LokiPushNotificationService */,
				D221A08C169C9E5E00537ABF /* Frameworks */,
				D221A08A169C9E5E00537ABF /* Products */,
				9404664EC513585B05DF1350 /* Pods */,
			);
			sourceTree = "<group>";
		};
		D221A08A169C9E5E00537ABF /* Products */ = {
			isa = PBXGroup;
			children = (
				D221A089169C9E5E00537ABF /* Session.app */,
				D221A0AA169C9E5F00537ABF /* SignalTests.xctest */,
				453518681FC635DD00210559 /* SignalShareExtension.appex */,
				453518921FC63DBF00210559 /* SignalMessaging.framework */,
				7BC01A3B241F40AB00BC7C55 /* LokiPushNotificationService.appex */,
			);
			name = Products;
			sourceTree = "<group>";
		};
		D221A08C169C9E5E00537ABF /* Frameworks */ = {
			isa = PBXGroup;
			children = (
				C35E8AA22485C72300ACB629 /* SwiftCSV.framework */,
				B847570023D568EB00759540 /* SignalServiceKit.framework */,
				3496955F21A2FC8100DCFE74 /* CloudKit.framework */,
				4C9CA25C217E676900607C63 /* ZXingObjC.framework */,
				4CC1ECF8211A47CD00CC13BE /* StoreKit.framework */,
				455A16DB1F1FEA0000F86704 /* Metal.framework */,
				455A16DC1F1FEA0000F86704 /* MetalKit.framework */,
				45847E861E4283C30080EAB3 /* Intents.framework */,
				45BD60811DE9547E00A8F436 /* Contacts.framework */,
				4509E7991DD653700025A59F /* WebRTC.framework */,
				4520D8D41D417D8E00123472 /* Photos.framework */,
				B6B226961BE4B7D200860F4D /* ContactsUI.framework */,
				B6FE7EB61ADD62FA00A6D22F /* PushKit.framework */,
				FC3BD9871A30A790005B96BB /* Social.framework */,
				B60EDE031A05A01700D73516 /* AudioToolbox.framework */,
				FCB11D8B1A129A76002F93FB /* CoreMedia.framework */,
				B69CD25019773E79005CE69A /* XCTest.framework */,
				70377AAA1918450100CAF501 /* MobileCoreServices.framework */,
				B9EB5ABC1884C002007CBB57 /* MessageUI.framework */,
				A1C32D4D17A0652C000A904E /* AddressBook.framework */,
				A1C32D4F17A06537000A904E /* AddressBookUI.framework */,
				A163E8AA16F3F6A90094D68B /* Security.framework */,
				76C87F18181EFCE600C4ACAB /* MediaPlayer.framework */,
				768A1A2A17FC9CD300E00ED8 /* libz.dylib */,
				A11CD70C17FA230600A2D1B1 /* QuartzCore.framework */,
				E1A0AD8B16E13FDD0071E604 /* CoreFoundation.framework */,
				A1FDCBEE16DAA6C300868894 /* AVFoundation.framework */,
				D2AEACDB16C426DA00C364C0 /* CFNetwork.framework */,
				D2179CFB16BB0B3A0006F3AB /* CoreTelephony.framework */,
				D2179CFD16BB0B480006F3AB /* SystemConfiguration.framework */,
				D24B5BD4169F568C00681372 /* AudioToolbox.framework */,
				D221A0E7169DFFC500537ABF /* AVFoundation.framework */,
				D221A08D169C9E5E00537ABF /* UIKit.framework */,
				D221A08F169C9E5E00537ABF /* Foundation.framework */,
				D221A091169C9E5E00537ABF /* CoreGraphics.framework */,
				D17BB5C25D615AB49813100C /* Pods_Signal.framework */,
				0F94C85CB0B235DA37F68ED0 /* Pods_SignalShareExtension.framework */,
				748A5CAEDD7C919FC64C6807 /* Pods_SignalTests.framework */,
				264242150E87D10A357DB07B /* Pods_SignalMessaging.framework */,
				04912E453971FB16E5E78EC6 /* Pods_LokiPushNotificationService.framework */,
			);
			name = Frameworks;
			sourceTree = "<group>";
		};
		D221A093169C9E5E00537ABF /* Signal */ = {
			isa = PBXGroup;
			children = (
				C35E8AA42485C83B00ACB629 /* CSV */,
				34330A581E7875FB00DF2FB9 /* Fonts */,
				B633C4FD1A1D190B0059AC12 /* Images */,
				B66DBF4919D5BBC8006EA940 /* Images.xcassets */,
				B67EBF5C19194AC60084CCFD /* Settings.bundle */,
				B657DDC91911A40500F45B0C /* Signal.entitlements */,
				C34C8F7323A7830A00D82669 /* SpaceMono-Bold.ttf */,
				34074F54203D0722004596AE /* Sounds */,
				76EB03C118170B33006006FC /* src */,
				D221A094169C9E5E00537ABF /* Supporting Files */,
				B660F66C1C29867F00687D6E /* test */,
			);
			path = Signal;
			sourceTree = "<group>";
		};
		D221A094169C9E5E00537ABF /* Supporting Files */ = {
			isa = PBXGroup;
			children = (
				4C63CBFF210A620B003AE45C /* SignalTSan.supp */,
				4C6F527B20FFE8400097DEEE /* SignalUBSan.supp */,
				B6B6C3C419193F5B00C0B76B /* Translations */,
				D221A099169C9E5E00537ABF /* main.m */,
				D221A095169C9E5E00537ABF /* Signal-Info.plist */,
				B891105B2320872800F15FCC /* GoogleService-Info.plist */,
				D221A09B169C9E5E00537ABF /* Signal-Prefix.pch */,
			);
			name = "Supporting Files";
			sourceTree = "<group>";
		};
		FCFA64B11A24F29E0007FB87 /* UI Categories */ = {
			isa = PBXGroup;
			children = (
				4C21D5D5223A9DC500EF8A77 /* UIAlerts+iOS9.m */,
				45C0DC1A1E68FE9000E04C47 /* UIApplication+OWS.swift */,
				45C0DC1D1E69011F00E04C47 /* UIStoryboard+OWS.swift */,
				EF764C331DB67CC5000D9A87 /* UIViewController+Permissions.h */,
				EF764C341DB67CC5000D9A87 /* UIViewController+Permissions.m */,
				45B5360D206DD8BB00D61655 /* UIResponder+OWS.swift */,
				4C586924224FAB83003FD070 /* AVAudioSession+OWS.h */,
				4C586925224FAB83003FD070 /* AVAudioSession+OWS.m */,
			);
			name = "UI Categories";
			path = ..;
			sourceTree = "<group>";
		};
/* End PBXGroup section */

/* Begin PBXHeadersBuildPhase section */
		4535188F1FC63DBF00210559 /* Headers */ = {
			isa = PBXHeadersBuildPhase;
			buildActionMask = 2147483647;
			files = (
				346129E71FD5C0C600532771 /* OWSDatabaseMigrationRunner.h in Headers */,
				34ABB2C52090C59700C727A6 /* OWSResaveCollectionDBMigration.h in Headers */,
				459B775D207BA4810071D0AB /* OWSQuotedReplyModel.h in Headers */,
				346129A91FD1F0E000532771 /* OWSFormat.h in Headers */,
				34480B551FD0A7A400BC14EF /* DebugLogger.h in Headers */,
				346129711FD1D74C00532771 /* SignalKeyingStorage.h in Headers */,
				34AC0A20211B39EA00997B47 /* ThreadViewHelper.h in Headers */,
				34AC09DE211B39B100997B47 /* OWSNavigationController.h in Headers */,
				450998691FD8C10200D89EB3 /* AttachmentSharing.h in Headers */,
				34BEDB1621C80BCA007B0EAE /* OWSAnyTouchGestureRecognizer.h in Headers */,
				34AC09EC211B39B100997B47 /* OWSTableViewController.h in Headers */,
				451F8A3C1FD71392005CB9DA /* UIUtil.h in Headers */,
				346129D61FD20ADC00532771 /* UIViewController+OWS.h in Headers */,
				34612A061FD7238600532771 /* OWSSyncManager.h in Headers */,
				34480B571FD0A7A400BC14EF /* OWSScrubbingLogFormatter.h in Headers */,
				34AC09F2211B39B100997B47 /* OWSViewController.h in Headers */,
				451F8A491FD715CF005CB9DA /* OWSAvatarBuilder.h in Headers */,
				346129951FD1E30000532771 /* OWSDatabaseMigration.h in Headers */,
				34B6D27420F664C900765BE2 /* OWSUnreadIndicator.h in Headers */,
				34AC09E4211B39B100997B47 /* ScreenLockViewController.h in Headers */,
				346129B41FD1F7E800532771 /* OWSProfileManager.h in Headers */,
				342950892124CB0A0000B063 /* OWSSearchBar.h in Headers */,
				346941A1215D2EE400B5BFAD /* Theme.h in Headers */,
				346129E21FD5C0BE00532771 /* VersionMigrations.h in Headers */,
				34AC09E8211B39B100997B47 /* NewNonContactConversationViewController.h in Headers */,
				34480B611FD0A98800BC14EF /* UIColor+OWS.h in Headers */,
				453518961FC63DBF00210559 /* SignalMessaging.h in Headers */,
				346941A4215D2EE400B5BFAD /* OWSConversationColor.h in Headers */,
				3461295A1FD1D74C00532771 /* Environment.h in Headers */,
				450C801020AD1AE400F3A091 /* OWSWindowManager.h in Headers */,
				34AC0A0F211B39EA00997B47 /* ContactTableViewCell.h in Headers */,
				34480B631FD0A98800BC14EF /* UIView+OWS.h in Headers */,
				451F8A4B1FD715E1005CB9DA /* OWSGroupAvatarBuilder.h in Headers */,
				347850721FDAEB17007B8332 /* OWSUserProfile.h in Headers */,
				346129391FD1B47300532771 /* OWSPreferences.h in Headers */,
				34AC09F4211B39B100997B47 /* SelectThreadViewController.h in Headers */,
				34AC09DD211B39B100997B47 /* ViewControllerUtils.h in Headers */,
				451F8A451FD71570005CB9DA /* BlockListUIUtils.h in Headers */,
				34AC0A0E211B39EA00997B47 /* ContactsViewHelper.h in Headers */,
				34C3C7922040B0DD0000134C /* OWSAudioPlayer.h in Headers */,
				451F8A4A1FD715D9005CB9DA /* OWSContactAvatarBuilder.h in Headers */,
				34480B5B1FD0A7E300BC14EF /* SignalMessaging-Prefix.pch in Headers */,
				45194F921FD7215600333B2C /* OWSContactOffersInteraction.h in Headers */,
				342950842124C9750000B063 /* OWSTextView.h in Headers */,
				3478506A1FD9B78A007B8332 /* AppSetup.h in Headers */,
				346129A51FD1F09100532771 /* OWSContactsManager.h in Headers */,
				34480B681FD0AA9400BC14EF /* UIFont+OWS.h in Headers */,
				45194F941FD7216000333B2C /* TSUnreadIndicatorInteraction.h in Headers */,
				34AC09F5211B39B100997B47 /* SharingThreadPickerViewController.h in Headers */,
				34AC09E0211B39B100997B47 /* SelectRecipientViewController.h in Headers */,
				342950852124C9750000B063 /* OWSTextField.h in Headers */,
				45194F901FD7200000333B2C /* ThreadUtil.h in Headers */,
				346129CC1FD2072E00532771 /* NSAttributedString+OWS.h in Headers */,
				34074F62203D0CBE004596AE /* OWSSounds.h in Headers */,
				34AC0A1D211B39EA00997B47 /* ContactCellView.h in Headers */,
			);
			runOnlyForDeploymentPostprocessing = 0;
		};
/* End PBXHeadersBuildPhase section */

/* Begin PBXNativeTarget section */
		453518671FC635DD00210559 /* SignalShareExtension */ = {
			isa = PBXNativeTarget;
			buildConfigurationList = 453518761FC635DD00210559 /* Build configuration list for PBXNativeTarget "SignalShareExtension" */;
			buildPhases = (
				16FA77C536F8C08C5046FA6B /* [CP] Check Pods Manifest.lock */,
				453518641FC635DD00210559 /* Sources */,
				453518651FC635DD00210559 /* Frameworks */,
				453518661FC635DD00210559 /* Resources */,
			);
			buildRules = (
			);
			dependencies = (
				34480B3A1FD0950000BC14EF /* PBXTargetDependency */,
			);
			name = SignalShareExtension;
			productName = SignalShareExtension;
			productReference = 453518681FC635DD00210559 /* SignalShareExtension.appex */;
			productType = "com.apple.product-type.app-extension";
		};
		453518911FC63DBF00210559 /* SignalMessaging */ = {
			isa = PBXNativeTarget;
			buildConfigurationList = 4535189E1FC63DBF00210559 /* Build configuration list for PBXNativeTarget "SignalMessaging" */;
			buildPhases = (
				F4C416F20E3CB0B25DC10C56 /* [CP] Check Pods Manifest.lock */,
				4535188D1FC63DBF00210559 /* Sources */,
				4535188E1FC63DBF00210559 /* Frameworks */,
				4535188F1FC63DBF00210559 /* Headers */,
				453518901FC63DBF00210559 /* Resources */,
			);
			buildRules = (
			);
			dependencies = (
			);
			name = SignalMessaging;
			productName = SignalMessaging;
			productReference = 453518921FC63DBF00210559 /* SignalMessaging.framework */;
			productType = "com.apple.product-type.framework";
		};
		7BC01A3A241F40AB00BC7C55 /* LokiPushNotificationService */ = {
			isa = PBXNativeTarget;
			buildConfigurationList = 7BC01A45241F40AB00BC7C55 /* Build configuration list for PBXNativeTarget "LokiPushNotificationService" */;
			buildPhases = (
				4B4609DACEC6E462A2394D2F /* [CP] Check Pods Manifest.lock */,
				7BC01A37241F40AB00BC7C55 /* Sources */,
				7BC01A38241F40AB00BC7C55 /* Frameworks */,
				7BC01A39241F40AB00BC7C55 /* Resources */,
			);
			buildRules = (
			);
			dependencies = (
				C36B8706243C50B00049991D /* PBXTargetDependency */,
			);
			name = LokiPushNotificationService;
			productName = LokiPushNotificationService;
			productReference = 7BC01A3B241F40AB00BC7C55 /* LokiPushNotificationService.appex */;
			productType = "com.apple.product-type.app-extension";
		};
		D221A088169C9E5E00537ABF /* Signal */ = {
			isa = PBXNativeTarget;
			buildConfigurationList = D221A0BC169C9E5F00537ABF /* Build configuration list for PBXNativeTarget "Signal" */;
			buildPhases = (
				1460156AE01E0DB0949D61FE /* [CP] Check Pods Manifest.lock */,
				D221A085169C9E5E00537ABF /* Sources */,
				D221A086169C9E5E00537ABF /* Frameworks */,
				34C239432180B01B00B6108F /* Run Script: update_list_info */,
				D221A087169C9E5E00537ABF /* Resources */,
				59C9DBA462715B5C999FFB02 /* [CP] Embed Pods Frameworks */,
				451DE9EE1DC1546A00810E42 /* [Carthage] Copy Frameworks */,
				453518771FC635DD00210559 /* Embed App Extensions */,
				4535189F1FC63DBF00210559 /* Embed Frameworks */,
			);
			buildRules = (
			);
			dependencies = (
				453518711FC635DD00210559 /* PBXTargetDependency */,
				453518981FC63DBF00210559 /* PBXTargetDependency */,
				7BC01A41241F40AB00BC7C55 /* PBXTargetDependency */,
			);
			name = Signal;
			productName = RedPhone;
			productReference = D221A089169C9E5E00537ABF /* Session.app */;
			productType = "com.apple.product-type.application";
		};
		D221A0A9169C9E5F00537ABF /* SignalTests */ = {
			isa = PBXNativeTarget;
			buildConfigurationList = D221A0BF169C9E5F00537ABF /* Build configuration list for PBXNativeTarget "SignalTests" */;
			buildPhases = (
				6565655F4068F9E5CDC5687F /* [CP] Check Pods Manifest.lock */,
				D221A0A5169C9E5F00537ABF /* Sources */,
				D221A0A6169C9E5F00537ABF /* Frameworks */,
				D221A0A7169C9E5F00537ABF /* Resources */,
				B4E9B04E862FB64FC9A8F79B /* [CP] Embed Pods Frameworks */,
				451DE9FB1DC18D4500810E42 /* [Carthage] Copy Frameworks */,
			);
			buildRules = (
			);
			dependencies = (
				3478506E1FD9CFF4007B8332 /* PBXTargetDependency */,
				B6AFCEBB19A93DA60098CFCB /* PBXTargetDependency */,
			);
			name = SignalTests;
			productName = RedPhoneTests;
			productReference = D221A0AA169C9E5F00537ABF /* SignalTests.xctest */;
			productType = "com.apple.product-type.bundle.unit-test";
		};
/* End PBXNativeTarget section */

/* Begin PBXProject section */
		D221A080169C9E5E00537ABF /* Project object */ = {
			isa = PBXProject;
			attributes = {
				DefaultBuildSystemTypeForWorkspace = Original;
				LastSwiftUpdateCheck = 1130;
				LastTestingUpgradeCheck = 0600;
				LastUpgradeCheck = 1020;
				ORGANIZATIONNAME = "Open Whisper Systems";
				TargetAttributes = {
					453518671FC635DD00210559 = {
						CreatedOnToolsVersion = 9.2;
						DevelopmentTeam = SUQ8J2PCT7;
						LastSwiftMigration = 1020;
						ProvisioningStyle = Automatic;
						SystemCapabilities = {
							com.apple.ApplicationGroups.iOS = {
								enabled = 1;
							};
							com.apple.DataProtection = {
								enabled = 0;
							};
							com.apple.Keychain = {
								enabled = 1;
							};
							com.apple.iCloud = {
								enabled = 0;
							};
						};
					};
					453518911FC63DBF00210559 = {
						CreatedOnToolsVersion = 9.2;
						DevelopmentTeam = SUQ8J2PCT7;
						LastSwiftMigration = 1020;
						ProvisioningStyle = Automatic;
					};
					7BC01A3A241F40AB00BC7C55 = {
						CreatedOnToolsVersion = 11.3.1;
						DevelopmentTeam = SUQ8J2PCT7;
						ProvisioningStyle = Automatic;
					};
					D221A088169C9E5E00537ABF = {
						DevelopmentTeam = SUQ8J2PCT7;
						LastSwiftMigration = 1020;
						ProvisioningStyle = Automatic;
						SystemCapabilities = {
							com.apple.ApplicationGroups.iOS = {
								enabled = 1;
							};
							com.apple.DataProtection = {
								enabled = 0;
							};
							com.apple.InAppPurchase = {
								enabled = 0;
							};
							com.apple.InterAppAudio = {
								enabled = 0;
							};
							com.apple.Keychain = {
								enabled = 1;
							};
							com.apple.Push = {
								enabled = 1;
							};
							com.apple.VPNLite = {
								enabled = 0;
							};
							com.apple.iCloud = {
								enabled = 1;
							};
						};
					};
					D221A0A9169C9E5F00537ABF = {
						DevelopmentTeam = 8SQ45X653X;
						LastSwiftMigration = 1020;
						ProvisioningStyle = Automatic;
						TestTargetID = D221A088169C9E5E00537ABF;
					};
				};
			};
			buildConfigurationList = D221A083169C9E5E00537ABF /* Build configuration list for PBXProject "Signal" */;
			compatibilityVersion = "Xcode 3.2";
			developmentRegion = en;
			hasScannedForEncodings = 0;
			knownRegions = (
				en,
				de,
				es,
				fr,
				pt_BR,
				ru,
				zh_CN,
				Base,
				it,
				fa,
				pl,
				ja,
				"vi-VN",
				"id-ID",
			);
			mainGroup = D221A07E169C9E5E00537ABF;
			productRefGroup = D221A08A169C9E5E00537ABF /* Products */;
			projectDirPath = "";
			projectRoot = "";
			targets = (
				D221A088169C9E5E00537ABF /* Signal */,
				D221A0A9169C9E5F00537ABF /* SignalTests */,
				453518671FC635DD00210559 /* SignalShareExtension */,
				453518911FC63DBF00210559 /* SignalMessaging */,
				7BC01A3A241F40AB00BC7C55 /* LokiPushNotificationService */,
			);
		};
/* End PBXProject section */

/* Begin PBXResourcesBuildPhase section */
		453518661FC635DD00210559 /* Resources */ = {
			isa = PBXResourcesBuildPhase;
			buildActionMask = 2147483647;
			files = (
				347850321FD7494A007B8332 /* ElegantIcons.ttf in Resources */,
				4535186E1FC635DD00210559 /* MainInterface.storyboard in Resources */,
				347850551FD749C0007B8332 /* Localizable.strings in Resources */,
				347850331FD7494A007B8332 /* fontawesome-webfont.ttf in Resources */,
				3478504C1FD7496D007B8332 /* Images.xcassets in Resources */,
				347850311FD7494A007B8332 /* dripicons-v2.ttf in Resources */,
				C39DD28B24F3336F008590FC /* Colors.xcassets in Resources */,
			);
			runOnlyForDeploymentPostprocessing = 0;
		};
		453518901FC63DBF00210559 /* Resources */ = {
			isa = PBXResourcesBuildPhase;
			buildActionMask = 2147483647;
			files = (
				C39DD28824F3318C008590FC /* Colors.xcassets in Resources */,
			);
			runOnlyForDeploymentPostprocessing = 0;
		};
		7BC01A39241F40AB00BC7C55 /* Resources */ = {
			isa = PBXResourcesBuildPhase;
			buildActionMask = 2147483647;
			files = (
				7BDCFC0B2421EB7600641C39 /* Localizable.strings in Resources */,
			);
			runOnlyForDeploymentPostprocessing = 0;
		};
		D221A087169C9E5E00537ABF /* Resources */ = {
			isa = PBXResourcesBuildPhase;
			buildActionMask = 2147483647;
			files = (
				4C63CC00210A620B003AE45C /* SignalTSan.supp in Resources */,
				4C6F527C20FFE8400097DEEE /* SignalUBSan.supp in Resources */,
				34CF078A203E6B78005C4D61 /* end_call_tone_cept.caf in Resources */,
				AD83FF3F1A73426500B5C81A /* audio_pause_button_blue.png in Resources */,
				34330A5A1E7875FB00DF2FB9 /* fontawesome-webfont.ttf in Resources */,
				A5509ECA1A69AB8B00ABA4BC /* Main.storyboard in Resources */,
				AD83FF421A73426500B5C81A /* audio_play_button.png in Resources */,
				34330A5C1E787A9800DF2FB9 /* dripicons-v2.ttf in Resources */,
				B633C5C41A1D190B0059AC12 /* mute_on@2x.png in Resources */,
				B633C5CE1A1D190B0059AC12 /* quit@2x.png in Resources */,
				AD83FF441A73426500B5C81A /* audio_pause_button.png in Resources */,
				B6F509971AA53F760068F56A /* Localizable.strings in Resources */,
				B633C59D1A1D190B0059AC12 /* endcall@2x.png in Resources */,
				FC5CDF391A3393DD00B47253 /* error_white@2x.png in Resources */,
				B633C5D21A1D190B0059AC12 /* savephoto@2x.png in Resources */,
				B10C9B611A7049EC00ECA2BF /* play_icon.png in Resources */,
				AD83FF401A73426500B5C81A /* audio_pause_button_blue@2x.png in Resources */,
				B66DBF4A19D5BBC8006EA940 /* Images.xcassets in Resources */,
				34CF0788203E6B78005C4D61 /* ringback_tone_ansi.caf in Resources */,
				34C3C78F2040A4F70000134C /* sonarping.mp3 in Resources */,
				AD83FF431A73426500B5C81A /* audio_play_button@2x.png in Resources */,
				34661FB820C1C0D60056EDD6 /* message_sent.aiff in Resources */,
				45CB2FA81CB7146C00E1B343 /* Launch Screen.storyboard in Resources */,
				B633C5C31A1D190B0059AC12 /* mute_off@2x.png in Resources */,
				AD83FF411A73426500B5C81A /* audio_play_button_blue@2x.png in Resources */,
				34C3C78D20409F320000134C /* Opening.m4r in Resources */,
				FC5CDF3A1A3393DD00B47253 /* warning_white@2x.png in Resources */,
				B633C58D1A1D190B0059AC12 /* contact_default_feed.png in Resources */,
				B10C9B621A7049EC00ECA2BF /* play_icon@2x.png in Resources */,
				B633C5861A1D190B0059AC12 /* call@2x.png in Resources */,
				B67EBF5D19194AC60084CCFD /* Settings.bundle in Resources */,
				B10C9B601A7049EC00ECA2BF /* pause_icon@2x.png in Resources */,
				FC9120411A39EFB70074545C /* qr@2x.png in Resources */,
				34CF0787203E6B78005C4D61 /* busy_tone_ansi.caf in Resources */,
				B10C9B5F1A7049EC00ECA2BF /* pause_icon.png in Resources */,
				AD83FF471A73428300B5C81A /* audio_play_button_blue.png in Resources */,
				34330A5E1E787BD800DF2FB9 /* ElegantIcons.ttf in Resources */,
				AD83FF451A73426500B5C81A /* audio_pause_button@2x.png in Resources */,
				45A2F005204473A3002E978A /* NewMessage.aifc in Resources */,
				C35E8AA92485C85800ACB629 /* GeoLite2-Country-Blocks-IPv4.csv in Resources */,
				45B74A882044AAB600CD42F8 /* aurora.aifc in Resources */,
				45B74A742044AAB600CD42F8 /* aurora-quiet.aifc in Resources */,
				45B74A852044AAB600CD42F8 /* bamboo.aifc in Resources */,
				45B74A782044AAB600CD42F8 /* bamboo-quiet.aifc in Resources */,
				45B74A7B2044AAB600CD42F8 /* chord.aifc in Resources */,
				C39DD28A24F3336E008590FC /* Colors.xcassets in Resources */,
				45B74A812044AAB600CD42F8 /* chord-quiet.aifc in Resources */,
				45B74A832044AAB600CD42F8 /* circles.aifc in Resources */,
				45B74A892044AAB600CD42F8 /* circles-quiet.aifc in Resources */,
				C34C8F7423A7830B00D82669 /* SpaceMono-Bold.ttf in Resources */,
				4503F1BF20470A5B00CEE724 /* classic.aifc in Resources */,
				4503F1BE20470A5B00CEE724 /* classic-quiet.aifc in Resources */,
				45B74A7E2044AAB600CD42F8 /* complete.aifc in Resources */,
				B8CCF6352396005F0091D419 /* SpaceMono-Regular.ttf in Resources */,
				45B74A872044AAB600CD42F8 /* complete-quiet.aifc in Resources */,
				45B74A772044AAB600CD42F8 /* hello.aifc in Resources */,
				4C61819F219E1796009BD6B5 /* typing-animation-dark.gif in Resources */,
				45B74A7C2044AAB600CD42F8 /* hello-quiet.aifc in Resources */,
				C35E8AA82485C85800ACB629 /* GeoLite2-Country-Locations-English.csv in Resources */,
				45B74A792044AAB600CD42F8 /* input.aifc in Resources */,
				45B74A8C2044AAB600CD42F8 /* input-quiet.aifc in Resources */,
				45B74A7A2044AAB600CD42F8 /* keys.aifc in Resources */,
				45B74A762044AAB600CD42F8 /* keys-quiet.aifc in Resources */,
				45B74A862044AAB600CD42F8 /* note.aifc in Resources */,
				45B74A7F2044AAB600CD42F8 /* note-quiet.aifc in Resources */,
				45B74A842044AAB600CD42F8 /* popcorn.aifc in Resources */,
				45B74A7D2044AAB600CD42F8 /* popcorn-quiet.aifc in Resources */,
				45B74A822044AAB600CD42F8 /* pulse.aifc in Resources */,
				34B6A90B218BA1D1007C4606 /* typing-animation.gif in Resources */,
				45B74A802044AAB600CD42F8 /* pulse-quiet.aifc in Resources */,
				45B74A8B2044AAB600CD42F8 /* synth.aifc in Resources */,
				45B74A752044AAB600CD42F8 /* synth-quiet.aifc in Resources */,
			);
			runOnlyForDeploymentPostprocessing = 0;
		};
		D221A0A7169C9E5F00537ABF /* Resources */ = {
			isa = PBXResourcesBuildPhase;
			buildActionMask = 2147483647;
			files = (
				34C6B0AE1FA0E4AA00D35993 /* test-jpg.jpg in Resources */,
				B660F6D41C29868000687D6E /* whisperFake.cer in Resources */,
				34C6B0A91FA0E46F00D35993 /* test-gif.gif in Resources */,
				34C6B0AC1FA0E46F00D35993 /* test-mp4.mp4 in Resources */,
				34C6B0AB1FA0E46F00D35993 /* test-mp3.mp3 in Resources */,
			);
			runOnlyForDeploymentPostprocessing = 0;
		};
/* End PBXResourcesBuildPhase section */

/* Begin PBXShellScriptBuildPhase section */
		1460156AE01E0DB0949D61FE /* [CP] Check Pods Manifest.lock */ = {
			isa = PBXShellScriptBuildPhase;
			buildActionMask = 2147483647;
			files = (
			);
			inputPaths = (
				"${PODS_PODFILE_DIR_PATH}/Podfile.lock",
				"${PODS_ROOT}/Manifest.lock",
			);
			name = "[CP] Check Pods Manifest.lock";
			outputPaths = (
				"$(DERIVED_FILE_DIR)/Pods-Signal-checkManifestLockResult.txt",
			);
			runOnlyForDeploymentPostprocessing = 0;
			shellPath = /bin/sh;
			shellScript = "diff \"${PODS_PODFILE_DIR_PATH}/Podfile.lock\" \"${PODS_ROOT}/Manifest.lock\" > /dev/null\nif [ $? != 0 ] ; then\n    # print error to STDERR\n    echo \"error: The sandbox is not in sync with the Podfile.lock. Run 'pod install' or update your CocoaPods installation.\" >&2\n    exit 1\nfi\n# This output is used by Xcode 'outputs' to avoid re-running this script phase.\necho \"SUCCESS\" > \"${SCRIPT_OUTPUT_FILE_0}\"\n";
			showEnvVarsInLog = 0;
		};
		16FA77C536F8C08C5046FA6B /* [CP] Check Pods Manifest.lock */ = {
			isa = PBXShellScriptBuildPhase;
			buildActionMask = 2147483647;
			files = (
			);
			inputPaths = (
				"${PODS_PODFILE_DIR_PATH}/Podfile.lock",
				"${PODS_ROOT}/Manifest.lock",
			);
			name = "[CP] Check Pods Manifest.lock";
			outputPaths = (
				"$(DERIVED_FILE_DIR)/Pods-SignalShareExtension-checkManifestLockResult.txt",
			);
			runOnlyForDeploymentPostprocessing = 0;
			shellPath = /bin/sh;
			shellScript = "diff \"${PODS_PODFILE_DIR_PATH}/Podfile.lock\" \"${PODS_ROOT}/Manifest.lock\" > /dev/null\nif [ $? != 0 ] ; then\n    # print error to STDERR\n    echo \"error: The sandbox is not in sync with the Podfile.lock. Run 'pod install' or update your CocoaPods installation.\" >&2\n    exit 1\nfi\n# This output is used by Xcode 'outputs' to avoid re-running this script phase.\necho \"SUCCESS\" > \"${SCRIPT_OUTPUT_FILE_0}\"\n";
			showEnvVarsInLog = 0;
		};
		34C239432180B01B00B6108F /* Run Script: update_list_info */ = {
			isa = PBXShellScriptBuildPhase;
			buildActionMask = 2147483647;
			files = (
			);
			inputPaths = (
			);
			name = "Run Script: update_list_info";
			outputPaths = (
			);
			runOnlyForDeploymentPostprocessing = 0;
			shellPath = /bin/sh;
			shellScript = "$PROJECT_DIR/Scripts/update_plist_info.sh\n";
		};
		451DE9EE1DC1546A00810E42 /* [Carthage] Copy Frameworks */ = {
			isa = PBXShellScriptBuildPhase;
			buildActionMask = 2147483647;
			files = (
			);
			inputPaths = (
				"$(SRCROOT)/ThirdParty/WebRTC/Build/WebRTC.framework",
			);
			name = "[Carthage] Copy Frameworks";
			outputPaths = (
			);
			runOnlyForDeploymentPostprocessing = 0;
			shellPath = /bin/sh;
			shellScript = "/usr/local/bin/carthage copy-frameworks\n";
		};
		451DE9FB1DC18D4500810E42 /* [Carthage] Copy Frameworks */ = {
			isa = PBXShellScriptBuildPhase;
			buildActionMask = 2147483647;
			files = (
			);
			inputPaths = (
				"$(SRCROOT)/ThirdParty/WebRTC/Build/WebRTC.framework",
			);
			name = "[Carthage] Copy Frameworks";
			outputPaths = (
			);
			runOnlyForDeploymentPostprocessing = 0;
			shellPath = /bin/sh;
			shellScript = "/usr/local/bin/carthage copy-frameworks\n";
		};
		4B4609DACEC6E462A2394D2F /* [CP] Check Pods Manifest.lock */ = {
			isa = PBXShellScriptBuildPhase;
			buildActionMask = 2147483647;
			files = (
			);
			inputFileListPaths = (
			);
			inputPaths = (
				"${PODS_PODFILE_DIR_PATH}/Podfile.lock",
				"${PODS_ROOT}/Manifest.lock",
			);
			name = "[CP] Check Pods Manifest.lock";
			outputFileListPaths = (
			);
			outputPaths = (
				"$(DERIVED_FILE_DIR)/Pods-LokiPushNotificationService-checkManifestLockResult.txt",
			);
			runOnlyForDeploymentPostprocessing = 0;
			shellPath = /bin/sh;
			shellScript = "diff \"${PODS_PODFILE_DIR_PATH}/Podfile.lock\" \"${PODS_ROOT}/Manifest.lock\" > /dev/null\nif [ $? != 0 ] ; then\n    # print error to STDERR\n    echo \"error: The sandbox is not in sync with the Podfile.lock. Run 'pod install' or update your CocoaPods installation.\" >&2\n    exit 1\nfi\n# This output is used by Xcode 'outputs' to avoid re-running this script phase.\necho \"SUCCESS\" > \"${SCRIPT_OUTPUT_FILE_0}\"\n";
			showEnvVarsInLog = 0;
		};
		59C9DBA462715B5C999FFB02 /* [CP] Embed Pods Frameworks */ = {
			isa = PBXShellScriptBuildPhase;
			buildActionMask = 2147483647;
			files = (
			);
			inputPaths = (
				"${PODS_ROOT}/Target Support Files/Pods-Signal/Pods-Signal-frameworks.sh",
				"${BUILT_PRODUCTS_DIR}/AFNetworking/AFNetworking.framework",
				"${BUILT_PRODUCTS_DIR}/CocoaLumberjack/CocoaLumberjack.framework",
				"${BUILT_PRODUCTS_DIR}/CryptoSwift/CryptoSwift.framework",
				"${BUILT_PRODUCTS_DIR}/FeedKit/FeedKit.framework",
				"${PODS_ROOT}/GRKOpenSSLFramework/OpenSSL-iOS/bin/openssl.framework",
				"${BUILT_PRODUCTS_DIR}/Mantle/Mantle.framework",
				"${BUILT_PRODUCTS_DIR}/NVActivityIndicatorView/NVActivityIndicatorView.framework",
				"${BUILT_PRODUCTS_DIR}/PromiseKit/PromiseKit.framework",
				"${BUILT_PRODUCTS_DIR}/PureLayout/PureLayout.framework",
				"${BUILT_PRODUCTS_DIR}/Reachability/Reachability.framework",
				"${BUILT_PRODUCTS_DIR}/SAMKeychain/SAMKeychain.framework",
				"${BUILT_PRODUCTS_DIR}/SQLCipher/SQLCipher.framework",
				"${BUILT_PRODUCTS_DIR}/SSZipArchive/SSZipArchive.framework",
				"${BUILT_PRODUCTS_DIR}/SessionAxolotlKit/SessionAxolotlKit.framework",
				"${BUILT_PRODUCTS_DIR}/SessionCoreKit/SessionCoreKit.framework",
				"${BUILT_PRODUCTS_DIR}/SessionCurve25519Kit/SessionCurve25519Kit.framework",
				"${BUILT_PRODUCTS_DIR}/SessionHKDFKit/SessionHKDFKit.framework",
				"${BUILT_PRODUCTS_DIR}/SessionMetadataKit/SessionMetadataKit.framework",
				"${BUILT_PRODUCTS_DIR}/SessionServiceKit/SessionServiceKit.framework",
				"${BUILT_PRODUCTS_DIR}/Sodium/Sodium.framework",
				"${BUILT_PRODUCTS_DIR}/Starscream/Starscream.framework",
				"${BUILT_PRODUCTS_DIR}/SwiftProtobuf/SwiftProtobuf.framework",
				"${BUILT_PRODUCTS_DIR}/YYImage/YYImage.framework",
				"${BUILT_PRODUCTS_DIR}/YapDatabase/YapDatabase.framework",
				"${BUILT_PRODUCTS_DIR}/ZXingObjC/ZXingObjC.framework",
				"${BUILT_PRODUCTS_DIR}/libPhoneNumber-iOS/libPhoneNumber_iOS.framework",
			);
			name = "[CP] Embed Pods Frameworks";
			outputPaths = (
				"${TARGET_BUILD_DIR}/${FRAMEWORKS_FOLDER_PATH}/AFNetworking.framework",
				"${TARGET_BUILD_DIR}/${FRAMEWORKS_FOLDER_PATH}/CocoaLumberjack.framework",
				"${TARGET_BUILD_DIR}/${FRAMEWORKS_FOLDER_PATH}/CryptoSwift.framework",
				"${TARGET_BUILD_DIR}/${FRAMEWORKS_FOLDER_PATH}/FeedKit.framework",
				"${TARGET_BUILD_DIR}/${FRAMEWORKS_FOLDER_PATH}/openssl.framework",
				"${TARGET_BUILD_DIR}/${FRAMEWORKS_FOLDER_PATH}/Mantle.framework",
				"${TARGET_BUILD_DIR}/${FRAMEWORKS_FOLDER_PATH}/NVActivityIndicatorView.framework",
				"${TARGET_BUILD_DIR}/${FRAMEWORKS_FOLDER_PATH}/PromiseKit.framework",
				"${TARGET_BUILD_DIR}/${FRAMEWORKS_FOLDER_PATH}/PureLayout.framework",
				"${TARGET_BUILD_DIR}/${FRAMEWORKS_FOLDER_PATH}/Reachability.framework",
				"${TARGET_BUILD_DIR}/${FRAMEWORKS_FOLDER_PATH}/SAMKeychain.framework",
				"${TARGET_BUILD_DIR}/${FRAMEWORKS_FOLDER_PATH}/SQLCipher.framework",
				"${TARGET_BUILD_DIR}/${FRAMEWORKS_FOLDER_PATH}/SSZipArchive.framework",
				"${TARGET_BUILD_DIR}/${FRAMEWORKS_FOLDER_PATH}/SessionAxolotlKit.framework",
				"${TARGET_BUILD_DIR}/${FRAMEWORKS_FOLDER_PATH}/SessionCoreKit.framework",
				"${TARGET_BUILD_DIR}/${FRAMEWORKS_FOLDER_PATH}/SessionCurve25519Kit.framework",
				"${TARGET_BUILD_DIR}/${FRAMEWORKS_FOLDER_PATH}/SessionHKDFKit.framework",
				"${TARGET_BUILD_DIR}/${FRAMEWORKS_FOLDER_PATH}/SessionMetadataKit.framework",
				"${TARGET_BUILD_DIR}/${FRAMEWORKS_FOLDER_PATH}/SessionServiceKit.framework",
				"${TARGET_BUILD_DIR}/${FRAMEWORKS_FOLDER_PATH}/Sodium.framework",
				"${TARGET_BUILD_DIR}/${FRAMEWORKS_FOLDER_PATH}/Starscream.framework",
				"${TARGET_BUILD_DIR}/${FRAMEWORKS_FOLDER_PATH}/SwiftProtobuf.framework",
				"${TARGET_BUILD_DIR}/${FRAMEWORKS_FOLDER_PATH}/YYImage.framework",
				"${TARGET_BUILD_DIR}/${FRAMEWORKS_FOLDER_PATH}/YapDatabase.framework",
				"${TARGET_BUILD_DIR}/${FRAMEWORKS_FOLDER_PATH}/ZXingObjC.framework",
				"${TARGET_BUILD_DIR}/${FRAMEWORKS_FOLDER_PATH}/libPhoneNumber_iOS.framework",
			);
			runOnlyForDeploymentPostprocessing = 0;
			shellPath = /bin/sh;
			shellScript = "\"${PODS_ROOT}/Target Support Files/Pods-Signal/Pods-Signal-frameworks.sh\"\n";
			showEnvVarsInLog = 0;
		};
		6565655F4068F9E5CDC5687F /* [CP] Check Pods Manifest.lock */ = {
			isa = PBXShellScriptBuildPhase;
			buildActionMask = 2147483647;
			files = (
			);
			inputPaths = (
				"${PODS_PODFILE_DIR_PATH}/Podfile.lock",
				"${PODS_ROOT}/Manifest.lock",
			);
			name = "[CP] Check Pods Manifest.lock";
			outputPaths = (
				"$(DERIVED_FILE_DIR)/Pods-SignalTests-checkManifestLockResult.txt",
			);
			runOnlyForDeploymentPostprocessing = 0;
			shellPath = /bin/sh;
			shellScript = "diff \"${PODS_PODFILE_DIR_PATH}/Podfile.lock\" \"${PODS_ROOT}/Manifest.lock\" > /dev/null\nif [ $? != 0 ] ; then\n    # print error to STDERR\n    echo \"error: The sandbox is not in sync with the Podfile.lock. Run 'pod install' or update your CocoaPods installation.\" >&2\n    exit 1\nfi\n# This output is used by Xcode 'outputs' to avoid re-running this script phase.\necho \"SUCCESS\" > \"${SCRIPT_OUTPUT_FILE_0}\"\n";
			showEnvVarsInLog = 0;
		};
		B4E9B04E862FB64FC9A8F79B /* [CP] Embed Pods Frameworks */ = {
			isa = PBXShellScriptBuildPhase;
			buildActionMask = 2147483647;
			files = (
			);
			inputPaths = (
				"${PODS_ROOT}/Target Support Files/Pods-SignalTests/Pods-SignalTests-frameworks.sh",
				"${BUILT_PRODUCTS_DIR}/AFNetworking/AFNetworking.framework",
				"${BUILT_PRODUCTS_DIR}/CocoaLumberjack/CocoaLumberjack.framework",
				"${BUILT_PRODUCTS_DIR}/CryptoSwift/CryptoSwift.framework",
				"${PODS_ROOT}/GRKOpenSSLFramework/OpenSSL-iOS/bin/openssl.framework",
				"${BUILT_PRODUCTS_DIR}/Mantle/Mantle.framework",
				"${BUILT_PRODUCTS_DIR}/PromiseKit/PromiseKit.framework",
				"${BUILT_PRODUCTS_DIR}/PureLayout/PureLayout.framework",
				"${BUILT_PRODUCTS_DIR}/Reachability/Reachability.framework",
				"${BUILT_PRODUCTS_DIR}/SAMKeychain/SAMKeychain.framework",
				"${BUILT_PRODUCTS_DIR}/SQLCipher/SQLCipher.framework",
				"${BUILT_PRODUCTS_DIR}/SessionAxolotlKit/SessionAxolotlKit.framework",
				"${BUILT_PRODUCTS_DIR}/SessionCoreKit/SessionCoreKit.framework",
				"${BUILT_PRODUCTS_DIR}/SessionCurve25519Kit/SessionCurve25519Kit.framework",
				"${BUILT_PRODUCTS_DIR}/SessionHKDFKit/SessionHKDFKit.framework",
				"${BUILT_PRODUCTS_DIR}/SessionMetadataKit/SessionMetadataKit.framework",
				"${BUILT_PRODUCTS_DIR}/SessionServiceKit/SessionServiceKit.framework",
				"${BUILT_PRODUCTS_DIR}/Starscream/Starscream.framework",
				"${BUILT_PRODUCTS_DIR}/SwiftProtobuf/SwiftProtobuf.framework",
				"${BUILT_PRODUCTS_DIR}/YYImage/YYImage.framework",
				"${BUILT_PRODUCTS_DIR}/YapDatabase/YapDatabase.framework",
				"${BUILT_PRODUCTS_DIR}/ZXingObjC/ZXingObjC.framework",
				"${BUILT_PRODUCTS_DIR}/libPhoneNumber-iOS/libPhoneNumber_iOS.framework",
			);
			name = "[CP] Embed Pods Frameworks";
			outputPaths = (
				"${TARGET_BUILD_DIR}/${FRAMEWORKS_FOLDER_PATH}/AFNetworking.framework",
				"${TARGET_BUILD_DIR}/${FRAMEWORKS_FOLDER_PATH}/CocoaLumberjack.framework",
				"${TARGET_BUILD_DIR}/${FRAMEWORKS_FOLDER_PATH}/CryptoSwift.framework",
				"${TARGET_BUILD_DIR}/${FRAMEWORKS_FOLDER_PATH}/openssl.framework",
				"${TARGET_BUILD_DIR}/${FRAMEWORKS_FOLDER_PATH}/Mantle.framework",
				"${TARGET_BUILD_DIR}/${FRAMEWORKS_FOLDER_PATH}/PromiseKit.framework",
				"${TARGET_BUILD_DIR}/${FRAMEWORKS_FOLDER_PATH}/PureLayout.framework",
				"${TARGET_BUILD_DIR}/${FRAMEWORKS_FOLDER_PATH}/Reachability.framework",
				"${TARGET_BUILD_DIR}/${FRAMEWORKS_FOLDER_PATH}/SAMKeychain.framework",
				"${TARGET_BUILD_DIR}/${FRAMEWORKS_FOLDER_PATH}/SQLCipher.framework",
				"${TARGET_BUILD_DIR}/${FRAMEWORKS_FOLDER_PATH}/SessionAxolotlKit.framework",
				"${TARGET_BUILD_DIR}/${FRAMEWORKS_FOLDER_PATH}/SessionCoreKit.framework",
				"${TARGET_BUILD_DIR}/${FRAMEWORKS_FOLDER_PATH}/SessionCurve25519Kit.framework",
				"${TARGET_BUILD_DIR}/${FRAMEWORKS_FOLDER_PATH}/SessionHKDFKit.framework",
				"${TARGET_BUILD_DIR}/${FRAMEWORKS_FOLDER_PATH}/SessionMetadataKit.framework",
				"${TARGET_BUILD_DIR}/${FRAMEWORKS_FOLDER_PATH}/SessionServiceKit.framework",
				"${TARGET_BUILD_DIR}/${FRAMEWORKS_FOLDER_PATH}/Starscream.framework",
				"${TARGET_BUILD_DIR}/${FRAMEWORKS_FOLDER_PATH}/SwiftProtobuf.framework",
				"${TARGET_BUILD_DIR}/${FRAMEWORKS_FOLDER_PATH}/YYImage.framework",
				"${TARGET_BUILD_DIR}/${FRAMEWORKS_FOLDER_PATH}/YapDatabase.framework",
				"${TARGET_BUILD_DIR}/${FRAMEWORKS_FOLDER_PATH}/ZXingObjC.framework",
				"${TARGET_BUILD_DIR}/${FRAMEWORKS_FOLDER_PATH}/libPhoneNumber_iOS.framework",
			);
			runOnlyForDeploymentPostprocessing = 0;
			shellPath = /bin/sh;
			shellScript = "\"${PODS_ROOT}/Target Support Files/Pods-SignalTests/Pods-SignalTests-frameworks.sh\"\n";
			showEnvVarsInLog = 0;
		};
		F4C416F20E3CB0B25DC10C56 /* [CP] Check Pods Manifest.lock */ = {
			isa = PBXShellScriptBuildPhase;
			buildActionMask = 2147483647;
			files = (
			);
			inputPaths = (
				"${PODS_PODFILE_DIR_PATH}/Podfile.lock",
				"${PODS_ROOT}/Manifest.lock",
			);
			name = "[CP] Check Pods Manifest.lock";
			outputPaths = (
				"$(DERIVED_FILE_DIR)/Pods-SignalMessaging-checkManifestLockResult.txt",
			);
			runOnlyForDeploymentPostprocessing = 0;
			shellPath = /bin/sh;
			shellScript = "diff \"${PODS_PODFILE_DIR_PATH}/Podfile.lock\" \"${PODS_ROOT}/Manifest.lock\" > /dev/null\nif [ $? != 0 ] ; then\n    # print error to STDERR\n    echo \"error: The sandbox is not in sync with the Podfile.lock. Run 'pod install' or update your CocoaPods installation.\" >&2\n    exit 1\nfi\n# This output is used by Xcode 'outputs' to avoid re-running this script phase.\necho \"SUCCESS\" > \"${SCRIPT_OUTPUT_FILE_0}\"\n";
			showEnvVarsInLog = 0;
		};
/* End PBXShellScriptBuildPhase section */

/* Begin PBXSourcesBuildPhase section */
		453518641FC635DD00210559 /* Sources */ = {
			isa = PBXSourcesBuildPhase;
			buildActionMask = 2147483647;
			files = (
				4535186B1FC635DD00210559 /* ShareViewController.swift in Sources */,
				34480B361FD0929200BC14EF /* ShareAppExtensionContext.m in Sources */,
				34641E1F2088DA6D00E2EDE5 /* SAEScreenLockViewController.m in Sources */,
				3461284B1FD0B94000532771 /* SAELoadViewController.swift in Sources */,
				347850571FD86544007B8332 /* SAEFailedViewController.swift in Sources */,
			);
			runOnlyForDeploymentPostprocessing = 0;
		};
		4535188D1FC63DBF00210559 /* Sources */ = {
			isa = PBXSourcesBuildPhase;
			buildActionMask = 2147483647;
			files = (
				45F59A0A2029140500E8D2B0 /* OWSVideoPlayer.swift in Sources */,
				340872C82239563500CB25B0 /* ApprovalRailCellView.swift in Sources */,
				45194F951FD7216600333B2C /* TSUnreadIndicatorInteraction.m in Sources */,
				4CB93DC22180FF07004B9764 /* ProximityMonitoringManager.swift in Sources */,
				34AC09E1211B39B100997B47 /* SelectThreadViewController.m in Sources */,
				34AC09EF211B39B100997B47 /* ViewControllerUtils.m in Sources */,
				346941A2215D2EE400B5BFAD /* OWSConversationColor.m in Sources */,
				B8C9689723FA1B72005F64E0 /* Fonts.swift in Sources */,
				34AC0A17211B39EA00997B47 /* VideoPlayerView.swift in Sources */,
				34BEDB1321C43F6A007B0EAE /* ImageEditorView.swift in Sources */,
				34AC09EE211B39B100997B47 /* EditContactShareNameViewController.swift in Sources */,
				45194F931FD7215C00333B2C /* OWSContactOffersInteraction.m in Sources */,
				450998681FD8C0FF00D89EB3 /* AttachmentSharing.m in Sources */,
				347850711FDAEB17007B8332 /* OWSUserProfile.m in Sources */,
				34AC09DF211B39B100997B47 /* OWSNavigationController.m in Sources */,
				34074F61203D0CBE004596AE /* OWSSounds.m in Sources */,
				34BEDB1721C80BCA007B0EAE /* OWSAnyTouchGestureRecognizer.m in Sources */,
				340872C92239563500CB25B0 /* AttachmentItemCollection.swift in Sources */,
				34080EFE2225F96D0087E99F /* ImageEditorPaletteView.swift in Sources */,
				4C3E245D21F2B395000AE092 /* DirectionalPanGestureRecognizer.swift in Sources */,
				346129B51FD1F7E800532771 /* OWSProfileManager.m in Sources */,
				342950832124C9750000B063 /* OWSTextView.m in Sources */,
				452EC6E1205FF5DC000E787C /* Bench.swift in Sources */,
				B8C9689923FA1B72005F64E0 /* Values.swift in Sources */,
				34BBC85D220D19D600857249 /* ImageEditorPanGestureRecognizer.swift in Sources */,
				342950882124CB0A0000B063 /* OWSSearchBar.m in Sources */,
				342950822124C9750000B063 /* OWSTextField.m in Sources */,
				34AC0A13211B39EA00997B47 /* DisappearingTimerConfigurationView.swift in Sources */,
				4CA46F4D219CFDAA0038ABDE /* GalleryRailView.swift in Sources */,
				34480B621FD0A98800BC14EF /* UIColor+OWS.m in Sources */,
				B8C9689823FA1B72005F64E0 /* Gradients.swift in Sources */,
				4C20B2B720CA0034001BAC90 /* ThreadViewModel.swift in Sources */,
				34BBC857220C7ADA00857249 /* ImageEditorItem.swift in Sources */,
				346E35BE224283B100E55D5F /* UIAlertController+OWS.swift in Sources */,
				34480B641FD0A98800BC14EF /* UIView+OWS.m in Sources */,
				34AC0A1C211B39EA00997B47 /* OWSFlatButton.swift in Sources */,
				340872D822397F4600CB25B0 /* AttachmentCaptionViewController.swift in Sources */,
				34C3C7932040B0DD0000134C /* OWSAudioPlayer.m in Sources */,
				34AC09E5211B39B100997B47 /* ScreenLockViewController.m in Sources */,
				34AC09F7211B39B100997B47 /* MediaMessageView.swift in Sources */,
				34BBC858220C7ADA00857249 /* ImageEditorContents.swift in Sources */,
				3461293A1FD1B47300532771 /* OWSPreferences.m in Sources */,
				34AC09E6211B39B100997B47 /* SelectRecipientViewController.m in Sources */,
				4C858A52212DC5E1001B45D3 /* UIImage+OWS.swift in Sources */,
				34480B671FD0AA9400BC14EF /* UIFont+OWS.m in Sources */,
				346129E61FD5C0C600532771 /* OWSDatabaseMigrationRunner.m in Sources */,
				34AC0A11211B39EA00997B47 /* OWSLayerView.swift in Sources */,
				34AC0A1B211B39EA00997B47 /* GradientView.swift in Sources */,
				34AC09E2211B39B100997B47 /* ReturnToCallViewController.swift in Sources */,
				346129AB1FD1F0EE00532771 /* OWSFormat.m in Sources */,
				34AC0A12211B39EA00997B47 /* ContactTableViewCell.m in Sources */,
				451F8A461FD715BA005CB9DA /* OWSGroupAvatarBuilder.m in Sources */,
				34BBC85B220C7ADA00857249 /* OrderedDictionary.swift in Sources */,
				346129961FD1E30000532771 /* OWSDatabaseMigration.m in Sources */,
				B8544E3523D5201400299F14 /* UIView+Constraints.swift in Sources */,
				34AC09EA211B39B100997B47 /* ModalActivityIndicatorViewController.swift in Sources */,
				B8C9689523FA1B72005F64E0 /* AppMode.swift in Sources */,
				344F248D2007CCD600CFB4F4 /* DisplayableText.swift in Sources */,
				450998651FD8A34D00D89EB3 /* DeviceSleepManager.swift in Sources */,
				34AC09EB211B39B100997B47 /* ContactShareApprovalViewController.swift in Sources */,
				34AC0A1F211B39EA00997B47 /* AvatarImageView.swift in Sources */,
				3466087220E550F400AFFE73 /* ConversationStyle.swift in Sources */,
				3478506B1FD9B78A007B8332 /* NoopCallMessageHandler.swift in Sources */,
				340872CA2239563500CB25B0 /* AttachmentApprovalViewController.swift in Sources */,
				346129AD1FD1F34E00532771 /* ImageCache.swift in Sources */,
				452C7CA72037628B003D51A5 /* Weak.swift in Sources */,
				340872D02239787F00CB25B0 /* AttachmentTextToolbar.swift in Sources */,
				451F8A341FD710C3005CB9DA /* FullTextSearcher.swift in Sources */,
				34080F04222858DC0087E99F /* OWSViewController+ImageEditor.swift in Sources */,
				34AC0A10211B39EA00997B47 /* TappableView.swift in Sources */,
				B8C9689A23FA1B95005F64E0 /* DeviceUtilities.swift in Sources */,
				346129B61FD1F7E800532771 /* ProfileFetcherJob.swift in Sources */,
				34AC09E9211B39B100997B47 /* OWSTableViewController.m in Sources */,
				340872CE2239596100CB25B0 /* AttachmentApprovalInputAccessoryView.swift in Sources */,
				45194F8F1FD71FF500333B2C /* ThreadUtil.m in Sources */,
				34BEDB0E21C405B0007B0EAE /* ImageEditorModel.swift in Sources */,
				451F8A3B1FD71297005CB9DA /* UIUtil.m in Sources */,
				340872C122394CAA00CB25B0 /* ImageEditorTransform.swift in Sources */,
				450C800F20AD1AB900F3A091 /* OWSWindowManager.m in Sources */,
				454A965A1FD6017E008D2A0E /* SignalAttachment.swift in Sources */,
				45BC829D1FD9C4B400011CF3 /* ShareViewDelegate.swift in Sources */,
				3461295B1FD1D74C00532771 /* Environment.m in Sources */,
				346129D51FD20ADC00532771 /* UIViewController+OWS.m in Sources */,
				34BBC851220B8EEF00857249 /* ImageEditorCanvasView.swift in Sources */,
				347850691FD9B78A007B8332 /* AppSetup.m in Sources */,
				346941A3215D2EE400B5BFAD /* Theme.m in Sources */,
				4C23A5F2215C4ADE00534937 /* SheetViewController.swift in Sources */,
				34BBC84D220B2D0800857249 /* ImageEditorPinchGestureRecognizer.swift in Sources */,
				340872BF22393CFA00CB25B0 /* UIGestureRecognizer+OWS.swift in Sources */,
				C329FEEF24F7743F00B1C64C /* UIViewController+Utilities.swift in Sources */,
				34080F02222853E30087E99F /* ImageEditorBrushViewController.swift in Sources */,
				34AC0A14211B39EA00997B47 /* ContactCellView.m in Sources */,
				34AC0A15211B39EA00997B47 /* ContactsViewHelper.m in Sources */,
				346129E31FD5C0BE00532771 /* VersionMigrations.m in Sources */,
				C3638C0524C7F0B500AF29BC /* LK002RemoveFriendRequests.swift in Sources */,
				340872CB2239563500CB25B0 /* AttachmentPrepViewController.swift in Sources */,
				34AC0A16211B39EA00997B47 /* OWSNavigationBar.swift in Sources */,
				34AC0A1A211B39EA00997B47 /* CommonStrings.swift in Sources */,
				34AC0A19211B39EA00997B47 /* OWSAlerts.swift in Sources */,
				340872DA22397FEB00CB25B0 /* AttachmentTextView.swift in Sources */,
				34FDB29221FF986600A01202 /* UIView+OWS.swift in Sources */,
				34BBC859220C7ADA00857249 /* ImageEditorStrokeItem.swift in Sources */,
				451F8A351FD710DE005CB9DA /* Searcher.swift in Sources */,
				451F8A481FD715BA005CB9DA /* OWSContactAvatarBuilder.m in Sources */,
				34AC0A18211B39EA00997B47 /* TappableStackView.swift in Sources */,
				34B6D27520F664C900765BE2 /* OWSUnreadIndicator.m in Sources */,
				346129A61FD1F09100532771 /* OWSContactsManager.m in Sources */,
				4541B71D209D3B7A0008608F /* ContactShareViewModel.swift in Sources */,
				4C618199219DF03A009BD6B5 /* OWSButton.swift in Sources */,
				34AC09F3211B39B100997B47 /* NewNonContactConversationViewController.m in Sources */,
				C31D1DD325216101005D4DA8 /* UIView+Utilities.swift in Sources */,
				4C3E245C21F29FCE000AE092 /* Toast.swift in Sources */,
				34BBC84B220B2CB200857249 /* ImageEditorTextViewController.swift in Sources */,
				34AC09FA211B39B100997B47 /* SharingThreadPickerViewController.m in Sources */,
				45F59A082028E4FB00E8D2B0 /* OWSAudioSession.swift in Sources */,
				34612A071FD7238600532771 /* OWSSyncManager.m in Sources */,
				450C801220AD1D5B00F3A091 /* UIDevice+featureSupport.swift in Sources */,
				451F8A471FD715BA005CB9DA /* OWSAvatarBuilder.m in Sources */,
				349ED992221EE80D008045B0 /* AppPreferences.swift in Sources */,
				34AC09E7211B39B100997B47 /* MessageApprovalViewController.swift in Sources */,
				34480B591FD0A7A400BC14EF /* OWSScrubbingLogFormatter.m in Sources */,
				451F8A441FD7156B005CB9DA /* BlockListUIUtils.m in Sources */,
				34AC0A1E211B39EA00997B47 /* ThreadViewHelper.m in Sources */,
				34BBC85A220C7ADA00857249 /* ImageEditorTextItem.swift in Sources */,
				34641E182088D7E900E2EDE5 /* OWSScreenLock.swift in Sources */,
				346129721FD1D74C00532771 /* SignalKeyingStorage.m in Sources */,
				34480B561FD0A7A400BC14EF /* DebugLogger.m in Sources */,
				459B775C207BA46C0071D0AB /* OWSQuotedReplyModel.m in Sources */,
				7BF3FF002505B8E400609570 /* PlaceholderIcon.swift in Sources */,
				340872D622397E6800CB25B0 /* AttachmentCaptionToolbar.swift in Sources */,
				34ABB2C42090C59700C727A6 /* OWSResaveCollectionDBMigration.m in Sources */,
				4C948FF72146EB4800349F0D /* BlockListCache.swift in Sources */,
				B846365B22B7418B00AF1514 /* Identicon+ObjC.swift in Sources */,
				4551DB5A205C562300C8AE75 /* Collection+OWS.swift in Sources */,
				B8C9689623FA1B72005F64E0 /* Colors.swift in Sources */,
				34BBC84F220B8A0100857249 /* ImageEditorCropViewController.swift in Sources */,
				34AC09ED211B39B100997B47 /* ContactFieldView.swift in Sources */,
				B8544E3423D51EEF00299F14 /* ProfilePictureView.swift in Sources */,
				346129AF1FD1F5D900532771 /* SystemContactsFetcher.swift in Sources */,
				34AC09E3211B39B100997B47 /* OWSViewController.m in Sources */,
				346129C81FD2072E00532771 /* NSAttributedString+OWS.m in Sources */,
			);
			runOnlyForDeploymentPostprocessing = 0;
		};
		7BC01A37241F40AB00BC7C55 /* Sources */ = {
			isa = PBXSourcesBuildPhase;
			buildActionMask = 2147483647;
			files = (
				7BDCFC08242186E700641C39 /* NotificationServiceExtensionContext.swift in Sources */,
				7BC01A3E241F40AB00BC7C55 /* NotificationServiceExtension.swift in Sources */,
				7BDCFC092421894900641C39 /* MessageFetcherJob.swift in Sources */,
			);
			runOnlyForDeploymentPostprocessing = 0;
		};
		D221A085169C9E5E00537ABF /* Sources */ = {
			isa = PBXSourcesBuildPhase;
			buildActionMask = 2147483647;
			files = (
				C396DAF52518408B00FF6DC5 /* CSV.swift in Sources */,
				B8CCF63723961D6D0091D419 /* NewPrivateChatVC.swift in Sources */,
				4CC0B59C20EC5F2E00CF6EE0 /* ConversationConfigurationSyncOperation.swift in Sources */,
				3461293E1FD1D72B00532771 /* ExperienceUpgradeFinder.swift in Sources */,
				34C4E2582118957600BEA353 /* WebRTCProto.swift in Sources */,
				C396DAF12518408B00FF6DC5 /* EnumeratedView.swift in Sources */,
				34D1F0BD1F8D108C0066283D /* AttachmentUploadView.m in Sources */,
				452EC6DF205E9E30000E787C /* MediaGalleryViewController.swift in Sources */,
				34DC9BD921543E0C00FDDCEC /* DebugContactsUtils.m in Sources */,
				34DBF007206C3CB200025978 /* OWSBubbleShapeView.m in Sources */,
				4C04392A220A9EC800BAEA63 /* VoiceNoteLock.swift in Sources */,
				34D8C02B1ED3685800188D7C /* DebugUIContacts.m in Sources */,
				3496956E21A301A100DCFE74 /* OWSBackupExportJob.m in Sources */,
				4C1885D2218F8E1C00B67051 /* PhotoGridViewCell.swift in Sources */,
				45C9DEB81DF4E35A0065CA84 /* WebRTCCallMessageHandler.swift in Sources */,
				34D1F0501F7D45A60066283D /* GifPickerCell.swift in Sources */,
				3496957421A301A100DCFE74 /* OWSBackupAPI.swift in Sources */,
				C3E5C2FA251DBABB0040DFFC /* EditClosedGroupVC.swift in Sources */,
				34D99C931F2937CC00D284D6 /* OWSAnalytics.swift in Sources */,
				B8783E9E23EB948D00404FB8 /* UILabel+Interaction.swift in Sources */,
				B80C6B5B2384C7F900FDBC8B /* DeviceNameModalDelegate.swift in Sources */,
				340FC8B8204DAC8D007AEB0F /* AddToGroupViewController.m in Sources */,
				341F2C0F1F2B8AE700D07D6B /* DebugUIMisc.m in Sources */,
				B893063F2383961A005EAA8E /* ScanQRCodeWrapperVC.swift in Sources */,
				B83F2B86240C7B8F000A54AB /* NewConversationButtonSet.swift in Sources */,
				B879D449247E1BE300DB3608 /* PathVC.swift in Sources */,
				34E3EF0D1EFC235B007F6822 /* DebugUIDiskUsage.m in Sources */,
				454A84042059C787008B8C75 /* MediaTileViewController.swift in Sources */,
				C364535C252467900045C478 /* AudioUtilities.swift in Sources */,
				340FC8B4204DAC8D007AEB0F /* OWSBackupSettingsViewController.m in Sources */,
				34D1F0871F8678AA0066283D /* ConversationViewItem.m in Sources */,
				451A13B11E13DED2000A50FD /* AppNotifications.swift in Sources */,
				C31D1DDD25217014005D4DA8 /* UserCell.swift in Sources */,
				34D99CE4217509C2000AFB39 /* AppEnvironment.swift in Sources */,
				348570A820F67575004FF32B /* OWSMessageHeaderView.m in Sources */,
				450DF2091E0DD2C6003D14BE /* UserNotificationsAdaptee.swift in Sources */,
				34B6A907218B5241007C4606 /* TypingIndicatorCell.swift in Sources */,
				4CFD151D22415AA400F2450F /* CallVideoHintView.swift in Sources */,
				34D1F0AB1F867BFC0066283D /* OWSContactOffersCell.m in Sources */,
				C3548F0824456AB6009433A8 /* UIView+Wrapping.swift in Sources */,
				B82B408A2399EC0600A248E7 /* FakeChatView.swift in Sources */,
				B8BB82B92394911B00BA5194 /* Separator.swift in Sources */,
				343A65981FC4CFE7000477A1 /* ConversationScrollButton.m in Sources */,
				B82B40882399EB0E00A248E7 /* LandingVC.swift in Sources */,
				34D1F0A91F867BFC0066283D /* ConversationViewCell.m in Sources */,
				4505C2BF1E648EA300CEBF41 /* ExperienceUpgrade.swift in Sources */,
				EF764C351DB67CC5000D9A87 /* UIViewController+Permissions.m in Sources */,
				45CD81EF1DC030E7004C9430 /* SyncPushTokensJob.swift in Sources */,
				34D2CCE0206939B400CB1A14 /* DebugUIMessagesAssetLoader.m in Sources */,
				C3C3CF8924D8EED300E1CCE7 /* TextView.swift in Sources */,
				4CEB78C92178EBAB00F315D2 /* OWSSessionResetJobRecord.m in Sources */,
				45794E861E00620000066731 /* CallUIAdapter.swift in Sources */,
				340FC8BA204DAC8D007AEB0F /* FingerprintViewScanController.m in Sources */,
				C396DAF32518408B00FF6DC5 /* Description.swift in Sources */,
				4585C4681ED8F8D200896AEA /* SafetyNumberConfirmationAlert.swift in Sources */,
				B85357C123A1B81900AAF6CD /* SeedReminderViewDelegate.swift in Sources */,
				450D19131F85236600970622 /* RemoteVideoView.m in Sources */,
				34129B8621EF877A005457A8 /* LinkPreviewView.swift in Sources */,
				34386A54207D271D009F5D9C /* NeverClearView.swift in Sources */,
				B885D5F4233491AB00EE0D8E /* DeviceLinkingModal.swift in Sources */,
				45DF5DF21DDB843F00C936C7 /* CompareSafetyNumbersActivity.swift in Sources */,
				451166C01FD86B98000739BA /* AccountManager.swift in Sources */,
				B83F2B88240CB75A000A54AB /* UIImage+Scaling.swift in Sources */,
				3430FE181F7751D4000EC51B /* GiphyAPI.swift in Sources */,
				4C2F454F214C00E1004871FF /* AvatarTableViewCell.swift in Sources */,
				340FC8AA204DAC8D007AEB0F /* NotificationSettingsViewController.m in Sources */,
				B80C6B592384C4E700FDBC8B /* DeviceNameModal.swift in Sources */,
				4C090A1B210FD9C7001FD7F9 /* HapticFeedback.swift in Sources */,
				3496744F2076ACD000080B5F /* LongTextViewController.swift in Sources */,
				34B3F8931E8DF1710035BE1A /* SignalsNavigationController.m in Sources */,
				34F308A21ECB469700BB7697 /* OWSBezierPathView.m in Sources */,
				45B27B862037FFB400A539DF /* DebugUIFileBrowser.swift in Sources */,
				B886B4A92398BA1500211ABE /* QRCode.swift in Sources */,
				3496955D219B605E00DCFE74 /* PhotoCollectionPickerController.swift in Sources */,
				3403B95D20EA9527001A1F44 /* OWSContactShareButtonsView.m in Sources */,
				34B0796D1FCF46B100E248C2 /* MainAppContext.m in Sources */,
				34E3EF101EFC2684007F6822 /* DebugUIPage.m in Sources */,
				B80C6B572384A56D00FDBC8B /* DeviceLinksVC.swift in Sources */,
				34A8B3512190A40E00218A25 /* MediaAlbumCellView.swift in Sources */,
				34D1F0AE1F867BFC0066283D /* OWSMessageCell.m in Sources */,
				C396DAF42518408B00FF6DC5 /* Parser.swift in Sources */,
				B8BB82AB238F669C00BA5194 /* ConversationCell.swift in Sources */,
				4C4AEC4520EC343B0020E72B /* DismissableTextField.swift in Sources */,
				4CB5F26720F6E1E2004D1B42 /* MenuActionsViewController.swift in Sources */,
				3496955E219B605E00DCFE74 /* PhotoLibrary.swift in Sources */,
				45D231771DC7E8F10034FA89 /* SessionResetJob.swift in Sources */,
				340FC8A9204DAC8D007AEB0F /* NotificationSettingsOptionsViewController.m in Sources */,
				C3D0972B2510499C00F6E3E4 /* BackgroundPoller.swift in Sources */,
				C3548F0624456447009433A8 /* PNModeVC.swift in Sources */,
				B80A579F23DFF1F300876683 /* NewClosedGroupVC.swift in Sources */,
				452037D11EE84975004E4CDF /* DebugUISessionState.m in Sources */,
				D221A09A169C9E5E00537ABF /* main.m in Sources */,
				3496957221A301A100DCFE74 /* OWSBackup.m in Sources */,
				B86BD08623399CEF000F5AE3 /* SeedModal.swift in Sources */,
				45638BDC1F3DD0D400128435 /* DebugUICalling.swift in Sources */,
				34E3E5681EC4B19400495BAC /* AudioProgressView.swift in Sources */,
				34D1F0521F7E8EA30066283D /* GiphyDownloader.swift in Sources */,
				340FC8BC204DAC8D007AEB0F /* FingerprintViewController.m in Sources */,
				450DF2051E0D74AC003D14BE /* Platform.swift in Sources */,
				4CC613362227A00400E21A3A /* ConversationSearch.swift in Sources */,
				340FC8B2204DAC8D007AEB0F /* AdvancedSettingsTableViewController.m in Sources */,
				452B999020A34B6B006F2F9E /* AddContactShareToExistingContactViewController.swift in Sources */,
				B82B408C239A068800A248E7 /* RegisterVC.swift in Sources */,
				346129991FD1E4DA00532771 /* SignalApp.m in Sources */,
				3496957121A301A100DCFE74 /* OWSBackupImportJob.m in Sources */,
				34BECE301F7ABCF800D7438D /* GifPickerLayout.swift in Sources */,
				C3DFFAC623E96F0D0058DAF8 /* Sheet.swift in Sources */,
				C31FFE57254A5FFE00F19441 /* KeyPairUtilities.swift in Sources */,
				343A65951FC47D5E000477A1 /* DebugUISyncMessages.m in Sources */,
				45C0DC1E1E69011F00E04C47 /* UIStoryboard+OWS.swift in Sources */,
				452ECA4D1E087E7200E2F016 /* MessageFetcherJob.swift in Sources */,
				4556FA681F54AA9500AF40DD /* DebugUIProfile.swift in Sources */,
				45A6DAD61EBBF85500893231 /* ReminderView.swift in Sources */,
				34D1F0881F8678AA0066283D /* ConversationViewLayout.m in Sources */,
				B82B408E239DC00D00A248E7 /* DisplayNameVC.swift in Sources */,
				C329FEEC24F7277900B1C64C /* LightModeSheet.swift in Sources */,
				4CA485BB2232339F004B9E7D /* PhotoCaptureViewController.swift in Sources */,
				34330AA31E79686200DF2FB9 /* OWSProgressView.m in Sources */,
				344825C6211390C800DB4BD8 /* OWSOrphanDataCleaner.m in Sources */,
				4542DF54208D40AC007B4E76 /* LoadingViewController.swift in Sources */,
				34D5CCA91EAE3D30005515DB /* AvatarViewHelper.m in Sources */,
				34D1F0B71F87F8850066283D /* OWSGenericAttachmentView.m in Sources */,
				B8B5BCEC2394D869003823C9 /* Button.swift in Sources */,
				34D920E720E179C200D51158 /* OWSMessageFooterView.m in Sources */,
				341341EF2187467A00192D59 /* ConversationViewModel.m in Sources */,
				B8BB82B12390C37000BA5194 /* SearchBar.swift in Sources */,
				348BB25D20A0C5530047AEC2 /* ContactShareViewHelper.swift in Sources */,
				34B3F8801E8DF1700035BE1A /* InviteFlow.swift in Sources */,
				B85357C523A1F13800AAF6CD /* LinkDeviceVC.swift in Sources */,
				457C87B82032645C008D52D6 /* DebugUINotifications.swift in Sources */,
				4C21D5D8223AC60F00EF8A77 /* PhotoCapture.swift in Sources */,
				4C13C9F620E57BA30089A98B /* ColorPickerViewController.swift in Sources */,
				4CC1ECFB211A553000CC13BE /* AppUpdateNag.swift in Sources */,
				C369549D24D27A3500CEB4E3 /* MultiDeviceRemovalSheet.swift in Sources */,
				34B6A903218B3F63007C4606 /* TypingIndicatorView.swift in Sources */,
				B8CCF639239721E20091D419 /* TabBar.swift in Sources */,
				458E38371D668EBF0094BD24 /* OWSDeviceProvisioningURLParser.m in Sources */,
				34B6A905218B4C91007C4606 /* TypingIndicatorInteraction.swift in Sources */,
				2400888E239F30A600305217 /* SessionRestorationView.swift in Sources */,
				B886B4A72398B23E00211ABE /* QRCodeVC.swift in Sources */,
				4517642B1DE939FD00EDB8B9 /* ContactCell.swift in Sources */,
				34EA69402194933900702471 /* MediaDownloadView.swift in Sources */,
				B8544E3323D50E4900299F14 /* AppearanceUtilities.swift in Sources */,
				340FC8AB204DAC8D007AEB0F /* DomainFrontingCountryViewController.m in Sources */,
				4C586926224FAB83003FD070 /* AVAudioSession+OWS.m in Sources */,
				3496744D2076768700080B5F /* OWSMessageBubbleView.m in Sources */,
				34B3F8751E8DF1700035BE1A /* CallViewController.swift in Sources */,
				4C4AE6A1224AF35700D4AF6F /* SendMediaNavigationController.swift in Sources */,
				34D8C0281ED3673300188D7C /* DebugUITableViewController.m in Sources */,
				45F32C222057297A00A300D5 /* MediaDetailViewController.m in Sources */,
				C3DAB3242480CB2B00725F25 /* SRCopyableLabel.swift in Sources */,
				B8B26C8F234D629C004ED98C /* MentionCandidateSelectionView.swift in Sources */,
				B879D44B247E1D9200DB3608 /* PathStatusView.swift in Sources */,
				C396DAF02518408B00FF6DC5 /* String+Lines.swift in Sources */,
				B8CCF63F23975CFB0091D419 /* JoinPublicChatVC.swift in Sources */,
				34ABC0E421DD20C500ED9469 /* ConversationMessageMapping.swift in Sources */,
				34D8C0271ED3673300188D7C /* DebugUIMessages.m in Sources */,
				34DBF003206BD5A500025978 /* OWSMessageTextView.m in Sources */,
				34D1F0B41F86D31D0066283D /* ConversationCollectionView.m in Sources */,
				45D308AD2049A439000189E4 /* PinEntryView.m in Sources */,
				B85357C323A1BD1200AAF6CD /* SeedVC.swift in Sources */,
				340FC8B1204DAC8D007AEB0F /* BlockListViewController.m in Sources */,
				45B5360E206DD8BB00D61655 /* UIResponder+OWS.swift in Sources */,
				4CFE6B6C21F92BA700006701 /* LegacyNotificationsAdaptee.swift in Sources */,
				B8CCF6432397711F0091D419 /* SettingsVC.swift in Sources */,
				C354E75A23FE2A7600CE22E3 /* BaseVC.swift in Sources */,
				3441FD9F21A3604F00BB9542 /* BackupRestoreViewController.swift in Sources */,
				45F659821E1BE77000444429 /* NonCallKitCallUIAdaptee.swift in Sources */,
				45AE48511E0732D6004D96C2 /* TurnServerInfo.swift in Sources */,
				34B3F8771E8DF1700035BE1A /* ContactsPicker.swift in Sources */,
				45C0DC1B1E68FE9000E04C47 /* UIApplication+OWS.swift in Sources */,
				45FBC5C81DF8575700E9B410 /* CallKitCallManager.swift in Sources */,
				4539B5861F79348F007141FF /* PushRegistrationManager.swift in Sources */,
				45FBC5D11DF8592E00E9B410 /* SignalCall.swift in Sources */,
				B8B26C91234D8CBD004ED98C /* MentionCandidateSelectionViewDelegate.swift in Sources */,
				C396DAF22518408B00FF6DC5 /* NamedView.swift in Sources */,
				340FC8BB204DAC8D007AEB0F /* OWSAddToContactViewController.m in Sources */,
				45F32C232057297A00A300D5 /* MediaPageViewController.swift in Sources */,
				452C468F1E427E200087B011 /* OutboundCallInitiator.swift in Sources */,
				C353F8F9244809150011121A /* PNOptionView.swift in Sources */,
				B82B4094239DF15900A248E7 /* ConversationTitleView.swift in Sources */,
				34D2CCDA2062E7D000CB1A14 /* OWSScreenLockUI.m in Sources */,
				45F170BB1E2FC5D3003FC1F2 /* CallAudioService.swift in Sources */,
				4CA46F4C219CCC630038ABDE /* CaptionView.swift in Sources */,
				340FC8B7204DAC8D007AEB0F /* OWSConversationSettingsViewController.m in Sources */,
				34BECE2E1F7ABCE000D7438D /* GifPickerViewController.swift in Sources */,
				B84664F5235022F30083A1CD /* MentionUtilities.swift in Sources */,
				34D1F0C01F8EC1760066283D /* MessageRecipientStatusUtils.swift in Sources */,
				45F659731E1BD99C00444429 /* CallKitCallUIAdaptee.swift in Sources */,
				34277A5E20751BDC006049F2 /* OWSQuotedMessageView.m in Sources */,
				458DE9D61DEE3FD00071BB03 /* PeerConnectionClient.swift in Sources */,
				45DDA6242090CEB500DE97F8 /* ConversationHeaderView.swift in Sources */,
				B82B4090239DD75000A248E7 /* RestoreVC.swift in Sources */,
				3488F9362191CC4000E524CC /* ConversationMediaView.swift in Sources */,
				45F32C242057297A00A300D5 /* MessageDetailViewController.swift in Sources */,
				C396DAEF2518408B00FF6DC5 /* ParsingState.swift in Sources */,
				3496955C219B605E00DCFE74 /* ImagePickerController.swift in Sources */,
				B8BB82B523947F2D00BA5194 /* TextField.swift in Sources */,
				34D1F0841F8678AA0066283D /* ConversationInputToolbar.m in Sources */,
				457F671B20746193000EABCD /* QuotedReplyPreview.swift in Sources */,
				C31D1DE32521718E005D4DA8 /* UserSelectionVC.swift in Sources */,
				34A6C28021E503E700B5B12E /* OWSImagePickerController.swift in Sources */,
				C31A6C5C247F2CF3001123EF /* CGRect+Utilities.swift in Sources */,
				4C21D5D6223A9DC500EF8A77 /* UIAlerts+iOS9.m in Sources */,
				34DBF004206BD5A500025978 /* OWSBubbleView.m in Sources */,
				3496957021A301A100DCFE74 /* OWSBackupIO.m in Sources */,
				34E88D262098C5AE00A608F4 /* ContactViewController.swift in Sources */,
				34AC0A23211C829F00997B47 /* OWSLabel.m in Sources */,
				34EA69422194DE8000702471 /* MediaUploadView.swift in Sources */,
				76EB054018170B33006006FC /* AppDelegate.m in Sources */,
				34D1F0831F8678AA0066283D /* ConversationInputTextView.m in Sources */,
				340FC8B6204DAC8D007AEB0F /* OWSQRCodeScanningViewController.m in Sources */,
				4CB5F26920F7D060004D1B42 /* MessageActions.swift in Sources */,
				C3E7134F251C867C009649BB /* Sodium+Conversion.swift in Sources */,
				340FC8B5204DAC8D007AEB0F /* AboutTableViewController.m in Sources */,
				34BECE2B1F74C12700D7438D /* DebugUIStress.m in Sources */,
				340FC8B9204DAC8D007AEB0F /* UpdateGroupViewController.m in Sources */,
				B8BB82A5238F627000BA5194 /* HomeVC.swift in Sources */,
				C31A6C5A247F214E001123EF /* UIView+Glow.swift in Sources */,
				C31D1DE9252172D4005D4DA8 /* ContactUtilities.swift in Sources */,
				3448E1662215B313004B052E /* OnboardingCaptchaViewController.swift in Sources */,
				4574A5D61DD6704700C6B692 /* CallService.swift in Sources */,
				4521C3C01F59F3BA00B4C582 /* TextFieldHelper.swift in Sources */,
				34D2CCDF206939B400CB1A14 /* DebugUIMessagesAction.m in Sources */,
				340FC8AC204DAC8D007AEB0F /* PrivacySettingsTableViewController.m in Sources */,
				B88847BC23E10BC6009836D2 /* GroupMembersVC.swift in Sources */,
				B85357BF23A1AE0800AAF6CD /* SeedReminderView.swift in Sources */,
				C31F812625258FB000DD9FD9 /* Storage+VolumeSamples.swift in Sources */,
				B85357C723A1FB5100AAF6CD /* LinkDeviceVCDelegate.swift in Sources */,
				340FC8C5204DE223007AEB0F /* DebugUIBackup.m in Sources */,
				C35E8AAE2485E51D00ACB629 /* IP2Country.swift in Sources */,
				340FC8AE204DAC8D007AEB0F /* OWSSoundSettingsViewController.m in Sources */,
				4579431E1E7C8CE9008ED0C0 /* Pastelog.m in Sources */,
				340FC8B0204DAC8D007AEB0F /* AddToBlockListViewController.m in Sources */,
				3496957321A301A100DCFE74 /* OWSBackupJob.m in Sources */,
				C3DFFAC823E970080058DAF8 /* OpenGroupSuggestionSheet.swift in Sources */,
				34C4E2572118957600BEA353 /* OWSWebRTCDataProtos.pb.swift in Sources */,
				B894D0752339EDCF00B4D94D /* NukeDataModal.swift in Sources */,
				346B66311F4E29B200E5122F /* CropScaleImageViewController.swift in Sources */,
				45E5A6991F61E6DE001E4A8A /* MarqueeLabel.swift in Sources */,
				34D1F0B01F867BFC0066283D /* OWSSystemMessageCell.m in Sources */,
				45A663C51F92EC760027B59E /* GroupTableViewCell.swift in Sources */,
				B894D0712339D6F300B4D94D /* DeviceLinkingModalDelegate.swift in Sources */,
				34CA631B2097806F00E526A0 /* OWSContactShareView.m in Sources */,
				B86BD08423399ACF000F5AE3 /* Modal.swift in Sources */,
				34D1F0861F8678AA0066283D /* ConversationViewController.m in Sources */,
				3427C64320F500E000EEC730 /* OWSMessageTimerView.m in Sources */,
				B90418E6183E9DD40038554A /* DateUtil.m in Sources */,
				340FC8BD204DAC8D007AEB0F /* ShowGroupMembersViewController.m in Sources */,
				C3645350252449260045C478 /* VoiceMessageView.swift in Sources */,
				3496956F21A301A100DCFE74 /* OWSBackupLazyRestore.swift in Sources */,
				459311FC1D75C948008DD4F0 /* OWSDeviceTableViewCell.m in Sources */,
			);
			runOnlyForDeploymentPostprocessing = 0;
		};
		D221A0A5169C9E5F00537ABF /* Sources */ = {
			isa = PBXSourcesBuildPhase;
			buildActionMask = 2147483647;
			files = (
				456F6E2F1E261D1000FD2210 /* PeerConnectionClientTest.swift in Sources */,
				3491D9A121022DB7001EF5A1 /* CDSSigningCertificateTest.m in Sources */,
				34BBC861220E883300857249 /* ImageEditorModelTest.swift in Sources */,
				340B02BA1FA0D6C700F9CFEC /* ConversationViewItemTest.m in Sources */,
				458E383A1D6699FA0094BD24 /* OWSDeviceProvisioningURLParserTest.m in Sources */,
				3421981C21061D2E00C57195 /* ByteParserTest.swift in Sources */,
				34843B26214327C9004DED45 /* OWSOrphanDataCleanerTest.m in Sources */,
				4C04F58421C860C50090D0BB /* MantlePerfTest.swift in Sources */,
				45360B901F9527DA00FA666C /* SearcherTest.swift in Sources */,
				34BBC862220E883300857249 /* ImageEditorTest.swift in Sources */,
				34DB0BED2011548B007B313F /* OWSDatabaseConverterTest.m in Sources */,
				34843B2C214FE296004DED45 /* MockEnvironment.m in Sources */,
				45360B911F952AA900FA666C /* MarqueeLabel.swift in Sources */,
				454EBAB41F2BE14C00ACE0BB /* OWSAnalytics.swift in Sources */,
				45666F581D9B2880008FE134 /* OWSScrubbingLogFormatterTest.m in Sources */,
				B660F6E01C29868000687D6E /* UtilTest.m in Sources */,
				4C3EF7FD2107DDEE0007EBF7 /* ParamParserTest.swift in Sources */,
				B660F6DB1C29868000687D6E /* FunctionalUtilTest.m in Sources */,
				45E7A6A81E71CA7E00D44FB5 /* DisplayableTextFilterTest.swift in Sources */,
				34843B2421432293004DED45 /* SignalBaseTest.m in Sources */,
				4C3EF802210918740007EBF7 /* SSKProtoEnvelopeTest.swift in Sources */,
				452D1AF12081059C00A67F7F /* StringAdditionsTest.swift in Sources */,
				455AC69E1F4F8B0300134004 /* ImageCacheTest.swift in Sources */,
				34E8A8D12085238A00B272B1 /* ProtoParsingTest.m in Sources */,
			);
			runOnlyForDeploymentPostprocessing = 0;
		};
/* End PBXSourcesBuildPhase section */

/* Begin PBXTargetDependency section */
		34480B3A1FD0950000BC14EF /* PBXTargetDependency */ = {
			isa = PBXTargetDependency;
			target = 453518911FC63DBF00210559 /* SignalMessaging */;
			targetProxy = 34480B391FD0950000BC14EF /* PBXContainerItemProxy */;
		};
		3478506E1FD9CFF4007B8332 /* PBXTargetDependency */ = {
			isa = PBXTargetDependency;
			target = 453518911FC63DBF00210559 /* SignalMessaging */;
			targetProxy = 3478506D1FD9CFF4007B8332 /* PBXContainerItemProxy */;
		};
		453518711FC635DD00210559 /* PBXTargetDependency */ = {
			isa = PBXTargetDependency;
			target = 453518671FC635DD00210559 /* SignalShareExtension */;
			targetProxy = 453518701FC635DD00210559 /* PBXContainerItemProxy */;
		};
		453518981FC63DBF00210559 /* PBXTargetDependency */ = {
			isa = PBXTargetDependency;
			target = 453518911FC63DBF00210559 /* SignalMessaging */;
			targetProxy = 453518971FC63DBF00210559 /* PBXContainerItemProxy */;
		};
		7BC01A41241F40AB00BC7C55 /* PBXTargetDependency */ = {
			isa = PBXTargetDependency;
			target = 7BC01A3A241F40AB00BC7C55 /* LokiPushNotificationService */;
			targetProxy = 7BC01A40241F40AB00BC7C55 /* PBXContainerItemProxy */;
		};
		B6AFCEBB19A93DA60098CFCB /* PBXTargetDependency */ = {
			isa = PBXTargetDependency;
			target = D221A088169C9E5E00537ABF /* Signal */;
			targetProxy = B6AFCEBA19A93DA60098CFCB /* PBXContainerItemProxy */;
		};
		C36B8706243C50B00049991D /* PBXTargetDependency */ = {
			isa = PBXTargetDependency;
			target = 453518911FC63DBF00210559 /* SignalMessaging */;
			targetProxy = C36B8705243C50B00049991D /* PBXContainerItemProxy */;
		};
/* End PBXTargetDependency section */

/* Begin PBXVariantGroup section */
		4535186C1FC635DD00210559 /* MainInterface.storyboard */ = {
			isa = PBXVariantGroup;
			children = (
				4535186D1FC635DD00210559 /* Base */,
			);
			name = MainInterface.storyboard;
			sourceTree = "<group>";
		};
		B6F509951AA53F760068F56A /* Localizable.strings */ = {
			isa = PBXVariantGroup;
			children = (
				B6F509961AA53F760068F56A /* en */,
				B676BCEF1AA544E7009637B8 /* de */,
				B676BCF11AA5451E009637B8 /* es */,
				B646D10E1AA5461A004133BA /* fr */,
				B68CB7DC1AA547100065AC3F /* pt_BR */,
				B68CB7E01AA548420065AC3F /* ru */,
				B68CB7E61AA548870065AC3F /* zh_CN */,
				4C1D2337218B6BA000A0598F /* it */,
				C3AECBEA24EF5244005743DE /* fa */,
				C396469C2509D3ED00B0B9F5 /* pl */,
				C396469D2509D3F400B0B9F5 /* ja */,
				C396469E2509D40400B0B9F5 /* vi-VN */,
				C396469F2509D41100B0B9F5 /* id-ID */,
			);
			name = Localizable.strings;
			sourceTree = "<group>";
		};
/* End PBXVariantGroup section */

/* Begin XCBuildConfiguration section */
		453518731FC635DD00210559 /* Debug */ = {
			isa = XCBuildConfiguration;
			baseConfigurationReference = 69349DE607F5BA6036C9AC60 /* Pods-SignalShareExtension.debug.xcconfig */;
			buildSettings = {
				CLANG_ANALYZER_NONNULL = YES;
				CLANG_ANALYZER_NUMBER_OBJECT_CONVERSION = YES_AGGRESSIVE;
				CLANG_CXX_LANGUAGE_STANDARD = "gnu++14";
				CLANG_CXX_LIBRARY = "libc++";
				CLANG_ENABLE_MODULES = YES;
				CLANG_WARN_BOOL_CONVERSION = YES;
				CLANG_WARN_DIRECT_OBJC_ISA_USAGE = YES_ERROR;
				CLANG_WARN_DOCUMENTATION_COMMENTS = YES;
				CLANG_WARN_NON_LITERAL_NULL_CONVERSION = YES;
				CLANG_WARN_OBJC_LITERAL_CONVERSION = YES;
				CLANG_WARN_OBJC_ROOT_CLASS = YES_ERROR;
				CLANG_WARN_UNGUARDED_AVAILABILITY = YES_AGGRESSIVE;
				CODE_SIGN_ENTITLEMENTS = SignalShareExtension/SignalShareExtension.entitlements;
				CODE_SIGN_IDENTITY = "iPhone Developer";
				"CODE_SIGN_IDENTITY[sdk=iphoneos*]" = "iPhone Developer";
				CODE_SIGN_STYLE = Automatic;
				COPY_PHASE_STRIP = NO;
<<<<<<< HEAD
				CURRENT_PROJECT_VERSION = 136;
=======
				CURRENT_PROJECT_VERSION = 137;
>>>>>>> d4b09567
				DEBUG_INFORMATION_FORMAT = dwarf;
				DEVELOPMENT_TEAM = SUQ8J2PCT7;
				FRAMEWORK_SEARCH_PATHS = "$(inherited)";
				GCC_C_LANGUAGE_STANDARD = gnu11;
				GCC_DYNAMIC_NO_PIC = NO;
				GCC_OPTIMIZATION_LEVEL = 0;
				GCC_PRECOMPILE_PREFIX_HEADER = YES;
				GCC_PREFIX_HEADER = "SignalShareExtension/SignalShareExtension-Prefix.pch";
				GCC_WARN_ABOUT_RETURN_TYPE = YES_ERROR;
				GCC_WARN_UNINITIALIZED_AUTOS = YES_AGGRESSIVE;
				INFOPLIST_FILE = SignalShareExtension/Info.plist;
				IPHONEOS_DEPLOYMENT_TARGET = 12.0;
				LD_RUNPATH_SEARCH_PATHS = "$(inherited) @executable_path/Frameworks @executable_path/../../Frameworks";
				MARKETING_VERSION = 1.6.3;
				MTL_ENABLE_DEBUG_INFO = YES;
				PRODUCT_BUNDLE_IDENTIFIER = "com.loki-project.loki-messenger.share-extension";
				PRODUCT_NAME = "$(TARGET_NAME)";
				SKIP_INSTALL = YES;
				SWIFT_ACTIVE_COMPILATION_CONDITIONS = DEBUG;
				SWIFT_OBJC_BRIDGING_HEADER = "SignalShareExtension/SignalShareExtension-Bridging-Header.h";
				SWIFT_OPTIMIZATION_LEVEL = "-Onone";
				SWIFT_VERSION = 5.0;
				TARGETED_DEVICE_FAMILY = 1;
			};
			name = Debug;
		};
		453518751FC635DD00210559 /* App Store Release */ = {
			isa = XCBuildConfiguration;
			baseConfigurationReference = 435EAC2E5E22D3F087EB3192 /* Pods-SignalShareExtension.app store release.xcconfig */;
			buildSettings = {
				ALWAYS_SEARCH_USER_PATHS = NO;
				CLANG_ANALYZER_NONNULL = YES;
				CLANG_ANALYZER_NUMBER_OBJECT_CONVERSION = YES_AGGRESSIVE;
				CLANG_CXX_LANGUAGE_STANDARD = "gnu++14";
				CLANG_CXX_LIBRARY = "libc++";
				CLANG_ENABLE_MODULES = YES;
				CLANG_ENABLE_OBJC_ARC = YES;
				CLANG_WARN_BLOCK_CAPTURE_AUTORELEASING = YES;
				CLANG_WARN_BOOL_CONVERSION = YES;
				CLANG_WARN_COMMA = YES;
				CLANG_WARN_CONSTANT_CONVERSION = YES;
				CLANG_WARN_DIRECT_OBJC_ISA_USAGE = YES_ERROR;
				CLANG_WARN_DOCUMENTATION_COMMENTS = YES;
				CLANG_WARN_EMPTY_BODY = YES;
				CLANG_WARN_ENUM_CONVERSION = YES;
				CLANG_WARN_INFINITE_RECURSION = YES;
				CLANG_WARN_INT_CONVERSION = YES;
				CLANG_WARN_NON_LITERAL_NULL_CONVERSION = YES;
				CLANG_WARN_OBJC_LITERAL_CONVERSION = YES;
				CLANG_WARN_OBJC_ROOT_CLASS = YES_ERROR;
				CLANG_WARN_RANGE_LOOP_ANALYSIS = YES;
				CLANG_WARN_STRICT_PROTOTYPES = YES;
				CLANG_WARN_SUSPICIOUS_MOVE = YES;
				CLANG_WARN_UNGUARDED_AVAILABILITY = YES_AGGRESSIVE;
				CLANG_WARN_UNREACHABLE_CODE = YES;
				CLANG_WARN__DUPLICATE_METHOD_MATCH = YES;
				CODE_SIGN_ENTITLEMENTS = SignalShareExtension/SignalShareExtension.entitlements;
				CODE_SIGN_IDENTITY = "iPhone Developer";
				"CODE_SIGN_IDENTITY[sdk=iphoneos*]" = "iPhone Developer";
				CODE_SIGN_STYLE = Automatic;
				COPY_PHASE_STRIP = NO;
<<<<<<< HEAD
				CURRENT_PROJECT_VERSION = 136;
=======
				CURRENT_PROJECT_VERSION = 137;
>>>>>>> d4b09567
				DEBUG_INFORMATION_FORMAT = "dwarf-with-dsym";
				DEVELOPMENT_TEAM = SUQ8J2PCT7;
				ENABLE_NS_ASSERTIONS = NO;
				ENABLE_STRICT_OBJC_MSGSEND = YES;
				FRAMEWORK_SEARCH_PATHS = "$(inherited)";
				GCC_C_LANGUAGE_STANDARD = gnu11;
				GCC_NO_COMMON_BLOCKS = YES;
				GCC_PRECOMPILE_PREFIX_HEADER = YES;
				GCC_PREFIX_HEADER = "SignalShareExtension/SignalShareExtension-Prefix.pch";
				GCC_WARN_64_TO_32_BIT_CONVERSION = YES;
				GCC_WARN_ABOUT_RETURN_TYPE = YES_ERROR;
				GCC_WARN_UNDECLARED_SELECTOR = YES;
				GCC_WARN_UNINITIALIZED_AUTOS = YES_AGGRESSIVE;
				GCC_WARN_UNUSED_FUNCTION = YES;
				GCC_WARN_UNUSED_VARIABLE = YES;
				INFOPLIST_FILE = SignalShareExtension/Info.plist;
				IPHONEOS_DEPLOYMENT_TARGET = 12.0;
				LD_RUNPATH_SEARCH_PATHS = "$(inherited) @executable_path/Frameworks @executable_path/../../Frameworks";
				MARKETING_VERSION = 1.6.3;
				MTL_ENABLE_DEBUG_INFO = NO;
				PRODUCT_BUNDLE_IDENTIFIER = "com.loki-project.loki-messenger.share-extension";
				PRODUCT_NAME = "$(TARGET_NAME)";
				SDKROOT = iphoneos;
				SKIP_INSTALL = YES;
				SWIFT_OBJC_BRIDGING_HEADER = "SignalShareExtension/SignalShareExtension-Bridging-Header.h";
				SWIFT_OPTIMIZATION_LEVEL = "-Owholemodule";
				SWIFT_VERSION = 5.0;
				TARGETED_DEVICE_FAMILY = 1;
				VALIDATE_PRODUCT = YES;
			};
			name = "App Store Release";
		};
		4535189B1FC63DBF00210559 /* Debug */ = {
			isa = XCBuildConfiguration;
			baseConfigurationReference = 9B533A9FA46206D3D99C9ADA /* Pods-SignalMessaging.debug.xcconfig */;
			buildSettings = {
				APPLICATION_EXTENSION_API_ONLY = YES;
				CLANG_ANALYZER_NONNULL = YES;
				CLANG_ANALYZER_NUMBER_OBJECT_CONVERSION = YES_AGGRESSIVE;
				CLANG_CXX_LANGUAGE_STANDARD = "gnu++14";
				CLANG_CXX_LIBRARY = "libc++";
				CLANG_ENABLE_MODULES = YES;
				CLANG_WARN_BOOL_CONVERSION = YES;
				CLANG_WARN_DIRECT_OBJC_ISA_USAGE = YES_ERROR;
				CLANG_WARN_DOCUMENTATION_COMMENTS = YES;
				CLANG_WARN_NON_LITERAL_NULL_CONVERSION = YES;
				CLANG_WARN_OBJC_LITERAL_CONVERSION = YES;
				CLANG_WARN_OBJC_ROOT_CLASS = YES_ERROR;
				CLANG_WARN_UNGUARDED_AVAILABILITY = YES_AGGRESSIVE;
				CODE_SIGN_IDENTITY = "";
				"CODE_SIGN_IDENTITY[sdk=iphoneos*]" = "iPhone Developer";
				CODE_SIGN_STYLE = Automatic;
				COPY_PHASE_STRIP = NO;
<<<<<<< HEAD
				CURRENT_PROJECT_VERSION = 136;
=======
				CURRENT_PROJECT_VERSION = 137;
>>>>>>> d4b09567
				DEBUG_INFORMATION_FORMAT = dwarf;
				DEFINES_MODULE = YES;
				DEVELOPMENT_TEAM = SUQ8J2PCT7;
				DYLIB_COMPATIBILITY_VERSION = 1;
				DYLIB_CURRENT_VERSION = 1;
				DYLIB_INSTALL_NAME_BASE = "@rpath";
				FRAMEWORK_SEARCH_PATHS = "$(inherited)";
				GCC_C_LANGUAGE_STANDARD = gnu11;
				GCC_DYNAMIC_NO_PIC = NO;
				GCC_OPTIMIZATION_LEVEL = 0;
				GCC_PRECOMPILE_PREFIX_HEADER = YES;
				GCC_PREFIX_HEADER = "SignalMessaging/SignalMessaging-Prefix.pch";
				GCC_WARN_ABOUT_RETURN_TYPE = YES_ERROR;
				GCC_WARN_UNINITIALIZED_AUTOS = YES_AGGRESSIVE;
				INFOPLIST_FILE = SignalMessaging/Info.plist;
				INSTALL_PATH = "$(LOCAL_LIBRARY_DIR)/Frameworks";
				IPHONEOS_DEPLOYMENT_TARGET = 12.0;
				LD_RUNPATH_SEARCH_PATHS = "$(inherited) @executable_path/Frameworks @loader_path/Frameworks";
				MARKETING_VERSION = 1.6.3;
				MTL_ENABLE_DEBUG_INFO = YES;
				PRODUCT_BUNDLE_IDENTIFIER = "com.loki-project.loki-messenger.utilities";
				PRODUCT_NAME = "$(TARGET_NAME:c99extidentifier)";
				SKIP_INSTALL = YES;
				SUPPORTS_MACCATALYST = NO;
				SWIFT_ACTIVE_COMPILATION_CONDITIONS = DEBUG;
				SWIFT_OBJC_BRIDGING_HEADER = "";
				SWIFT_OPTIMIZATION_LEVEL = "-Onone";
				SWIFT_VERSION = 5.0;
				TARGETED_DEVICE_FAMILY = 1;
				VERSIONING_SYSTEM = "apple-generic";
				VERSION_INFO_PREFIX = "";
			};
			name = Debug;
		};
		4535189D1FC63DBF00210559 /* App Store Release */ = {
			isa = XCBuildConfiguration;
			baseConfigurationReference = 8EEE74B0753448C085B48721 /* Pods-SignalMessaging.app store release.xcconfig */;
			buildSettings = {
				ALWAYS_SEARCH_USER_PATHS = NO;
				APPLICATION_EXTENSION_API_ONLY = YES;
				CLANG_ANALYZER_NONNULL = YES;
				CLANG_ANALYZER_NUMBER_OBJECT_CONVERSION = YES_AGGRESSIVE;
				CLANG_CXX_LANGUAGE_STANDARD = "gnu++14";
				CLANG_CXX_LIBRARY = "libc++";
				CLANG_ENABLE_MODULES = YES;
				CLANG_ENABLE_OBJC_ARC = YES;
				CLANG_WARN_BLOCK_CAPTURE_AUTORELEASING = YES;
				CLANG_WARN_BOOL_CONVERSION = YES;
				CLANG_WARN_COMMA = YES;
				CLANG_WARN_CONSTANT_CONVERSION = YES;
				CLANG_WARN_DIRECT_OBJC_ISA_USAGE = YES_ERROR;
				CLANG_WARN_DOCUMENTATION_COMMENTS = YES;
				CLANG_WARN_EMPTY_BODY = YES;
				CLANG_WARN_ENUM_CONVERSION = YES;
				CLANG_WARN_INFINITE_RECURSION = YES;
				CLANG_WARN_INT_CONVERSION = YES;
				CLANG_WARN_NON_LITERAL_NULL_CONVERSION = YES;
				CLANG_WARN_OBJC_LITERAL_CONVERSION = YES;
				CLANG_WARN_OBJC_ROOT_CLASS = YES_ERROR;
				CLANG_WARN_RANGE_LOOP_ANALYSIS = YES;
				CLANG_WARN_STRICT_PROTOTYPES = YES;
				CLANG_WARN_SUSPICIOUS_MOVE = YES;
				CLANG_WARN_UNGUARDED_AVAILABILITY = YES_AGGRESSIVE;
				CLANG_WARN_UNREACHABLE_CODE = YES;
				CLANG_WARN__DUPLICATE_METHOD_MATCH = YES;
				CODE_SIGN_IDENTITY = "";
				"CODE_SIGN_IDENTITY[sdk=iphoneos*]" = "iPhone Developer";
				CODE_SIGN_STYLE = Automatic;
				COPY_PHASE_STRIP = NO;
<<<<<<< HEAD
				CURRENT_PROJECT_VERSION = 136;
=======
				CURRENT_PROJECT_VERSION = 137;
>>>>>>> d4b09567
				DEBUG_INFORMATION_FORMAT = "dwarf-with-dsym";
				DEFINES_MODULE = YES;
				DEVELOPMENT_TEAM = SUQ8J2PCT7;
				DYLIB_COMPATIBILITY_VERSION = 1;
				DYLIB_CURRENT_VERSION = 1;
				DYLIB_INSTALL_NAME_BASE = "@rpath";
				ENABLE_NS_ASSERTIONS = NO;
				ENABLE_STRICT_OBJC_MSGSEND = YES;
				FRAMEWORK_SEARCH_PATHS = "$(inherited)";
				GCC_C_LANGUAGE_STANDARD = gnu11;
				GCC_NO_COMMON_BLOCKS = YES;
				GCC_PRECOMPILE_PREFIX_HEADER = YES;
				GCC_PREFIX_HEADER = "SignalMessaging/SignalMessaging-Prefix.pch";
				GCC_WARN_64_TO_32_BIT_CONVERSION = YES;
				GCC_WARN_ABOUT_RETURN_TYPE = YES_ERROR;
				GCC_WARN_UNDECLARED_SELECTOR = YES;
				GCC_WARN_UNINITIALIZED_AUTOS = YES_AGGRESSIVE;
				GCC_WARN_UNUSED_FUNCTION = YES;
				GCC_WARN_UNUSED_VARIABLE = YES;
				INFOPLIST_FILE = SignalMessaging/Info.plist;
				INSTALL_PATH = "$(LOCAL_LIBRARY_DIR)/Frameworks";
				IPHONEOS_DEPLOYMENT_TARGET = 12.0;
				LD_RUNPATH_SEARCH_PATHS = "$(inherited) @executable_path/Frameworks @loader_path/Frameworks";
				MARKETING_VERSION = 1.6.3;
				MTL_ENABLE_DEBUG_INFO = NO;
				PRODUCT_BUNDLE_IDENTIFIER = "com.loki-project.loki-messenger.utilities";
				PRODUCT_NAME = "$(TARGET_NAME:c99extidentifier)";
				SDKROOT = iphoneos;
				SKIP_INSTALL = YES;
				SUPPORTS_MACCATALYST = NO;
				SWIFT_OBJC_BRIDGING_HEADER = "";
				SWIFT_OPTIMIZATION_LEVEL = "-Owholemodule";
				SWIFT_VERSION = 5.0;
				TARGETED_DEVICE_FAMILY = 1;
				VALIDATE_PRODUCT = YES;
				VERSIONING_SYSTEM = "apple-generic";
				VERSION_INFO_PREFIX = "";
			};
			name = "App Store Release";
		};
		7BC01A43241F40AB00BC7C55 /* Debug */ = {
			isa = XCBuildConfiguration;
			baseConfigurationReference = F62ECF7B8AF4F8089AA705B3 /* Pods-LokiPushNotificationService.debug.xcconfig */;
			buildSettings = {
				CLANG_ANALYZER_NONNULL = YES;
				CLANG_ANALYZER_NUMBER_OBJECT_CONVERSION = YES_AGGRESSIVE;
				CLANG_CXX_LANGUAGE_STANDARD = "gnu++14";
				CLANG_CXX_LIBRARY = "libc++";
				CLANG_ENABLE_OBJC_WEAK = YES;
				CLANG_WARN_BOOL_CONVERSION = YES;
				CLANG_WARN_DIRECT_OBJC_ISA_USAGE = YES_ERROR;
				CLANG_WARN_DOCUMENTATION_COMMENTS = YES;
				CLANG_WARN_NON_LITERAL_NULL_CONVERSION = YES;
				CLANG_WARN_OBJC_LITERAL_CONVERSION = YES;
				CLANG_WARN_OBJC_ROOT_CLASS = YES_ERROR;
				CLANG_WARN_UNGUARDED_AVAILABILITY = YES_AGGRESSIVE;
				CODE_SIGN_ENTITLEMENTS = LokiPushNotificationService/LokiPushNotificationService.entitlements;
				CODE_SIGN_IDENTITY = "iPhone Developer";
				"CODE_SIGN_IDENTITY[sdk=iphoneos*]" = "iPhone Developer";
				CODE_SIGN_STYLE = Automatic;
				COPY_PHASE_STRIP = NO;
<<<<<<< HEAD
				CURRENT_PROJECT_VERSION = 136;
=======
				CURRENT_PROJECT_VERSION = 137;
>>>>>>> d4b09567
				DEBUG_INFORMATION_FORMAT = dwarf;
				DEVELOPMENT_TEAM = SUQ8J2PCT7;
				FRAMEWORK_SEARCH_PATHS = "$(inherited)";
				GCC_C_LANGUAGE_STANDARD = gnu11;
				GCC_DYNAMIC_NO_PIC = NO;
				GCC_OPTIMIZATION_LEVEL = 0;
				GCC_WARN_ABOUT_RETURN_TYPE = YES_ERROR;
				GCC_WARN_UNINITIALIZED_AUTOS = YES_AGGRESSIVE;
				INFOPLIST_FILE = LokiPushNotificationService/Info.plist;
				IPHONEOS_DEPLOYMENT_TARGET = 12.0;
				LD_RUNPATH_SEARCH_PATHS = "$(inherited) @executable_path/Frameworks @executable_path/../../Frameworks";
				MARKETING_VERSION = 1.6.3;
				MTL_ENABLE_DEBUG_INFO = INCLUDE_SOURCE;
				MTL_FAST_MATH = YES;
				PRODUCT_BUNDLE_IDENTIFIER = "com.loki-project.loki-messenger.push-notification-service";
				PRODUCT_NAME = "$(TARGET_NAME)";
				SKIP_INSTALL = YES;
				SWIFT_ACTIVE_COMPILATION_CONDITIONS = DEBUG;
				SWIFT_OPTIMIZATION_LEVEL = "-Onone";
				SWIFT_VERSION = 5.0;
				TARGETED_DEVICE_FAMILY = 1;
			};
			name = Debug;
		};
		7BC01A44241F40AB00BC7C55 /* App Store Release */ = {
			isa = XCBuildConfiguration;
			baseConfigurationReference = 18D19142FD6E60FD0A5D89F7 /* Pods-LokiPushNotificationService.app store release.xcconfig */;
			buildSettings = {
				ALWAYS_SEARCH_USER_PATHS = NO;
				CLANG_ANALYZER_NONNULL = YES;
				CLANG_ANALYZER_NUMBER_OBJECT_CONVERSION = YES_AGGRESSIVE;
				CLANG_CXX_LANGUAGE_STANDARD = "gnu++14";
				CLANG_CXX_LIBRARY = "libc++";
				CLANG_ENABLE_MODULES = YES;
				CLANG_ENABLE_OBJC_ARC = YES;
				CLANG_ENABLE_OBJC_WEAK = YES;
				CLANG_WARN_BLOCK_CAPTURE_AUTORELEASING = YES;
				CLANG_WARN_BOOL_CONVERSION = YES;
				CLANG_WARN_COMMA = YES;
				CLANG_WARN_CONSTANT_CONVERSION = YES;
				CLANG_WARN_DEPRECATED_OBJC_IMPLEMENTATIONS = YES;
				CLANG_WARN_DIRECT_OBJC_ISA_USAGE = YES_ERROR;
				CLANG_WARN_DOCUMENTATION_COMMENTS = YES;
				CLANG_WARN_EMPTY_BODY = YES;
				CLANG_WARN_ENUM_CONVERSION = YES;
				CLANG_WARN_INFINITE_RECURSION = YES;
				CLANG_WARN_INT_CONVERSION = YES;
				CLANG_WARN_NON_LITERAL_NULL_CONVERSION = YES;
				CLANG_WARN_OBJC_IMPLICIT_RETAIN_SELF = YES;
				CLANG_WARN_OBJC_LITERAL_CONVERSION = YES;
				CLANG_WARN_OBJC_ROOT_CLASS = YES_ERROR;
				CLANG_WARN_RANGE_LOOP_ANALYSIS = YES;
				CLANG_WARN_STRICT_PROTOTYPES = YES;
				CLANG_WARN_SUSPICIOUS_MOVE = YES;
				CLANG_WARN_UNGUARDED_AVAILABILITY = YES_AGGRESSIVE;
				CLANG_WARN_UNREACHABLE_CODE = YES;
				CLANG_WARN__DUPLICATE_METHOD_MATCH = YES;
				CODE_SIGN_ENTITLEMENTS = LokiPushNotificationService/LokiPushNotificationService.entitlements;
				CODE_SIGN_IDENTITY = "iPhone Developer";
				"CODE_SIGN_IDENTITY[sdk=iphoneos*]" = "iPhone Developer";
				CODE_SIGN_STYLE = Automatic;
				COPY_PHASE_STRIP = NO;
<<<<<<< HEAD
				CURRENT_PROJECT_VERSION = 136;
=======
				CURRENT_PROJECT_VERSION = 137;
>>>>>>> d4b09567
				DEBUG_INFORMATION_FORMAT = "dwarf-with-dsym";
				DEVELOPMENT_TEAM = SUQ8J2PCT7;
				ENABLE_NS_ASSERTIONS = NO;
				ENABLE_STRICT_OBJC_MSGSEND = YES;
				FRAMEWORK_SEARCH_PATHS = "$(inherited)";
				GCC_C_LANGUAGE_STANDARD = gnu11;
				GCC_NO_COMMON_BLOCKS = YES;
				GCC_WARN_64_TO_32_BIT_CONVERSION = YES;
				GCC_WARN_ABOUT_RETURN_TYPE = YES_ERROR;
				GCC_WARN_UNDECLARED_SELECTOR = YES;
				GCC_WARN_UNINITIALIZED_AUTOS = YES_AGGRESSIVE;
				GCC_WARN_UNUSED_FUNCTION = YES;
				GCC_WARN_UNUSED_VARIABLE = YES;
				INFOPLIST_FILE = LokiPushNotificationService/Info.plist;
				IPHONEOS_DEPLOYMENT_TARGET = 12.0;
				LD_RUNPATH_SEARCH_PATHS = "$(inherited) @executable_path/Frameworks @executable_path/../../Frameworks";
				MARKETING_VERSION = 1.6.3;
				MTL_ENABLE_DEBUG_INFO = NO;
				MTL_FAST_MATH = YES;
				PRODUCT_BUNDLE_IDENTIFIER = "com.loki-project.loki-messenger.push-notification-service";
				PRODUCT_NAME = "$(TARGET_NAME)";
				SDKROOT = iphoneos;
				SKIP_INSTALL = YES;
				SWIFT_OPTIMIZATION_LEVEL = "-Owholemodule";
				SWIFT_VERSION = 5.0;
				TARGETED_DEVICE_FAMILY = 1;
				VALIDATE_PRODUCT = YES;
			};
			name = "App Store Release";
		};
		D221A0BA169C9E5F00537ABF /* Debug */ = {
			isa = XCBuildConfiguration;
			buildSettings = {
				ALWAYS_SEARCH_USER_PATHS = NO;
				CLANG_ANALYZER_LOCALIZABILITY_NONLOCALIZED = YES;
				CLANG_CXX_LANGUAGE_STANDARD = "gnu++0x";
				CLANG_ENABLE_MODULES = YES;
				CLANG_ENABLE_OBJC_ARC = YES;
				CLANG_WARN_BLOCK_CAPTURE_AUTORELEASING = YES;
				CLANG_WARN_COMMA = YES;
				CLANG_WARN_CONSTANT_CONVERSION = YES;
				CLANG_WARN_DEPRECATED_OBJC_IMPLEMENTATIONS = YES;
				CLANG_WARN_EMPTY_BODY = YES;
				CLANG_WARN_ENUM_CONVERSION = YES;
				CLANG_WARN_IMPLICIT_SIGN_CONVERSION = YES;
				CLANG_WARN_INFINITE_RECURSION = YES;
				CLANG_WARN_INT_CONVERSION = YES;
				CLANG_WARN_OBJC_IMPLICIT_RETAIN_SELF = YES;
				CLANG_WARN_OBJC_RECEIVER_WEAK = YES;
				CLANG_WARN_RANGE_LOOP_ANALYSIS = YES;
				CLANG_WARN_STRICT_PROTOTYPES = YES;
				CLANG_WARN_SUSPICIOUS_IMPLICIT_CONVERSION = YES;
				CLANG_WARN_SUSPICIOUS_MOVE = YES;
				CLANG_WARN_UNREACHABLE_CODE = YES;
				CLANG_WARN__ARC_BRIDGE_CAST_NONARC = YES;
				CLANG_WARN__DUPLICATE_METHOD_MATCH = YES;
				CODE_SIGN_IDENTITY = "iPhone Developer";
				ENABLE_BITCODE = NO;
				ENABLE_STRICT_OBJC_MSGSEND = YES;
				ENABLE_TESTABILITY = YES;
				FRAMEWORK_SEARCH_PATHS = (
					"$(PROJECT_DIR)/ThirdParty/WebRTC/Build",
					"$(PROJECT_DIR)/ThirdParty/Carthage/Build/iOS",
				);
				GCC_NO_COMMON_BLOCKS = YES;
				GCC_PREPROCESSOR_DEFINITIONS = (
					"DEBUG=1",
					"$(inherited)",
				);
				GCC_TREAT_IMPLICIT_FUNCTION_DECLARATIONS_AS_ERRORS = YES;
				GCC_TREAT_INCOMPATIBLE_POINTER_TYPE_WARNINGS_AS_ERRORS = YES;
				GCC_WARN_64_TO_32_BIT_CONVERSION = YES;
				GCC_WARN_ABOUT_DEPRECATED_FUNCTIONS = YES;
				GCC_WARN_ABOUT_MISSING_FIELD_INITIALIZERS = YES;
				GCC_WARN_ABOUT_MISSING_NEWLINE = YES;
				GCC_WARN_ABOUT_MISSING_PROTOTYPES = YES;
				GCC_WARN_ABOUT_POINTER_SIGNEDNESS = YES;
				GCC_WARN_ABOUT_RETURN_TYPE = YES;
				GCC_WARN_ALLOW_INCOMPLETE_PROTOCOL = YES;
				GCC_WARN_CHECK_SWITCH_STATEMENTS = YES;
				GCC_WARN_FOUR_CHARACTER_CONSTANTS = YES;
				GCC_WARN_INITIALIZER_NOT_FULLY_BRACKETED = YES;
				GCC_WARN_MISSING_PARENTHESES = YES;
				GCC_WARN_MULTIPLE_DEFINITION_TYPES_FOR_SELECTOR = YES;
				GCC_WARN_SHADOW = YES;
				GCC_WARN_SIGN_COMPARE = YES;
				GCC_WARN_STRICT_SELECTOR_MATCH = YES;
				GCC_WARN_TYPECHECK_CALLS_TO_PRINTF = YES;
				GCC_WARN_UNDECLARED_SELECTOR = YES;
				GCC_WARN_UNINITIALIZED_AUTOS = YES;
				GCC_WARN_UNKNOWN_PRAGMAS = YES;
				GCC_WARN_UNUSED_FUNCTION = YES;
				GCC_WARN_UNUSED_LABEL = YES;
				GCC_WARN_UNUSED_VALUE = YES;
				GCC_WARN_UNUSED_VARIABLE = YES;
				HEADER_SEARCH_PATHS = "";
				IPHONEOS_DEPLOYMENT_TARGET = 9.0;
				ONLY_ACTIVE_ARCH = YES;
				OTHER_CFLAGS = (
					"-fobjc-arc-exceptions",
					"-Werror=protocol",
				);
				"OTHER_SWIFT_FLAGS[arch=*]" = "-D DEBUG";
				SDKROOT = iphoneos;
				SWIFT_VERSION = 4.0;
				VALIDATE_PRODUCT = YES;
			};
			name = Debug;
		};
		D221A0BB169C9E5F00537ABF /* App Store Release */ = {
			isa = XCBuildConfiguration;
			buildSettings = {
				ALWAYS_SEARCH_USER_PATHS = NO;
				CLANG_ANALYZER_LOCALIZABILITY_NONLOCALIZED = YES;
				CLANG_CXX_LANGUAGE_STANDARD = "gnu++0x";
				CLANG_ENABLE_MODULES = YES;
				CLANG_ENABLE_OBJC_ARC = YES;
				CLANG_WARN_BLOCK_CAPTURE_AUTORELEASING = YES;
				CLANG_WARN_COMMA = YES;
				CLANG_WARN_CONSTANT_CONVERSION = YES;
				CLANG_WARN_DEPRECATED_OBJC_IMPLEMENTATIONS = YES;
				CLANG_WARN_EMPTY_BODY = YES;
				CLANG_WARN_ENUM_CONVERSION = YES;
				CLANG_WARN_IMPLICIT_SIGN_CONVERSION = YES;
				CLANG_WARN_INFINITE_RECURSION = YES;
				CLANG_WARN_INT_CONVERSION = YES;
				CLANG_WARN_OBJC_IMPLICIT_RETAIN_SELF = YES;
				CLANG_WARN_OBJC_RECEIVER_WEAK = YES;
				CLANG_WARN_RANGE_LOOP_ANALYSIS = YES;
				CLANG_WARN_STRICT_PROTOTYPES = YES;
				CLANG_WARN_SUSPICIOUS_IMPLICIT_CONVERSION = YES;
				CLANG_WARN_SUSPICIOUS_MOVE = YES;
				CLANG_WARN_UNREACHABLE_CODE = YES;
				CLANG_WARN__ARC_BRIDGE_CAST_NONARC = YES;
				CLANG_WARN__DUPLICATE_METHOD_MATCH = YES;
				CODE_SIGN_IDENTITY = "iPhone Distribution";
				ENABLE_BITCODE = NO;
				ENABLE_STRICT_OBJC_MSGSEND = YES;
				FRAMEWORK_SEARCH_PATHS = (
					"$(PROJECT_DIR)/ThirdParty/WebRTC/Build",
					"$(PROJECT_DIR)/ThirdParty/Carthage/Build/iOS",
				);
				GCC_NO_COMMON_BLOCKS = YES;
				GCC_TREAT_IMPLICIT_FUNCTION_DECLARATIONS_AS_ERRORS = YES;
				GCC_TREAT_INCOMPATIBLE_POINTER_TYPE_WARNINGS_AS_ERRORS = YES;
				GCC_WARN_64_TO_32_BIT_CONVERSION = YES;
				GCC_WARN_ABOUT_DEPRECATED_FUNCTIONS = YES;
				GCC_WARN_ABOUT_MISSING_FIELD_INITIALIZERS = YES;
				GCC_WARN_ABOUT_MISSING_NEWLINE = YES;
				GCC_WARN_ABOUT_MISSING_PROTOTYPES = YES;
				GCC_WARN_ABOUT_POINTER_SIGNEDNESS = YES;
				GCC_WARN_ABOUT_RETURN_TYPE = YES;
				GCC_WARN_ALLOW_INCOMPLETE_PROTOCOL = YES;
				GCC_WARN_CHECK_SWITCH_STATEMENTS = YES;
				GCC_WARN_FOUR_CHARACTER_CONSTANTS = YES;
				GCC_WARN_INITIALIZER_NOT_FULLY_BRACKETED = YES;
				GCC_WARN_MISSING_PARENTHESES = YES;
				GCC_WARN_MULTIPLE_DEFINITION_TYPES_FOR_SELECTOR = YES;
				GCC_WARN_SHADOW = YES;
				GCC_WARN_SIGN_COMPARE = YES;
				GCC_WARN_STRICT_SELECTOR_MATCH = YES;
				GCC_WARN_TYPECHECK_CALLS_TO_PRINTF = YES;
				GCC_WARN_UNDECLARED_SELECTOR = YES;
				GCC_WARN_UNINITIALIZED_AUTOS = YES;
				GCC_WARN_UNKNOWN_PRAGMAS = YES;
				GCC_WARN_UNUSED_FUNCTION = YES;
				GCC_WARN_UNUSED_LABEL = YES;
				GCC_WARN_UNUSED_VALUE = YES;
				GCC_WARN_UNUSED_VARIABLE = YES;
				HEADER_SEARCH_PATHS = "";
				IPHONEOS_DEPLOYMENT_TARGET = 9.0;
				ONLY_ACTIVE_ARCH = NO;
				OTHER_CFLAGS = (
					"-DNS_BLOCK_ASSERTIONS=1",
					"-fobjc-arc-exceptions",
					"-Werror=protocol",
				);
				SDKROOT = iphoneos;
				SWIFT_OPTIMIZATION_LEVEL = "-Owholemodule";
				SWIFT_VERSION = 4.0;
				VALIDATE_PRODUCT = YES;
			};
			name = "App Store Release";
		};
		D221A0BD169C9E5F00537ABF /* Debug */ = {
			isa = XCBuildConfiguration;
			baseConfigurationReference = DE2DD605305BC6EFAD731723 /* Pods-Signal.debug.xcconfig */;
			buildSettings = {
				ALWAYS_EMBED_SWIFT_STANDARD_LIBRARIES = YES;
				ASSETCATALOG_COMPILER_APPICON_NAME = AppIcon;
				CLANG_ADDRESS_SANITIZER_CONTAINER_OVERFLOW = YES;
				CLANG_ANALYZER_SECURITY_FLOATLOOPCOUNTER = YES;
				CLANG_ANALYZER_SECURITY_INSECUREAPI_RAND = YES;
				CLANG_ANALYZER_SECURITY_INSECUREAPI_STRCPY = YES;
				CLANG_ENABLE_MODULES = YES;
				CLANG_UNDEFINED_BEHAVIOR_SANITIZER_INTEGER = YES;
				CLANG_UNDEFINED_BEHAVIOR_SANITIZER_NULLABILITY = YES;
				CODE_SIGN_ENTITLEMENTS = Signal/Signal.entitlements;
				CODE_SIGN_IDENTITY = "iPhone Developer";
				"CODE_SIGN_IDENTITY[sdk=iphoneos*]" = "iPhone Developer";
<<<<<<< HEAD
				CURRENT_PROJECT_VERSION = 136;
=======
				CURRENT_PROJECT_VERSION = 137;
>>>>>>> d4b09567
				DEVELOPMENT_TEAM = SUQ8J2PCT7;
				FRAMEWORK_SEARCH_PATHS = (
					"$(inherited)",
					"$(SRCROOT)",
				);
				GCC_OPTIMIZATION_LEVEL = 0;
				GCC_PRECOMPILE_PREFIX_HEADER = YES;
				GCC_PREFIX_HEADER = "Signal/Signal-Prefix.pch";
				GCC_PREPROCESSOR_DEFINITIONS = (
					"DEBUG=1",
					"$(inherited)",
					HAVE_CONFIG_H,
				);
				GCC_STRICT_ALIASING = NO;
				GCC_WARN_MULTIPLE_DEFINITION_TYPES_FOR_SELECTOR = NO;
				GCC_WARN_STRICT_SELECTOR_MATCH = YES;
				GCC_WARN_UNDECLARED_SELECTOR = YES;
				HEADER_SEARCH_PATHS = (
					"$(inherited)",
					"\"${SRCROOT}/RedPhone/lib/ogg/include\"",
					"\"${SRCROOT}/RedPhone/lib/debug/include\"",
					"\"$(SRCROOT)/libtommath\"",
					"\"$(SRCROOT)/libtomcrypt/headers\"",
					"\"$(SRCROOT)/MMDrawerController\"",
					"\"$(SRCROOT)/Libraries\"/**",
				);
				INFOPLIST_FILE = "$(SRCROOT)/Signal/Signal-Info.plist";
				IPHONEOS_DEPLOYMENT_TARGET = 12.0;
				LD_RUNPATH_SEARCH_PATHS = "$(inherited) @executable_path/Frameworks";
				LIBRARY_SEARCH_PATHS = (
					"$(inherited)",
					"$(SRCROOT)",
				);
				LLVM_LTO = NO;
				MARKETING_VERSION = 1.6.3;
				OTHER_LDFLAGS = "$(inherited)";
				OTHER_SWIFT_FLAGS = "$(inherited) \"-D\" \"COCOAPODS\" \"-DDEBUG\"";
				PRODUCT_BUNDLE_IDENTIFIER = "com.loki-project.loki-messenger";
				PRODUCT_NAME = Session;
				PROVISIONING_PROFILE = "";
				PROVISIONING_PROFILE_SPECIFIER = "";
				RUN_CLANG_STATIC_ANALYZER = YES;
				SDKROOT = iphoneos;
				SWIFT_OBJC_BRIDGING_HEADER = "Signal/src/Signal-Bridging-Header.h";
				SWIFT_OBJC_INTERFACE_HEADER_NAME = "Session-Swift.h";
				SWIFT_OPTIMIZATION_LEVEL = "-Onone";
				SWIFT_VERSION = 5.0;
				TEST_AFTER_BUILD = YES;
				WRAPPER_EXTENSION = app;
			};
			name = Debug;
		};
		D221A0BE169C9E5F00537ABF /* App Store Release */ = {
			isa = XCBuildConfiguration;
			baseConfigurationReference = DF728B4B438716EAF95CEC18 /* Pods-Signal.app store release.xcconfig */;
			buildSettings = {
				ALWAYS_EMBED_SWIFT_STANDARD_LIBRARIES = YES;
				ASSETCATALOG_COMPILER_APPICON_NAME = AppIcon;
				CLANG_ADDRESS_SANITIZER_CONTAINER_OVERFLOW = NO;
				CLANG_ANALYZER_SECURITY_FLOATLOOPCOUNTER = YES;
				CLANG_ANALYZER_SECURITY_INSECUREAPI_RAND = YES;
				CLANG_ANALYZER_SECURITY_INSECUREAPI_STRCPY = YES;
				CLANG_ENABLE_MODULES = YES;
				CODE_SIGN_ENTITLEMENTS = Signal/Signal.entitlements;
				CODE_SIGN_IDENTITY = "iPhone Developer";
				"CODE_SIGN_IDENTITY[sdk=iphoneos*]" = "iPhone Developer";
<<<<<<< HEAD
				CURRENT_PROJECT_VERSION = 136;
=======
				CURRENT_PROJECT_VERSION = 137;
>>>>>>> d4b09567
				DEVELOPMENT_TEAM = SUQ8J2PCT7;
				FRAMEWORK_SEARCH_PATHS = (
					"$(inherited)",
					"$(SRCROOT)",
				);
				GCC_OPTIMIZATION_LEVEL = 3;
				GCC_PRECOMPILE_PREFIX_HEADER = YES;
				GCC_PREFIX_HEADER = "Signal/Signal-Prefix.pch";
				GCC_PREPROCESSOR_DEFINITIONS = (
					"$(inherited)",
					HAVE_CONFIG_H,
					"RELEASE=1",
				);
				GCC_STRICT_ALIASING = NO;
				GCC_WARN_MULTIPLE_DEFINITION_TYPES_FOR_SELECTOR = NO;
				GCC_WARN_STRICT_SELECTOR_MATCH = YES;
				GCC_WARN_UNDECLARED_SELECTOR = YES;
				HEADER_SEARCH_PATHS = (
					"$(inherited)",
					"\"${SRCROOT}/RedPhone/lib/ogg/include\"",
					"\"${SRCROOT}/RedPhone/lib/debug/include\"",
					"\"$(SRCROOT)/libtommath\"",
					"\"$(SRCROOT)/libtomcrypt/headers\"",
					"\"$(SRCROOT)/MMDrawerController\"",
					"\"$(SRCROOT)/Libraries\"/**",
				);
				INFOPLIST_FILE = "$(SRCROOT)/Signal/Signal-Info.plist";
				IPHONEOS_DEPLOYMENT_TARGET = 12.0;
				LD_RUNPATH_SEARCH_PATHS = "$(inherited) @executable_path/Frameworks";
				LIBRARY_SEARCH_PATHS = (
					"$(inherited)",
					"$(SRCROOT)",
				);
				LLVM_LTO = NO;
				MARKETING_VERSION = 1.6.3;
				OTHER_LDFLAGS = "$(inherited)";
				PRODUCT_BUNDLE_IDENTIFIER = "com.loki-project.loki-messenger";
				PRODUCT_NAME = Session;
				PROVISIONING_PROFILE = "";
				RUN_CLANG_STATIC_ANALYZER = YES;
				SDKROOT = iphoneos;
				SWIFT_OBJC_BRIDGING_HEADER = "Signal/src/Signal-Bridging-Header.h";
				SWIFT_OBJC_INTERFACE_HEADER_NAME = "Session-Swift.h";
				SWIFT_VERSION = 5.0;
				TEST_AFTER_BUILD = YES;
				WRAPPER_EXTENSION = app;
			};
			name = "App Store Release";
		};
		D221A0C0169C9E5F00537ABF /* Debug */ = {
			isa = XCBuildConfiguration;
			baseConfigurationReference = AD2AB1207E8888E4262D781B /* Pods-SignalTests.debug.xcconfig */;
			buildSettings = {
				ALWAYS_EMBED_SWIFT_STANDARD_LIBRARIES = YES;
				BUNDLE_LOADER = "$(BUILT_PRODUCTS_DIR)/Session.app/Session";
				CLANG_ALLOW_NON_MODULAR_INCLUDES_IN_FRAMEWORK_MODULES = YES;
				CLANG_ENABLE_MODULES = YES;
				CODE_SIGN_IDENTITY = "iPhone Developer";
				"CODE_SIGN_IDENTITY[sdk=iphoneos*]" = "iPhone Developer";
				DEFINES_MODULE = YES;
				DEVELOPMENT_TEAM = 8SQ45X653X;
				FRAMEWORK_SEARCH_PATHS = (
					"$(inherited)",
					"$(SRCROOT)",
				);
				GCC_GENERATE_TEST_COVERAGE_FILES = NO;
				GCC_OPTIMIZATION_LEVEL = 0;
				GCC_PRECOMPILE_PREFIX_HEADER = YES;
				GCC_PREFIX_HEADER = "Signal/Signal-Prefix.pch";
				GCC_VERSION = "";
				GCC_WARN_MULTIPLE_DEFINITION_TYPES_FOR_SELECTOR = NO;
				GCC_WARN_STRICT_SELECTOR_MATCH = YES;
				GCC_WARN_UNDECLARED_SELECTOR = YES;
				HEADER_SEARCH_PATHS = (
					"${PODS_HEADERS_SEARCH_PATHS}",
					"$(inherited)",
					"\"${SRCROOT}/Signal/lib/speex/include\"",
					"\"${SRCROOT}/Signal/lib/ogg/include\"",
					"\"${SRCROOT}/Signal/lib/debug/include\"",
					"\"$(SRCROOT)/libtommath\"",
					"\"$(SRCROOT)/libtomcrypt/headers\"",
					"\"$(SRCROOT)/spandsp/spandsp/spandsp\"",
					"\"$(SRCROOT)/Libraries\"/**",
					"\"$(TARGET_TEMP_DIR)/../$(PROJECT_NAME).build/DerivedSources\"",
				);
				INFOPLIST_FILE = "Signal/test/Supporting Files/SignalTests-Info.plist";
				IPHONEOS_DEPLOYMENT_TARGET = 12.0;
				LD_RUNPATH_SEARCH_PATHS = "$(inherited) @executable_path/Frameworks @loader_path/Frameworks";
				LIBRARY_SEARCH_PATHS = (
					"$(inherited)",
					"$(SRCROOT)",
				);
				OTHER_LDFLAGS = (
					"-all_load",
					"-ObjC",
					"$(inherited)",
				);
				PRODUCT_BUNDLE_IDENTIFIER = "org.whispersystems.${PRODUCT_NAME:rfc1034identifier}";
				PRODUCT_NAME = SignalTests;
				PROVISIONING_PROFILE = "";
				SWIFT_OBJC_BRIDGING_HEADER = "Signal/test/SignalTests-Bridging-Header.h";
				SWIFT_OPTIMIZATION_LEVEL = "-Onone";
				SWIFT_VERSION = 5.0;
				TEST_HOST = "$(BUNDLE_LOADER)";
				VALID_ARCHS = "arm64 armv7s armv7 i386 x86_64";
			};
			name = Debug;
		};
		D221A0C1169C9E5F00537ABF /* App Store Release */ = {
			isa = XCBuildConfiguration;
			baseConfigurationReference = E85DB184824BA9DC302EC8B3 /* Pods-SignalTests.app store release.xcconfig */;
			buildSettings = {
				ALWAYS_EMBED_SWIFT_STANDARD_LIBRARIES = YES;
				BUNDLE_LOADER = "$(BUILT_PRODUCTS_DIR)/Session.app/Session";
				CLANG_ALLOW_NON_MODULAR_INCLUDES_IN_FRAMEWORK_MODULES = YES;
				CLANG_ENABLE_MODULES = YES;
				CODE_SIGN_IDENTITY = "iPhone Developer";
				"CODE_SIGN_IDENTITY[sdk=iphoneos*]" = "iPhone Developer";
				DEFINES_MODULE = YES;
				DEVELOPMENT_TEAM = 8SQ45X653X;
				FRAMEWORK_SEARCH_PATHS = (
					"$(inherited)",
					"$(SRCROOT)",
				);
				GCC_GENERATE_TEST_COVERAGE_FILES = NO;
				GCC_OPTIMIZATION_LEVEL = 0;
				GCC_PRECOMPILE_PREFIX_HEADER = YES;
				GCC_PREFIX_HEADER = "Signal/Signal-Prefix.pch";
				GCC_VERSION = "";
				GCC_WARN_MULTIPLE_DEFINITION_TYPES_FOR_SELECTOR = NO;
				GCC_WARN_STRICT_SELECTOR_MATCH = YES;
				GCC_WARN_UNDECLARED_SELECTOR = YES;
				HEADER_SEARCH_PATHS = (
					"${PODS_HEADERS_SEARCH_PATHS}",
					"$(inherited)",
					"\"${SRCROOT}/Signal/lib/speex/include\"",
					"\"${SRCROOT}/Signal/lib/ogg/include\"",
					"\"${SRCROOT}/Signal/lib/debug/include\"",
					"\"$(SRCROOT)/libtommath\"",
					"\"$(SRCROOT)/libtomcrypt/headers\"",
					"\"$(SRCROOT)/Libraries\"/**",
					"\"$(TARGET_TEMP_DIR)/../$(PROJECT_NAME).build/DerivedSources\"",
				);
				INFOPLIST_FILE = "Signal/test/Supporting Files/SignalTests-Info.plist";
				IPHONEOS_DEPLOYMENT_TARGET = 12.0;
				LD_RUNPATH_SEARCH_PATHS = "$(inherited) @executable_path/Frameworks @loader_path/Frameworks";
				LIBRARY_SEARCH_PATHS = (
					"$(inherited)",
					"$(SRCROOT)",
				);
				OTHER_LDFLAGS = (
					"-all_load",
					"-ObjC",
					"$(inherited)",
				);
				PRODUCT_BUNDLE_IDENTIFIER = "org.whispersystems.${PRODUCT_NAME:rfc1034identifier}";
				PRODUCT_NAME = SignalTests;
				PROVISIONING_PROFILE = "";
				SWIFT_OBJC_BRIDGING_HEADER = "Signal/test/SignalTests-Bridging-Header.h";
				SWIFT_OPTIMIZATION_LEVEL = "-Owholemodule";
				SWIFT_VERSION = 5.0;
				TEST_HOST = "$(BUNDLE_LOADER)";
				VALID_ARCHS = "arm64 armv7s armv7 i386 x86_64";
			};
			name = "App Store Release";
		};
/* End XCBuildConfiguration section */

/* Begin XCConfigurationList section */
		453518761FC635DD00210559 /* Build configuration list for PBXNativeTarget "SignalShareExtension" */ = {
			isa = XCConfigurationList;
			buildConfigurations = (
				453518731FC635DD00210559 /* Debug */,
				453518751FC635DD00210559 /* App Store Release */,
			);
			defaultConfigurationIsVisible = 0;
			defaultConfigurationName = "App Store Release";
		};
		4535189E1FC63DBF00210559 /* Build configuration list for PBXNativeTarget "SignalMessaging" */ = {
			isa = XCConfigurationList;
			buildConfigurations = (
				4535189B1FC63DBF00210559 /* Debug */,
				4535189D1FC63DBF00210559 /* App Store Release */,
			);
			defaultConfigurationIsVisible = 0;
			defaultConfigurationName = "App Store Release";
		};
		7BC01A45241F40AB00BC7C55 /* Build configuration list for PBXNativeTarget "LokiPushNotificationService" */ = {
			isa = XCConfigurationList;
			buildConfigurations = (
				7BC01A43241F40AB00BC7C55 /* Debug */,
				7BC01A44241F40AB00BC7C55 /* App Store Release */,
			);
			defaultConfigurationIsVisible = 0;
			defaultConfigurationName = "App Store Release";
		};
		D221A083169C9E5E00537ABF /* Build configuration list for PBXProject "Signal" */ = {
			isa = XCConfigurationList;
			buildConfigurations = (
				D221A0BA169C9E5F00537ABF /* Debug */,
				D221A0BB169C9E5F00537ABF /* App Store Release */,
			);
			defaultConfigurationIsVisible = 0;
			defaultConfigurationName = "App Store Release";
		};
		D221A0BC169C9E5F00537ABF /* Build configuration list for PBXNativeTarget "Signal" */ = {
			isa = XCConfigurationList;
			buildConfigurations = (
				D221A0BD169C9E5F00537ABF /* Debug */,
				D221A0BE169C9E5F00537ABF /* App Store Release */,
			);
			defaultConfigurationIsVisible = 0;
			defaultConfigurationName = "App Store Release";
		};
		D221A0BF169C9E5F00537ABF /* Build configuration list for PBXNativeTarget "SignalTests" */ = {
			isa = XCConfigurationList;
			buildConfigurations = (
				D221A0C0169C9E5F00537ABF /* Debug */,
				D221A0C1169C9E5F00537ABF /* App Store Release */,
			);
			defaultConfigurationIsVisible = 0;
			defaultConfigurationName = "App Store Release";
		};
/* End XCConfigurationList section */
	};
	rootObject = D221A080169C9E5E00537ABF /* Project object */;
}<|MERGE_RESOLUTION|>--- conflicted
+++ resolved
@@ -4165,11 +4165,7 @@
 				"CODE_SIGN_IDENTITY[sdk=iphoneos*]" = "iPhone Developer";
 				CODE_SIGN_STYLE = Automatic;
 				COPY_PHASE_STRIP = NO;
-<<<<<<< HEAD
-				CURRENT_PROJECT_VERSION = 136;
-=======
 				CURRENT_PROJECT_VERSION = 137;
->>>>>>> d4b09567
 				DEBUG_INFORMATION_FORMAT = dwarf;
 				DEVELOPMENT_TEAM = SUQ8J2PCT7;
 				FRAMEWORK_SEARCH_PATHS = "$(inherited)";
@@ -4231,11 +4227,7 @@
 				"CODE_SIGN_IDENTITY[sdk=iphoneos*]" = "iPhone Developer";
 				CODE_SIGN_STYLE = Automatic;
 				COPY_PHASE_STRIP = NO;
-<<<<<<< HEAD
-				CURRENT_PROJECT_VERSION = 136;
-=======
 				CURRENT_PROJECT_VERSION = 137;
->>>>>>> d4b09567
 				DEBUG_INFORMATION_FORMAT = "dwarf-with-dsym";
 				DEVELOPMENT_TEAM = SUQ8J2PCT7;
 				ENABLE_NS_ASSERTIONS = NO;
@@ -4289,11 +4281,7 @@
 				"CODE_SIGN_IDENTITY[sdk=iphoneos*]" = "iPhone Developer";
 				CODE_SIGN_STYLE = Automatic;
 				COPY_PHASE_STRIP = NO;
-<<<<<<< HEAD
-				CURRENT_PROJECT_VERSION = 136;
-=======
 				CURRENT_PROJECT_VERSION = 137;
->>>>>>> d4b09567
 				DEBUG_INFORMATION_FORMAT = dwarf;
 				DEFINES_MODULE = YES;
 				DEVELOPMENT_TEAM = SUQ8J2PCT7;
@@ -4363,11 +4351,7 @@
 				"CODE_SIGN_IDENTITY[sdk=iphoneos*]" = "iPhone Developer";
 				CODE_SIGN_STYLE = Automatic;
 				COPY_PHASE_STRIP = NO;
-<<<<<<< HEAD
-				CURRENT_PROJECT_VERSION = 136;
-=======
 				CURRENT_PROJECT_VERSION = 137;
->>>>>>> d4b09567
 				DEBUG_INFORMATION_FORMAT = "dwarf-with-dsym";
 				DEFINES_MODULE = YES;
 				DEVELOPMENT_TEAM = SUQ8J2PCT7;
@@ -4429,11 +4413,7 @@
 				"CODE_SIGN_IDENTITY[sdk=iphoneos*]" = "iPhone Developer";
 				CODE_SIGN_STYLE = Automatic;
 				COPY_PHASE_STRIP = NO;
-<<<<<<< HEAD
-				CURRENT_PROJECT_VERSION = 136;
-=======
 				CURRENT_PROJECT_VERSION = 137;
->>>>>>> d4b09567
 				DEBUG_INFORMATION_FORMAT = dwarf;
 				DEVELOPMENT_TEAM = SUQ8J2PCT7;
 				FRAMEWORK_SEARCH_PATHS = "$(inherited)";
@@ -4496,11 +4476,7 @@
 				"CODE_SIGN_IDENTITY[sdk=iphoneos*]" = "iPhone Developer";
 				CODE_SIGN_STYLE = Automatic;
 				COPY_PHASE_STRIP = NO;
-<<<<<<< HEAD
-				CURRENT_PROJECT_VERSION = 136;
-=======
 				CURRENT_PROJECT_VERSION = 137;
->>>>>>> d4b09567
 				DEBUG_INFORMATION_FORMAT = "dwarf-with-dsym";
 				DEVELOPMENT_TEAM = SUQ8J2PCT7;
 				ENABLE_NS_ASSERTIONS = NO;
@@ -4701,11 +4677,7 @@
 				CODE_SIGN_ENTITLEMENTS = Signal/Signal.entitlements;
 				CODE_SIGN_IDENTITY = "iPhone Developer";
 				"CODE_SIGN_IDENTITY[sdk=iphoneos*]" = "iPhone Developer";
-<<<<<<< HEAD
-				CURRENT_PROJECT_VERSION = 136;
-=======
 				CURRENT_PROJECT_VERSION = 137;
->>>>>>> d4b09567
 				DEVELOPMENT_TEAM = SUQ8J2PCT7;
 				FRAMEWORK_SEARCH_PATHS = (
 					"$(inherited)",
@@ -4772,11 +4744,7 @@
 				CODE_SIGN_ENTITLEMENTS = Signal/Signal.entitlements;
 				CODE_SIGN_IDENTITY = "iPhone Developer";
 				"CODE_SIGN_IDENTITY[sdk=iphoneos*]" = "iPhone Developer";
-<<<<<<< HEAD
-				CURRENT_PROJECT_VERSION = 136;
-=======
 				CURRENT_PROJECT_VERSION = 137;
->>>>>>> d4b09567
 				DEVELOPMENT_TEAM = SUQ8J2PCT7;
 				FRAMEWORK_SEARCH_PATHS = (
 					"$(inherited)",
