--- conflicted
+++ resolved
@@ -496,8 +496,6 @@
 		E14874DD18A0692F002CC4F3 /* spinner_connecting_flash.png in Resources */ = {isa = PBXBuildFile; fileRef = E1370B6B18A0660300826894 /* spinner_connecting_flash.png */; };
 		E14874DE18A0692F002CC4F3 /* spinner_connecting_flash@2x.png in Resources */ = {isa = PBXBuildFile; fileRef = E1370B6C18A0660300826894 /* spinner_connecting_flash@2x.png */; };
 		E14874DF18A06930002CC4F3 /* spinner_connecting.png in Resources */ = {isa = PBXBuildFile; fileRef = E1370B6D18A0660300826894 /* spinner_connecting.png */; };
-		E14874E018A06930002CC4F3 /* spinner_connecting@2x.png in Resources */ = {isa = PBXBuildFile; fileRef = E1370B6E18A0660300826894 /* spinner_connecting@2x.png */; };
-		E14874E118A06930002CC4F3 /* spinner_error.png in Resources */ = {isa = PBXBuildFile; fileRef = E1370B6F18A0660300826894 /* spinner_error.png */; };
 		E14874E218A06930002CC4F3 /* spinner_error@2x.png in Resources */ = {isa = PBXBuildFile; fileRef = E1370B7018A0660300826894 /* spinner_error@2x.png */; };
 		E14874E318A06930002CC4F3 /* spinner_ringing.png in Resources */ = {isa = PBXBuildFile; fileRef = E1370B7118A0660300826894 /* spinner_ringing.png */; };
 		E14874E418A06930002CC4F3 /* spinner_ringing@2x.png in Resources */ = {isa = PBXBuildFile; fileRef = E1370B7218A0660300826894 /* spinner_ringing@2x.png */; };
@@ -2919,11 +2917,8 @@
 		D221A08C169C9E5E00537ABF /* Frameworks */ = {
 			isa = PBXGroup;
 			children = (
-<<<<<<< HEAD
 				B60EDE031A05A01700D73516 /* AudioToolbox.framework */,
-=======
 				FCB11D8B1A129A76002F93FB /* CoreMedia.framework */,
->>>>>>> ee916b51
 				B69CD25019773E79005CE69A /* XCTest.framework */,
 				70377AAA1918450100CAF501 /* MobileCoreServices.framework */,
 				B9EB5ABC1884C002007CBB57 /* MessageUI.framework */,
@@ -3399,16 +3394,9 @@
 				E148750618A06966002CC4F3 /* DialerViewController.xib in Resources */,
 				E148750818A06966002CC4F3 /* FavouritesViewController.xib in Resources */,
 				E148750918A06966002CC4F3 /* InboxFeedViewController.xib in Resources */,
-<<<<<<< HEAD
-				E148750A18A06966002CC4F3 /* InCallViewController.xib in Resources */,
-=======
-				B6416FD1199A0478003C5699 /* Localizable.strings in Resources */,
 				FCAFC3071A0C53B800AE5136 /* inbox.png in Resources */,
-				B6416FB5199A0478003C5699 /* Localizable.strings in Resources */,
 				E148750A18A06966002CC4F3 /* InCallViewController.xib in Resources */,
 				FCAFC32E1A0D46D500AE5136 /* settings_dark@2x.png in Resources */,
-				B6416FD2199A0478003C5699 /* Localizable.strings in Resources */,
->>>>>>> ee916b51
 				E148750B18A06966002CC4F3 /* InviteContactsViewController.xib in Resources */,
 				FCB11D901A12A388002F93FB /* quit@2x.png in Resources */,
 				E148750C18A06966002CC4F3 /* LeftSideMenuViewController.xib in Resources */,
@@ -3446,31 +3434,18 @@
 				E14874AE18A0692F002CC4F3 /* dismiss_notification_icon.png in Resources */,
 				E14874AF18A0692F002CC4F3 /* dismiss_notification_icon@2x.png in Resources */,
 				E14874B018A0692F002CC4F3 /* drop_down_arrow_icon.png in Resources */,
-<<<<<<< HEAD
-=======
-				B6416FC2199A0478003C5699 /* Localizable.strings in Resources */,
-				B6416FB0199A0478003C5699 /* Localizable.strings in Resources */,
 				FCAFC2F21A0C4ACF00AE5136 /* missed.png in Resources */,
->>>>>>> ee916b51
 				E14874B118A0692F002CC4F3 /* drop_down_arrow_icon@2x.png in Resources */,
 				E14874B218A0692F002CC4F3 /* expanded_cell_icon.png in Resources */,
 				E14874B318A0692F002CC4F3 /* expanded_cell_icon@2x.png in Resources */,
 				E14874B418A0692F002CC4F3 /* favourite_false_icon.png in Resources */,
 				E14874B518A0692F002CC4F3 /* favourite_false_icon@2x.png in Resources */,
-<<<<<<< HEAD
-=======
 				FCFD25761A15295D00F4C644 /* photo@2x.png in Resources */,
-				B6416FAE199A0478003C5699 /* Localizable.strings in Resources */,
->>>>>>> ee916b51
 				E14874B618A0692F002CC4F3 /* favourite_true_icon.png in Resources */,
 				E14874B718A0692F002CC4F3 /* favourite_true_icon@2x.png in Resources */,
 				FCAFC3211A0D394300AE5136 /* favourite.png in Resources */,
 				E14874B818A0692F002CC4F3 /* forward_button.png in Resources */,
-<<<<<<< HEAD
-=======
-				B6416FD4199A0478003C5699 /* Localizable.strings in Resources */,
 				FCAFC2EC1A0C469C00AE5136 /* checkmark.png in Resources */,
->>>>>>> ee916b51
 				E14874B918A0692F002CC4F3 /* forward_button@2x.png in Resources */,
 				FCAFC3281A0D466F00AE5136 /* delete_history@2x.png in Resources */,
 				E14874BA18A0692F002CC4F3 /* home_icon.png in Resources */,
@@ -3490,11 +3465,7 @@
 				E14874C718A0692F002CC4F3 /* message_bubble.png in Resources */,
 				E14874C818A0692F002CC4F3 /* message_bubble@2x.png in Resources */,
 				E14874C918A0692F002CC4F3 /* mute_icon_selected.png in Resources */,
-<<<<<<< HEAD
-=======
 				FCAFC3151A0C598800AE5136 /* red-delete.png in Resources */,
-				B6416FAD199A0478003C5699 /* Localizable.strings in Resources */,
->>>>>>> ee916b51
 				E14874CA18A0692F002CC4F3 /* mute_icon_selected@2x.png in Resources */,
 				E14874CB18A0692F002CC4F3 /* mute_icon.png in Resources */,
 				E14874CC18A0692F002CC4F3 /* mute_icon@2x.png in Resources */,
@@ -3510,11 +3481,7 @@
 				E14874D518A0692F002CC4F3 /* search_icon.png in Resources */,
 				E14874D618A0692F002CC4F3 /* search_icon@2x.png in Resources */,
 				E14874D718A0692F002CC4F3 /* send_code_icon.png in Resources */,
-<<<<<<< HEAD
-=======
-				B6416FC8199A0478003C5699 /* Localizable.strings in Resources */,
 				FCAFC3361A0D680100AE5136 /* keypad@2x.png in Resources */,
->>>>>>> ee916b51
 				E14874D818A0692F002CC4F3 /* send_code_icon@2x.png in Resources */,
 				E14874D918A0692F002CC4F3 /* speaker_icon_selected.png in Resources */,
 				E14874DA18A0692F002CC4F3 /* speaker_icon_selected@2x.png in Resources */,
@@ -3523,18 +3490,8 @@
 				E14874DD18A0692F002CC4F3 /* spinner_connecting_flash.png in Resources */,
 				E14874DE18A0692F002CC4F3 /* spinner_connecting_flash@2x.png in Resources */,
 				E14874DF18A06930002CC4F3 /* spinner_connecting.png in Resources */,
-<<<<<<< HEAD
-				E14874E018A06930002CC4F3 /* spinner_connecting@2x.png in Resources */,
-				E14874E118A06930002CC4F3 /* spinner_error.png in Resources */,
-=======
 				FCAFC31F1A0C676C00AE5136 /* unread.png in Resources */,
-				B6416FBC199A0478003C5699 /* Localizable.strings in Resources */,
-				E14874E018A06930002CC4F3 /* spinner_connecting@2x.png in Resources */,
-				E14874E118A06930002CC4F3 /* spinner_error.png in Resources */,
 				FCAC964119FEF99A0046DFC5 /* TableViewCell.xib in Resources */,
-				B6416FBF199A0478003C5699 /* Localizable.strings in Resources */,
-				B6416FB7199A0478003C5699 /* Localizable.strings in Resources */,
->>>>>>> ee916b51
 				B66DBF4A19D5BBC8006EA940 /* Images.xcassets in Resources */,
 				E14874E218A06930002CC4F3 /* spinner_error@2x.png in Resources */,
 				E14874E318A06930002CC4F3 /* spinner_ringing.png in Resources */,
@@ -3582,11 +3539,7 @@
 				E1370BE218A0686C00826894 /* failure.mp3 in Resources */,
 				FCAFC2F11A0C4ACF00AE5136 /* received.png in Resources */,
 				E1370BE318A0686C00826894 /* handshake.mp3 in Resources */,
-<<<<<<< HEAD
-=======
-				B6416FCA199A0478003C5699 /* Localizable.strings in Resources */,
 				FCAC963519FEF4E20046DFC5 /* Storyboard.storyboard in Resources */,
->>>>>>> ee916b51
 				B67EBF5D19194AC60084CCFD /* Settings.bundle in Resources */,
 				E1370BE418A0686C00826894 /* outring.mp3 in Resources */,
 				FCB11D8F1A12A388002F93FB /* savephoto@2x.png in Resources */,
