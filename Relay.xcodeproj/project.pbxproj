// !$*UTF8*$!
{
	archiveVersion = 1;
	classes = {
	};
	objectVersion = 46;
	objects = {

/* Begin PBXBuildFile section */
		042AE02FEBA302AB373774E6 /* Pods_RelayShareExtension.framework in Frameworks */ = {isa = PBXBuildFile; fileRef = 00B0C1C254310E207F4F8169 /* Pods_RelayShareExtension.framework */; };
		3403B95D20EA9527001A1F44 /* OWSContactShareButtonsView.m in Sources */ = {isa = PBXBuildFile; fileRef = 3403B95B20EA9526001A1F44 /* OWSContactShareButtonsView.m */; };
		34074F61203D0CBE004596AE /* OWSSounds.m in Sources */ = {isa = PBXBuildFile; fileRef = 34074F5F203D0CBD004596AE /* OWSSounds.m */; };
		34074F62203D0CBE004596AE /* OWSSounds.h in Headers */ = {isa = PBXBuildFile; fileRef = 34074F60203D0CBE004596AE /* OWSSounds.h */; settings = {ATTRIBUTES = (Public, ); }; };
		340B02BA1FA0D6C700F9CFEC /* ConversationViewItemTest.m in Sources */ = {isa = PBXBuildFile; fileRef = 340B02B91FA0D6C700F9CFEC /* ConversationViewItemTest.m */; };
		340FC8A7204DAC8D007AEB0F /* RegistrationViewController.m in Sources */ = {isa = PBXBuildFile; fileRef = 340FC876204DAC8C007AEB0F /* RegistrationViewController.m */; };
		340FC8A8204DAC8D007AEB0F /* CodeVerificationViewController.m in Sources */ = {isa = PBXBuildFile; fileRef = 340FC877204DAC8C007AEB0F /* CodeVerificationViewController.m */; };
		340FC8A9204DAC8D007AEB0F /* NotificationSettingsOptionsViewController.m in Sources */ = {isa = PBXBuildFile; fileRef = 340FC87B204DAC8C007AEB0F /* NotificationSettingsOptionsViewController.m */; };
		340FC8AA204DAC8D007AEB0F /* NotificationSettingsViewController.m in Sources */ = {isa = PBXBuildFile; fileRef = 340FC87C204DAC8C007AEB0F /* NotificationSettingsViewController.m */; };
		340FC8AB204DAC8D007AEB0F /* DomainFrontingCountryViewController.m in Sources */ = {isa = PBXBuildFile; fileRef = 340FC87D204DAC8C007AEB0F /* DomainFrontingCountryViewController.m */; };
		340FC8AC204DAC8D007AEB0F /* PrivacySettingsTableViewController.m in Sources */ = {isa = PBXBuildFile; fileRef = 340FC87E204DAC8C007AEB0F /* PrivacySettingsTableViewController.m */; };
		340FC8AD204DAC8D007AEB0F /* OWSLinkedDevicesTableViewController.m in Sources */ = {isa = PBXBuildFile; fileRef = 340FC882204DAC8C007AEB0F /* OWSLinkedDevicesTableViewController.m */; };
		340FC8AE204DAC8D007AEB0F /* OWSSoundSettingsViewController.m in Sources */ = {isa = PBXBuildFile; fileRef = 340FC883204DAC8C007AEB0F /* OWSSoundSettingsViewController.m */; };
		340FC8AF204DAC8D007AEB0F /* OWSLinkDeviceViewController.m in Sources */ = {isa = PBXBuildFile; fileRef = 340FC885204DAC8C007AEB0F /* OWSLinkDeviceViewController.m */; };
		340FC8B0204DAC8D007AEB0F /* AddToBlockListViewController.m in Sources */ = {isa = PBXBuildFile; fileRef = 340FC886204DAC8C007AEB0F /* AddToBlockListViewController.m */; };
		340FC8B1204DAC8D007AEB0F /* BlockListViewController.m in Sources */ = {isa = PBXBuildFile; fileRef = 340FC887204DAC8C007AEB0F /* BlockListViewController.m */; };
		340FC8B2204DAC8D007AEB0F /* AdvancedSettingsTableViewController.m in Sources */ = {isa = PBXBuildFile; fileRef = 340FC88C204DAC8C007AEB0F /* AdvancedSettingsTableViewController.m */; };
		340FC8B3204DAC8D007AEB0F /* AppSettingsViewController.m in Sources */ = {isa = PBXBuildFile; fileRef = 340FC88D204DAC8C007AEB0F /* AppSettingsViewController.m */; };
		340FC8B4204DAC8D007AEB0F /* OWSBackupSettingsViewController.m in Sources */ = {isa = PBXBuildFile; fileRef = 340FC88E204DAC8C007AEB0F /* OWSBackupSettingsViewController.m */; };
		340FC8B5204DAC8D007AEB0F /* AboutTableViewController.m in Sources */ = {isa = PBXBuildFile; fileRef = 340FC893204DAC8C007AEB0F /* AboutTableViewController.m */; };
		340FC8B6204DAC8D007AEB0F /* OWSQRCodeScanningViewController.m in Sources */ = {isa = PBXBuildFile; fileRef = 340FC896204DAC8C007AEB0F /* OWSQRCodeScanningViewController.m */; };
		340FC8B7204DAC8D007AEB0F /* OWSConversationSettingsViewController.m in Sources */ = {isa = PBXBuildFile; fileRef = 340FC89A204DAC8D007AEB0F /* OWSConversationSettingsViewController.m */; };
		340FC8B8204DAC8D007AEB0F /* AddToGroupViewController.m in Sources */ = {isa = PBXBuildFile; fileRef = 340FC89B204DAC8D007AEB0F /* AddToGroupViewController.m */; };
		340FC8B9204DAC8D007AEB0F /* UpdateGroupViewController.m in Sources */ = {isa = PBXBuildFile; fileRef = 340FC89C204DAC8D007AEB0F /* UpdateGroupViewController.m */; };
		340FC8BA204DAC8D007AEB0F /* FingerprintViewScanController.m in Sources */ = {isa = PBXBuildFile; fileRef = 340FC89F204DAC8D007AEB0F /* FingerprintViewScanController.m */; };
		340FC8BB204DAC8D007AEB0F /* OWSAddToContactViewController.m in Sources */ = {isa = PBXBuildFile; fileRef = 340FC8A1204DAC8D007AEB0F /* OWSAddToContactViewController.m */; };
		340FC8BC204DAC8D007AEB0F /* FingerprintViewController.m in Sources */ = {isa = PBXBuildFile; fileRef = 340FC8A2204DAC8D007AEB0F /* FingerprintViewController.m */; };
		340FC8BD204DAC8D007AEB0F /* ShowGroupMembersViewController.m in Sources */ = {isa = PBXBuildFile; fileRef = 340FC8A6204DAC8D007AEB0F /* ShowGroupMembersViewController.m */; };
		340FC8C0204DB7D2007AEB0F /* OWSBackupExportJob.m in Sources */ = {isa = PBXBuildFile; fileRef = 340FC8BF204DB7D2007AEB0F /* OWSBackupExportJob.m */; };
		340FC8C5204DE223007AEB0F /* DebugUIBackup.m in Sources */ = {isa = PBXBuildFile; fileRef = 340FC8C4204DE223007AEB0F /* DebugUIBackup.m */; };
		340FC8C7204DE64D007AEB0F /* OWSBackupAPI.swift in Sources */ = {isa = PBXBuildFile; fileRef = 340FC8C6204DE64D007AEB0F /* OWSBackupAPI.swift */; };
		340FC8CA20517B84007AEB0F /* OWSBackupImportJob.m in Sources */ = {isa = PBXBuildFile; fileRef = 340FC8C820517B84007AEB0F /* OWSBackupImportJob.m */; };
		340FC8CD20518C77007AEB0F /* OWSBackupJob.m in Sources */ = {isa = PBXBuildFile; fileRef = 340FC8CC20518C76007AEB0F /* OWSBackupJob.m */; };
		340FC8D0205BF2FA007AEB0F /* OWSBackupIO.m in Sources */ = {isa = PBXBuildFile; fileRef = 340FC8CE205BF2FA007AEB0F /* OWSBackupIO.m */; };
		341F2C0F1F2B8AE700D07D6B /* DebugUIMisc.m in Sources */ = {isa = PBXBuildFile; fileRef = 341F2C0E1F2B8AE700D07D6B /* DebugUIMisc.m */; };
		34219801210612F600C57195 /* iRate.m in Sources */ = {isa = PBXBuildFile; fileRef = 342197FF210612F600C57195 /* iRate.m */; };
		3421980F21061A0700C57195 /* UIColor+JSQMessages.m in Sources */ = {isa = PBXBuildFile; fileRef = 3421980521061A0600C57195 /* UIColor+JSQMessages.m */; };
		3421981021061A0700C57195 /* JSQMessagesAvatarImage.m in Sources */ = {isa = PBXBuildFile; fileRef = 3421980621061A0600C57195 /* JSQMessagesAvatarImage.m */; };
		3421981121061A0700C57195 /* JSQMessagesAvatarImageFactory.h in Headers */ = {isa = PBXBuildFile; fileRef = 3421980721061A0600C57195 /* JSQMessagesAvatarImageFactory.h */; };
		3421981221061A0700C57195 /* JSQMVC-LICENSE in Resources */ = {isa = PBXBuildFile; fileRef = 3421980821061A0600C57195 /* JSQMVC-LICENSE */; };
		3421981321061A0700C57195 /* JSQMessagesAvatarImageFactory.m in Sources */ = {isa = PBXBuildFile; fileRef = 3421980921061A0700C57195 /* JSQMessagesAvatarImageFactory.m */; };
		3421981421061A0700C57195 /* JSQMessagesAvatarImage.h in Headers */ = {isa = PBXBuildFile; fileRef = 3421980A21061A0700C57195 /* JSQMessagesAvatarImage.h */; };
		3421981521061A0700C57195 /* UIColor+JSQMessages.h in Headers */ = {isa = PBXBuildFile; fileRef = 3421980B21061A0700C57195 /* UIColor+JSQMessages.h */; };
		3421981621061A0700C57195 /* JSQMVC-README.md in Resources */ = {isa = PBXBuildFile; fileRef = 3421980C21061A0700C57195 /* JSQMVC-README.md */; };
		3421981721061A0700C57195 /* JSQMVC-SIGNAL.md in Resources */ = {isa = PBXBuildFile; fileRef = 3421980D21061A0700C57195 /* JSQMVC-SIGNAL.md */; };
		3421981821061A0700C57195 /* JSQMessageAvatarImageDataSource.h in Headers */ = {isa = PBXBuildFile; fileRef = 3421980E21061A0700C57195 /* JSQMessageAvatarImageDataSource.h */; };
		3421981C21061D2E00C57195 /* ByteParserTest.swift in Sources */ = {isa = PBXBuildFile; fileRef = 3421981B21061D2E00C57195 /* ByteParserTest.swift */; };
		34277A5E20751BDC006049F2 /* OWSQuotedMessageView.m in Sources */ = {isa = PBXBuildFile; fileRef = 34277A5C20751BDC006049F2 /* OWSQuotedMessageView.m */; };
		3427C64320F500E000EEC730 /* OWSMessageTimerView.m in Sources */ = {isa = PBXBuildFile; fileRef = 3427C64220F500DF00EEC730 /* OWSMessageTimerView.m */; };
		3430FE181F7751D4000EC51B /* GiphyAPI.swift in Sources */ = {isa = PBXBuildFile; fileRef = 3430FE171F7751D4000EC51B /* GiphyAPI.swift */; };
		34330A5A1E7875FB00DF2FB9 /* fontawesome-webfont.ttf in Resources */ = {isa = PBXBuildFile; fileRef = 34330A591E7875FB00DF2FB9 /* fontawesome-webfont.ttf */; };
		34330A5C1E787A9800DF2FB9 /* dripicons-v2.ttf in Resources */ = {isa = PBXBuildFile; fileRef = 34330A5B1E787A9800DF2FB9 /* dripicons-v2.ttf */; };
		34330A5E1E787BD800DF2FB9 /* ElegantIcons.ttf in Resources */ = {isa = PBXBuildFile; fileRef = 34330A5D1E787BD800DF2FB9 /* ElegantIcons.ttf */; };
		34330AA31E79686200DF2FB9 /* OWSProgressView.m in Sources */ = {isa = PBXBuildFile; fileRef = 34330AA21E79686200DF2FB9 /* OWSProgressView.m */; };
		34382266209A4E400094FEB7 /* ContactShareApprovalViewController.swift in Sources */ = {isa = PBXBuildFile; fileRef = 34382265209A4E3F0094FEB7 /* ContactShareApprovalViewController.swift */; };
		3438226A209B63500094FEB7 /* EditContactShareNameViewController.swift in Sources */ = {isa = PBXBuildFile; fileRef = 34382269209B63500094FEB7 /* EditContactShareNameViewController.swift */; };
		34386A51207D0C01009F5D9C /* HomeViewController.m in Sources */ = {isa = PBXBuildFile; fileRef = 34386A4D207D0C01009F5D9C /* HomeViewController.m */; };
		34386A52207D0C01009F5D9C /* HomeViewCell.m in Sources */ = {isa = PBXBuildFile; fileRef = 34386A50207D0C01009F5D9C /* HomeViewCell.m */; };
		34386A54207D271D009F5D9C /* NeverClearView.swift in Sources */ = {isa = PBXBuildFile; fileRef = 34386A53207D271C009F5D9C /* NeverClearView.swift */; };
		343A65951FC47D5E000477A1 /* DebugUISyncMessages.m in Sources */ = {isa = PBXBuildFile; fileRef = 343A65941FC47D5E000477A1 /* DebugUISyncMessages.m */; };
		343A65981FC4CFE7000477A1 /* ConversationScrollButton.m in Sources */ = {isa = PBXBuildFile; fileRef = 343A65961FC4CFE6000477A1 /* ConversationScrollButton.m */; };
		34480B361FD0929200BC14EF /* ShareAppExtensionContext.m in Sources */ = {isa = PBXBuildFile; fileRef = 34480B351FD0929200BC14EF /* ShareAppExtensionContext.m */; };
		34480B491FD0A60200BC14EF /* OWSMath.h in Headers */ = {isa = PBXBuildFile; fileRef = 34480B481FD0A60200BC14EF /* OWSMath.h */; settings = {ATTRIBUTES = (Public, ); }; };
		34480B551FD0A7A400BC14EF /* DebugLogger.h in Headers */ = {isa = PBXBuildFile; fileRef = 34480B4D1FD0A7A300BC14EF /* DebugLogger.h */; settings = {ATTRIBUTES = (Public, ); }; };
		34480B561FD0A7A400BC14EF /* DebugLogger.m in Sources */ = {isa = PBXBuildFile; fileRef = 34480B4E1FD0A7A300BC14EF /* DebugLogger.m */; };
		34480B571FD0A7A400BC14EF /* OWSScrubbingLogFormatter.h in Headers */ = {isa = PBXBuildFile; fileRef = 34480B4F1FD0A7A300BC14EF /* OWSScrubbingLogFormatter.h */; };
		34480B591FD0A7A400BC14EF /* OWSScrubbingLogFormatter.m in Sources */ = {isa = PBXBuildFile; fileRef = 34480B511FD0A7A400BC14EF /* OWSScrubbingLogFormatter.m */; };
		34480B5B1FD0A7E300BC14EF /* RelayMessaging-Prefix.pch in Headers */ = {isa = PBXBuildFile; fileRef = 34480B5A1FD0A7E300BC14EF /* RelayMessaging-Prefix.pch */; };
		34480B611FD0A98800BC14EF /* UIColor+OWS.h in Headers */ = {isa = PBXBuildFile; fileRef = 34480B5D1FD0A98800BC14EF /* UIColor+OWS.h */; settings = {ATTRIBUTES = (Public, ); }; };
		34480B621FD0A98800BC14EF /* UIColor+OWS.m in Sources */ = {isa = PBXBuildFile; fileRef = 34480B5E1FD0A98800BC14EF /* UIColor+OWS.m */; };
		34480B631FD0A98800BC14EF /* UIView+OWS.h in Headers */ = {isa = PBXBuildFile; fileRef = 34480B5F1FD0A98800BC14EF /* UIView+OWS.h */; settings = {ATTRIBUTES = (Public, ); }; };
		34480B641FD0A98800BC14EF /* UIView+OWS.m in Sources */ = {isa = PBXBuildFile; fileRef = 34480B601FD0A98800BC14EF /* UIView+OWS.m */; };
		34480B671FD0AA9400BC14EF /* UIFont+OWS.m in Sources */ = {isa = PBXBuildFile; fileRef = 34480B651FD0AA9400BC14EF /* UIFont+OWS.m */; };
		34480B681FD0AA9400BC14EF /* UIFont+OWS.h in Headers */ = {isa = PBXBuildFile; fileRef = 34480B661FD0AA9400BC14EF /* UIFont+OWS.h */; settings = {ATTRIBUTES = (Public, ); }; };
		344D6CEA20069E070042AF96 /* SelectRecipientViewController.h in Headers */ = {isa = PBXBuildFile; fileRef = 344D6CE620069E060042AF96 /* SelectRecipientViewController.h */; };
		344D6CED20069E070042AF96 /* NewNonContactConversationViewController.h in Headers */ = {isa = PBXBuildFile; fileRef = 344D6CE920069E070042AF96 /* NewNonContactConversationViewController.h */; };
		344F248420069E9C00CFB4F4 /* CountryCodeViewController.h in Headers */ = {isa = PBXBuildFile; fileRef = 344F248220069E9B00CFB4F4 /* CountryCodeViewController.h */; };
		344F248A20069F0600CFB4F4 /* ViewControllerUtils.h in Headers */ = {isa = PBXBuildFile; fileRef = 344F248820069F0600CFB4F4 /* ViewControllerUtils.h */; settings = {ATTRIBUTES = (Public, ); }; };
		344F248D2007CCD600CFB4F4 /* DisplayableText.swift in Sources */ = {isa = PBXBuildFile; fileRef = 344F248C2007CCD600CFB4F4 /* DisplayableText.swift */; };
		344F2499200FD03300CFB4F4 /* SharingThreadPickerViewController.h in Headers */ = {isa = PBXBuildFile; fileRef = 344F2495200FD03200CFB4F4 /* SharingThreadPickerViewController.h */; settings = {ATTRIBUTES = (Public, ); }; };
		344F249B200FD03300CFB4F4 /* SharingThreadPickerViewController.m in Sources */ = {isa = PBXBuildFile; fileRef = 344F2497200FD03200CFB4F4 /* SharingThreadPickerViewController.m */; };
		345BC30C2047030700257B7C /* OWS2FASettingsViewController.m in Sources */ = {isa = PBXBuildFile; fileRef = 345BC30B2047030600257B7C /* OWS2FASettingsViewController.m */; };
		3461284B1FD0B94000532771 /* SAELoadViewController.swift in Sources */ = {isa = PBXBuildFile; fileRef = 3461284A1FD0B93F00532771 /* SAELoadViewController.swift */; };
		346129391FD1B47300532771 /* OWSPreferences.h in Headers */ = {isa = PBXBuildFile; fileRef = 346129371FD1B47200532771 /* OWSPreferences.h */; settings = {ATTRIBUTES = (Public, ); }; };
		3461293A1FD1B47300532771 /* OWSPreferences.m in Sources */ = {isa = PBXBuildFile; fileRef = 346129381FD1B47200532771 /* OWSPreferences.m */; };
		3461293C1FD1D46A00532771 /* OWSMath.m in Sources */ = {isa = PBXBuildFile; fileRef = 3461293B1FD1D46900532771 /* OWSMath.m */; };
		3461293E1FD1D72B00532771 /* ExperienceUpgradeFinder.swift in Sources */ = {isa = PBXBuildFile; fileRef = 3461293D1FD1D72B00532771 /* ExperienceUpgradeFinder.swift */; };
		3461295A1FD1D74C00532771 /* Environment.h in Headers */ = {isa = PBXBuildFile; fileRef = 346129401FD1D74B00532771 /* Environment.h */; settings = {ATTRIBUTES = (Public, ); }; };
		3461295B1FD1D74C00532771 /* Environment.m in Sources */ = {isa = PBXBuildFile; fileRef = 346129411FD1D74B00532771 /* Environment.m */; };
		3461296F1FD1D74C00532771 /* Release.h in Headers */ = {isa = PBXBuildFile; fileRef = 346129561FD1D74B00532771 /* Release.h */; settings = {ATTRIBUTES = (Public, ); }; };
		346129701FD1D74C00532771 /* Release.m in Sources */ = {isa = PBXBuildFile; fileRef = 346129571FD1D74B00532771 /* Release.m */; };
		346129711FD1D74C00532771 /* SignalKeyingStorage.h in Headers */ = {isa = PBXBuildFile; fileRef = 346129581FD1D74B00532771 /* SignalKeyingStorage.h */; settings = {ATTRIBUTES = (Public, ); }; };
		346129721FD1D74C00532771 /* SignalKeyingStorage.m in Sources */ = {isa = PBXBuildFile; fileRef = 346129591FD1D74B00532771 /* SignalKeyingStorage.m */; };
		346129731FD1E01700532771 /* PromiseKit.framework in Frameworks */ = {isa = PBXBuildFile; fileRef = 451DE9F11DC1585F00810E42 /* PromiseKit.framework */; };
		346129741FD1E02D00532771 /* PromiseKit.framework in Frameworks */ = {isa = PBXBuildFile; fileRef = 451DE9F11DC1585F00810E42 /* PromiseKit.framework */; };
		346129951FD1E30000532771 /* OWSDatabaseMigration.h in Headers */ = {isa = PBXBuildFile; fileRef = 346129931FD1E30000532771 /* OWSDatabaseMigration.h */; settings = {ATTRIBUTES = (Public, ); }; };
		346129961FD1E30000532771 /* OWSDatabaseMigration.m in Sources */ = {isa = PBXBuildFile; fileRef = 346129941FD1E30000532771 /* OWSDatabaseMigration.m */; };
		346129991FD1E4DA00532771 /* SignalApp.m in Sources */ = {isa = PBXBuildFile; fileRef = 346129971FD1E4D900532771 /* SignalApp.m */; };
		3461299C1FD1EA9E00532771 /* NotificationsManager.m in Sources */ = {isa = PBXBuildFile; fileRef = 3461299B1FD1EA9E00532771 /* NotificationsManager.m */; };
		346129A91FD1F0E000532771 /* OWSFormat.h in Headers */ = {isa = PBXBuildFile; fileRef = 346129A81FD1F0DF00532771 /* OWSFormat.h */; settings = {ATTRIBUTES = (Public, ); }; };
		346129AB1FD1F0EE00532771 /* OWSFormat.m in Sources */ = {isa = PBXBuildFile; fileRef = 346129AA1FD1F0EE00532771 /* OWSFormat.m */; };
		346129AD1FD1F34E00532771 /* ImageCache.swift in Sources */ = {isa = PBXBuildFile; fileRef = 346129AC1FD1F34E00532771 /* ImageCache.swift */; };
		346129B41FD1F7E800532771 /* OWSProfileManager.h in Headers */ = {isa = PBXBuildFile; fileRef = 346129B11FD1F7E800532771 /* OWSProfileManager.h */; settings = {ATTRIBUTES = (Public, ); }; };
		346129B51FD1F7E800532771 /* OWSProfileManager.m in Sources */ = {isa = PBXBuildFile; fileRef = 346129B21FD1F7E800532771 /* OWSProfileManager.m */; };
		346129B61FD1F7E800532771 /* ProfileFetcherJob.swift in Sources */ = {isa = PBXBuildFile; fileRef = 346129B31FD1F7E800532771 /* ProfileFetcherJob.swift */; };
		346129C71FD2072E00532771 /* NSString+OWS.h in Headers */ = {isa = PBXBuildFile; fileRef = 346129C01FD2072C00532771 /* NSString+OWS.h */; settings = {ATTRIBUTES = (Public, ); }; };
		346129C81FD2072E00532771 /* NSAttributedString+OWS.m in Sources */ = {isa = PBXBuildFile; fileRef = 346129C11FD2072D00532771 /* NSAttributedString+OWS.m */; };
		346129C91FD2072E00532771 /* NSString+OWS.m in Sources */ = {isa = PBXBuildFile; fileRef = 346129C21FD2072D00532771 /* NSString+OWS.m */; };
		346129CC1FD2072E00532771 /* NSAttributedString+OWS.h in Headers */ = {isa = PBXBuildFile; fileRef = 346129C51FD2072D00532771 /* NSAttributedString+OWS.h */; settings = {ATTRIBUTES = (Public, ); }; };
		346129D01FD207F300532771 /* OWSAlerts.swift in Sources */ = {isa = PBXBuildFile; fileRef = 346129CF1FD207F200532771 /* OWSAlerts.swift */; };
		346129D21FD2085A00532771 /* CommonStrings.swift in Sources */ = {isa = PBXBuildFile; fileRef = 346129D11FD2085A00532771 /* CommonStrings.swift */; };
		346129D51FD20ADC00532771 /* UIViewController+OWS.m in Sources */ = {isa = PBXBuildFile; fileRef = 346129D31FD20ADB00532771 /* UIViewController+OWS.m */; };
		346129D61FD20ADC00532771 /* UIViewController+OWS.h in Headers */ = {isa = PBXBuildFile; fileRef = 346129D41FD20ADC00532771 /* UIViewController+OWS.h */; settings = {ATTRIBUTES = (Public, ); }; };
		346129DE1FD5C02A00532771 /* LockInteractionController.h in Headers */ = {isa = PBXBuildFile; fileRef = 346129DC1FD5C02900532771 /* LockInteractionController.h */; };
		346129DF1FD5C02A00532771 /* LockInteractionController.m in Sources */ = {isa = PBXBuildFile; fileRef = 346129DD1FD5C02900532771 /* LockInteractionController.m */; };
		346129E21FD5C0BE00532771 /* VersionMigrations.h in Headers */ = {isa = PBXBuildFile; fileRef = 346129E01FD5C0BE00532771 /* VersionMigrations.h */; settings = {ATTRIBUTES = (Public, ); }; };
		346129E31FD5C0BE00532771 /* VersionMigrations.m in Sources */ = {isa = PBXBuildFile; fileRef = 346129E11FD5C0BE00532771 /* VersionMigrations.m */; };
		346129E61FD5C0C600532771 /* OWSDatabaseMigrationRunner.m in Sources */ = {isa = PBXBuildFile; fileRef = 346129E41FD5C0C600532771 /* OWSDatabaseMigrationRunner.m */; };
		346129E71FD5C0C600532771 /* OWSDatabaseMigrationRunner.h in Headers */ = {isa = PBXBuildFile; fileRef = 346129E51FD5C0C600532771 /* OWSDatabaseMigrationRunner.h */; };
		346129F51FD5F31400532771 /* OWS102MoveLoggingPreferenceToUserDefaults.m in Sources */ = {isa = PBXBuildFile; fileRef = 346129E81FD5F31200532771 /* OWS102MoveLoggingPreferenceToUserDefaults.m */; };
		346129F61FD5F31400532771 /* OWS103EnableVideoCalling.h in Headers */ = {isa = PBXBuildFile; fileRef = 346129E91FD5F31300532771 /* OWS103EnableVideoCalling.h */; };
		346129F71FD5F31400532771 /* OWS105AttachmentFilePaths.m in Sources */ = {isa = PBXBuildFile; fileRef = 346129EA1FD5F31300532771 /* OWS105AttachmentFilePaths.m */; };
		346129F81FD5F31400532771 /* OWS100RemoveTSRecipientsMigration.m in Sources */ = {isa = PBXBuildFile; fileRef = 346129EB1FD5F31300532771 /* OWS100RemoveTSRecipientsMigration.m */; };
		346129F91FD5F31400532771 /* OWS104CreateRecipientIdentities.m in Sources */ = {isa = PBXBuildFile; fileRef = 346129EC1FD5F31300532771 /* OWS104CreateRecipientIdentities.m */; };
		346129FA1FD5F31400532771 /* OWS100RemoveTSRecipientsMigration.h in Headers */ = {isa = PBXBuildFile; fileRef = 346129ED1FD5F31300532771 /* OWS100RemoveTSRecipientsMigration.h */; };
		346129FB1FD5F31400532771 /* OWS101ExistingUsersBlockOnIdentityChange.m in Sources */ = {isa = PBXBuildFile; fileRef = 346129EE1FD5F31300532771 /* OWS101ExistingUsersBlockOnIdentityChange.m */; };
		346129FC1FD5F31400532771 /* OWS101ExistingUsersBlockOnIdentityChange.h in Headers */ = {isa = PBXBuildFile; fileRef = 346129EF1FD5F31400532771 /* OWS101ExistingUsersBlockOnIdentityChange.h */; };
		346129FD1FD5F31400532771 /* OWS102MoveLoggingPreferenceToUserDefaults.h in Headers */ = {isa = PBXBuildFile; fileRef = 346129F01FD5F31400532771 /* OWS102MoveLoggingPreferenceToUserDefaults.h */; };
		346129FE1FD5F31400532771 /* OWS106EnsureProfileComplete.swift in Sources */ = {isa = PBXBuildFile; fileRef = 346129F11FD5F31400532771 /* OWS106EnsureProfileComplete.swift */; };
		346129FF1FD5F31400532771 /* OWS103EnableVideoCalling.m in Sources */ = {isa = PBXBuildFile; fileRef = 346129F21FD5F31400532771 /* OWS103EnableVideoCalling.m */; };
		34612A001FD5F31400532771 /* OWS105AttachmentFilePaths.h in Headers */ = {isa = PBXBuildFile; fileRef = 346129F31FD5F31400532771 /* OWS105AttachmentFilePaths.h */; };
		34612A011FD5F31400532771 /* OWS104CreateRecipientIdentities.h in Headers */ = {isa = PBXBuildFile; fileRef = 346129F41FD5F31400532771 /* OWS104CreateRecipientIdentities.h */; };
		34641E182088D7E900E2EDE5 /* OWSScreenLock.swift in Sources */ = {isa = PBXBuildFile; fileRef = 34641E172088D7E900E2EDE5 /* OWSScreenLock.swift */; };
		34641E1B2088DA4100E2EDE5 /* ScreenLockViewController.m in Sources */ = {isa = PBXBuildFile; fileRef = 34641E192088DA3F00E2EDE5 /* ScreenLockViewController.m */; };
		34641E1C2088DA4100E2EDE5 /* ScreenLockViewController.h in Headers */ = {isa = PBXBuildFile; fileRef = 34641E1A2088DA4000E2EDE5 /* ScreenLockViewController.h */; settings = {ATTRIBUTES = (Public, ); }; };
		34641E1F2088DA6D00E2EDE5 /* SAEScreenLockViewController.m in Sources */ = {isa = PBXBuildFile; fileRef = 34641E1E2088DA6D00E2EDE5 /* SAEScreenLockViewController.m */; };
		3466087220E550F400AFFE73 /* ConversationStyle.swift in Sources */ = {isa = PBXBuildFile; fileRef = 3466087120E550F300AFFE73 /* ConversationStyle.swift */; };
		3466087420E5649700AFFE73 /* OWSLayerView.swift in Sources */ = {isa = PBXBuildFile; fileRef = 3466087320E5649700AFFE73 /* OWSLayerView.swift */; };
		34661FB820C1C0D60056EDD6 /* message_sent.aiff in Resources */ = {isa = PBXBuildFile; fileRef = 34661FB720C1C0D60056EDD6 /* message_sent.aiff */; };
		346B66311F4E29B200E5122F /* CropScaleImageViewController.swift in Sources */ = {isa = PBXBuildFile; fileRef = 346B66301F4E29B200E5122F /* CropScaleImageViewController.swift */; };
		347850311FD7494A007B8332 /* dripicons-v2.ttf in Resources */ = {isa = PBXBuildFile; fileRef = 34330A5B1E787A9800DF2FB9 /* dripicons-v2.ttf */; };
		347850321FD7494A007B8332 /* ElegantIcons.ttf in Resources */ = {isa = PBXBuildFile; fileRef = 34330A5D1E787BD800DF2FB9 /* ElegantIcons.ttf */; };
		347850331FD7494A007B8332 /* fontawesome-webfont.ttf in Resources */ = {isa = PBXBuildFile; fileRef = 34330A591E7875FB00DF2FB9 /* fontawesome-webfont.ttf */; };
		3478504C1FD7496D007B8332 /* Images.xcassets in Resources */ = {isa = PBXBuildFile; fileRef = B66DBF4919D5BBC8006EA940 /* Images.xcassets */; };
		347850551FD749C0007B8332 /* Localizable.strings in Resources */ = {isa = PBXBuildFile; fileRef = B6F509951AA53F760068F56A /* Localizable.strings */; };
		347850571FD86544007B8332 /* SAEFailedViewController.swift in Sources */ = {isa = PBXBuildFile; fileRef = 347850561FD86544007B8332 /* SAEFailedViewController.swift */; };
		347850591FD9972E007B8332 /* SwiftSingletons.swift in Sources */ = {isa = PBXBuildFile; fileRef = 347850581FD9972E007B8332 /* SwiftSingletons.swift */; };
		347850691FD9B78A007B8332 /* AppSetup.m in Sources */ = {isa = PBXBuildFile; fileRef = 347850651FD9B789007B8332 /* AppSetup.m */; };
		3478506A1FD9B78A007B8332 /* AppSetup.h in Headers */ = {isa = PBXBuildFile; fileRef = 347850661FD9B789007B8332 /* AppSetup.h */; settings = {ATTRIBUTES = (Public, ); }; };
		3478506B1FD9B78A007B8332 /* NoopCallMessageHandler.swift in Sources */ = {isa = PBXBuildFile; fileRef = 347850671FD9B78A007B8332 /* NoopCallMessageHandler.swift */; };
		3478506C1FD9B78A007B8332 /* NoopNotificationsManager.swift in Sources */ = {isa = PBXBuildFile; fileRef = 347850681FD9B78A007B8332 /* NoopNotificationsManager.swift */; };
		347850711FDAEB17007B8332 /* OWSUserProfile.m in Sources */ = {isa = PBXBuildFile; fileRef = 3478506F1FDAEB16007B8332 /* OWSUserProfile.m */; };
		347850721FDAEB17007B8332 /* OWSUserProfile.h in Headers */ = {isa = PBXBuildFile; fileRef = 347850701FDAEB16007B8332 /* OWSUserProfile.h */; settings = {ATTRIBUTES = (Public, ); }; };
		348570A820F67575004FF32B /* OWSMessageHeaderView.m in Sources */ = {isa = PBXBuildFile; fileRef = 348570A620F67574004FF32B /* OWSMessageHeaderView.m */; };
		348BB25A209CF8E50047AEC2 /* TappableStackView.swift in Sources */ = {isa = PBXBuildFile; fileRef = 348BB258209CF8E40047AEC2 /* TappableStackView.swift */; };
		348BB25B209CF8E50047AEC2 /* TappableView.swift in Sources */ = {isa = PBXBuildFile; fileRef = 348BB259209CF8E50047AEC2 /* TappableView.swift */; };
		348BB25D20A0C5530047AEC2 /* ContactShareViewHelper.swift in Sources */ = {isa = PBXBuildFile; fileRef = 348BB25C20A0C5530047AEC2 /* ContactShareViewHelper.swift */; };
		3491D9A121022DB7001EF5A1 /* CDSSigningCertificateTest.m in Sources */ = {isa = PBXBuildFile; fileRef = 3491D9A021022DB7001EF5A1 /* CDSSigningCertificateTest.m */; };
		3496744D2076768700080B5F /* OWSMessageBubbleView.m in Sources */ = {isa = PBXBuildFile; fileRef = 3496744C2076768700080B5F /* OWSMessageBubbleView.m */; };
		3496744F2076ACD000080B5F /* LongTextViewController.swift in Sources */ = {isa = PBXBuildFile; fileRef = 3496744E2076ACCE00080B5F /* LongTextViewController.swift */; };
		34A55F3720485465002CC6DE /* OWS2FARegistrationViewController.m in Sources */ = {isa = PBXBuildFile; fileRef = 34A55F3520485464002CC6DE /* OWS2FARegistrationViewController.m */; };
		34A910601FFEB114000C4745 /* OWSBackup.m in Sources */ = {isa = PBXBuildFile; fileRef = 34A9105F1FFEB114000C4745 /* OWSBackup.m */; };
		34ABB2C42090C59700C727A6 /* OWSResaveCollectionDBMigration.m in Sources */ = {isa = PBXBuildFile; fileRef = 34ABB2C22090C59600C727A6 /* OWSResaveCollectionDBMigration.m */; };
		34ABB2C52090C59700C727A6 /* OWSResaveCollectionDBMigration.h in Headers */ = {isa = PBXBuildFile; fileRef = 34ABB2C32090C59700C727A6 /* OWSResaveCollectionDBMigration.h */; };
		34B0796D1FCF46B100E248C2 /* MainAppContext.m in Sources */ = {isa = PBXBuildFile; fileRef = 34B0796B1FCF46B000E248C2 /* MainAppContext.m */; };
		34B3F8751E8DF1700035BE1A /* CallViewController.swift in Sources */ = {isa = PBXBuildFile; fileRef = 34B3F83B1E8DF1700035BE1A /* CallViewController.swift */; };
		34B3F8771E8DF1700035BE1A /* ContactsPicker.swift in Sources */ = {isa = PBXBuildFile; fileRef = 34B3F83E1E8DF1700035BE1A /* ContactsPicker.swift */; };
		34B3F8781E8DF1700035BE1A /* ContactsPicker.xib in Resources */ = {isa = PBXBuildFile; fileRef = 34B3F83F1E8DF1700035BE1A /* ContactsPicker.xib */; };
		34B3F87B1E8DF1700035BE1A /* ExperienceUpgradesPageViewController.swift in Sources */ = {isa = PBXBuildFile; fileRef = 34B3F8441E8DF1700035BE1A /* ExperienceUpgradesPageViewController.swift */; };
		34B3F8801E8DF1700035BE1A /* InviteFlow.swift in Sources */ = {isa = PBXBuildFile; fileRef = 34B3F84C1E8DF1700035BE1A /* InviteFlow.swift */; };
		34B3F8821E8DF1700035BE1A /* NewContactThreadViewController.m in Sources */ = {isa = PBXBuildFile; fileRef = 34B3F8501E8DF1700035BE1A /* NewContactThreadViewController.m */; };
		34B3F8851E8DF1700035BE1A /* NewGroupViewController.m in Sources */ = {isa = PBXBuildFile; fileRef = 34B3F8551E8DF1700035BE1A /* NewGroupViewController.m */; };
		34B3F8931E8DF1710035BE1A /* SignalsNavigationController.m in Sources */ = {isa = PBXBuildFile; fileRef = 34B3F86E1E8DF1700035BE1A /* SignalsNavigationController.m */; };
		34B6D27420F664C900765BE2 /* OWSUnreadIndicator.h in Headers */ = {isa = PBXBuildFile; fileRef = 34B6D27220F664C800765BE2 /* OWSUnreadIndicator.h */; settings = {ATTRIBUTES = (Public, ); }; };
		34B6D27520F664C900765BE2 /* OWSUnreadIndicator.m in Sources */ = {isa = PBXBuildFile; fileRef = 34B6D27320F664C800765BE2 /* OWSUnreadIndicator.m */; };
		34BECE2B1F74C12700D7438D /* DebugUIStress.m in Sources */ = {isa = PBXBuildFile; fileRef = 34BECE2A1F74C12700D7438D /* DebugUIStress.m */; };
		34BECE2E1F7ABCE000D7438D /* GifPickerViewController.swift in Sources */ = {isa = PBXBuildFile; fileRef = 34BECE2D1F7ABCE000D7438D /* GifPickerViewController.swift */; };
		34BECE301F7ABCF800D7438D /* GifPickerLayout.swift in Sources */ = {isa = PBXBuildFile; fileRef = 34BECE2F1F7ABCF800D7438D /* GifPickerLayout.swift */; };
		34C3C78D20409F320000134C /* Opening.m4r in Resources */ = {isa = PBXBuildFile; fileRef = 34C3C78C20409F320000134C /* Opening.m4r */; };
		34C3C78F2040A4F70000134C /* sonarping.mp3 in Resources */ = {isa = PBXBuildFile; fileRef = 34C3C78E2040A4F70000134C /* sonarping.mp3 */; };
		34C3C7922040B0DD0000134C /* OWSAudioPlayer.h in Headers */ = {isa = PBXBuildFile; fileRef = 34C3C7902040B0DC0000134C /* OWSAudioPlayer.h */; settings = {ATTRIBUTES = (Public, ); }; };
		34C3C7932040B0DD0000134C /* OWSAudioPlayer.m in Sources */ = {isa = PBXBuildFile; fileRef = 34C3C7912040B0DC0000134C /* OWSAudioPlayer.m */; };
		34C6B0A91FA0E46F00D35993 /* test-gif.gif in Resources */ = {isa = PBXBuildFile; fileRef = 34C6B0A51FA0E46F00D35993 /* test-gif.gif */; };
		34C6B0AB1FA0E46F00D35993 /* test-mp3.mp3 in Resources */ = {isa = PBXBuildFile; fileRef = 34C6B0A71FA0E46F00D35993 /* test-mp3.mp3 */; };
		34C6B0AC1FA0E46F00D35993 /* test-mp4.mp4 in Resources */ = {isa = PBXBuildFile; fileRef = 34C6B0A81FA0E46F00D35993 /* test-mp4.mp4 */; };
		34C6B0AE1FA0E4AA00D35993 /* test-jpg.jpg in Resources */ = {isa = PBXBuildFile; fileRef = 34C6B0AD1FA0E4AA00D35993 /* test-jpg.jpg */; };
		34C82E5120F8E1F300E9688D /* Theme.h in Headers */ = {isa = PBXBuildFile; fileRef = 34C82E4F20F8E1F000E9688D /* Theme.h */; settings = {ATTRIBUTES = (Public, ); }; };
		34C82E5220F8E1F300E9688D /* Theme.m in Sources */ = {isa = PBXBuildFile; fileRef = 34C82E5020F8E1F100E9688D /* Theme.m */; };
		34CA631B2097806F00E526A0 /* OWSContactShareView.m in Sources */ = {isa = PBXBuildFile; fileRef = 34CA631A2097806E00E526A0 /* OWSContactShareView.m */; };
		34CCAF381F0C0599004084F4 /* AppUpdateNag.m in Sources */ = {isa = PBXBuildFile; fileRef = 34CCAF371F0C0599004084F4 /* AppUpdateNag.m */; };
		34CE88E71F2FB9A10098030F /* ProfileViewController.m in Sources */ = {isa = PBXBuildFile; fileRef = 34CE88E61F2FB9A10098030F /* ProfileViewController.m */; };
		34CF0787203E6B78005C4D61 /* busy_tone_ansi.caf in Resources */ = {isa = PBXBuildFile; fileRef = 34CF0783203E6B77005C4D61 /* busy_tone_ansi.caf */; };
		34CF0788203E6B78005C4D61 /* ringback_tone_ansi.caf in Resources */ = {isa = PBXBuildFile; fileRef = 34CF0784203E6B77005C4D61 /* ringback_tone_ansi.caf */; };
		34CF078A203E6B78005C4D61 /* end_call_tone_cept.caf in Resources */ = {isa = PBXBuildFile; fileRef = 34CF0786203E6B78005C4D61 /* end_call_tone_cept.caf */; };
		34D1F0501F7D45A60066283D /* GifPickerCell.swift in Sources */ = {isa = PBXBuildFile; fileRef = 34D1F04F1F7D45A60066283D /* GifPickerCell.swift */; };
		34D1F0521F7E8EA30066283D /* GiphyDownloader.swift in Sources */ = {isa = PBXBuildFile; fileRef = 34D1F0511F7E8EA30066283D /* GiphyDownloader.swift */; };
		34D1F0831F8678AA0066283D /* ConversationInputTextView.m in Sources */ = {isa = PBXBuildFile; fileRef = 34D1F0681F8678AA0066283D /* ConversationInputTextView.m */; };
		34D1F0841F8678AA0066283D /* ConversationInputToolbar.m in Sources */ = {isa = PBXBuildFile; fileRef = 34D1F06A1F8678AA0066283D /* ConversationInputToolbar.m */; };
		34D1F0861F8678AA0066283D /* ConversationViewController.m in Sources */ = {isa = PBXBuildFile; fileRef = 34D1F06E1F8678AA0066283D /* ConversationViewController.m */; };
		34D1F0871F8678AA0066283D /* ConversationViewItem.m in Sources */ = {isa = PBXBuildFile; fileRef = 34D1F0701F8678AA0066283D /* ConversationViewItem.m */; };
		34D1F0881F8678AA0066283D /* ConversationViewLayout.m in Sources */ = {isa = PBXBuildFile; fileRef = 34D1F0721F8678AA0066283D /* ConversationViewLayout.m */; };
		34D1F0A91F867BFC0066283D /* ConversationViewCell.m in Sources */ = {isa = PBXBuildFile; fileRef = 34D1F0971F867BFC0066283D /* ConversationViewCell.m */; };
		34D1F0AB1F867BFC0066283D /* OWSContactOffersCell.m in Sources */ = {isa = PBXBuildFile; fileRef = 34D1F09B1F867BFC0066283D /* OWSContactOffersCell.m */; };
		34D1F0AE1F867BFC0066283D /* OWSMessageCell.m in Sources */ = {isa = PBXBuildFile; fileRef = 34D1F0A21F867BFC0066283D /* OWSMessageCell.m */; };
		34D1F0B01F867BFC0066283D /* OWSSystemMessageCell.m in Sources */ = {isa = PBXBuildFile; fileRef = 34D1F0A61F867BFC0066283D /* OWSSystemMessageCell.m */; };
		34D1F0B41F86D31D0066283D /* ConversationCollectionView.m in Sources */ = {isa = PBXBuildFile; fileRef = 34D1F0B31F86D31D0066283D /* ConversationCollectionView.m */; };
		34D1F0B71F87F8850066283D /* OWSGenericAttachmentView.m in Sources */ = {isa = PBXBuildFile; fileRef = 34D1F0B61F87F8850066283D /* OWSGenericAttachmentView.m */; };
		34D1F0BA1F8800D90066283D /* OWSAudioMessageView.m in Sources */ = {isa = PBXBuildFile; fileRef = 34D1F0B91F8800D90066283D /* OWSAudioMessageView.m */; };
		34D1F0BD1F8D108C0066283D /* AttachmentUploadView.m in Sources */ = {isa = PBXBuildFile; fileRef = 34D1F0BC1F8D108C0066283D /* AttachmentUploadView.m */; };
		34D1F0C01F8EC1760066283D /* MessageRecipientStatusUtils.swift in Sources */ = {isa = PBXBuildFile; fileRef = 34D1F0BF1F8EC1760066283D /* MessageRecipientStatusUtils.swift */; };
		34D2015120DC160E00A6FD3A /* ContactCellView.h in Headers */ = {isa = PBXBuildFile; fileRef = 34D2014F20DC160D00A6FD3A /* ContactCellView.h */; };
		34D2015220DC160E00A6FD3A /* ContactCellView.m in Sources */ = {isa = PBXBuildFile; fileRef = 34D2015020DC160D00A6FD3A /* ContactCellView.m */; };
		34D2CCD220618B3000CB1A14 /* OWSBackupLazyRestoreJob.swift in Sources */ = {isa = PBXBuildFile; fileRef = 34D2CCD120618B2F00CB1A14 /* OWSBackupLazyRestoreJob.swift */; };
		34D2CCDA2062E7D000CB1A14 /* OWSScreenLockUI.m in Sources */ = {isa = PBXBuildFile; fileRef = 34D2CCD92062E7D000CB1A14 /* OWSScreenLockUI.m */; };
		34D2CCDF206939B400CB1A14 /* DebugUIMessagesAction.m in Sources */ = {isa = PBXBuildFile; fileRef = 34D2CCDB206939B100CB1A14 /* DebugUIMessagesAction.m */; };
		34D2CCE0206939B400CB1A14 /* DebugUIMessagesAssetLoader.m in Sources */ = {isa = PBXBuildFile; fileRef = 34D2CCDC206939B200CB1A14 /* DebugUIMessagesAssetLoader.m */; };
		34D5872F208E2C4200D2255A /* OWS109OutgoingMessageState.m in Sources */ = {isa = PBXBuildFile; fileRef = 34D5872D208E2C4100D2255A /* OWS109OutgoingMessageState.m */; };
		34D58730208E2C4200D2255A /* OWS109OutgoingMessageState.h in Headers */ = {isa = PBXBuildFile; fileRef = 34D5872E208E2C4100D2255A /* OWS109OutgoingMessageState.h */; };
		34D5CCA91EAE3D30005515DB /* AvatarViewHelper.m in Sources */ = {isa = PBXBuildFile; fileRef = 34D5CCA81EAE3D30005515DB /* AvatarViewHelper.m */; };
		34D8C0271ED3673300188D7C /* DebugUIMessages.m in Sources */ = {isa = PBXBuildFile; fileRef = 34D8C0241ED3673300188D7C /* DebugUIMessages.m */; };
		34D8C0281ED3673300188D7C /* DebugUITableViewController.m in Sources */ = {isa = PBXBuildFile; fileRef = 34D8C0261ED3673300188D7C /* DebugUITableViewController.m */; };
		34D8C02B1ED3685800188D7C /* DebugUIContacts.m in Sources */ = {isa = PBXBuildFile; fileRef = 34D8C02A1ED3685800188D7C /* DebugUIContacts.m */; };
		34D920E720E179C200D51158 /* OWSMessageFooterView.m in Sources */ = {isa = PBXBuildFile; fileRef = 34D920E620E179C200D51158 /* OWSMessageFooterView.m */; };
		34D99C931F2937CC00D284D6 /* OWSAnalytics.swift in Sources */ = {isa = PBXBuildFile; fileRef = 34D99C911F2937CC00D284D6 /* OWSAnalytics.swift */; };
		34DB0BED2011548B007B313F /* OWSDatabaseConverterTest.m in Sources */ = {isa = PBXBuildFile; fileRef = 34DB0BEC2011548B007B313F /* OWSDatabaseConverterTest.m */; };
		34DBF003206BD5A500025978 /* OWSMessageTextView.m in Sources */ = {isa = PBXBuildFile; fileRef = 34DBEFFF206BD5A400025978 /* OWSMessageTextView.m */; };
		34DBF004206BD5A500025978 /* OWSBubbleView.m in Sources */ = {isa = PBXBuildFile; fileRef = 34DBF001206BD5A500025978 /* OWSBubbleView.m */; };
		34DBF007206C3CB200025978 /* OWSBubbleShapeView.m in Sources */ = {isa = PBXBuildFile; fileRef = 34DBF006206C3CB200025978 /* OWSBubbleShapeView.m */; };
		34E3E5681EC4B19400495BAC /* AudioProgressView.swift in Sources */ = {isa = PBXBuildFile; fileRef = 34E3E5671EC4B19400495BAC /* AudioProgressView.swift */; };
		34E3EF0D1EFC235B007F6822 /* DebugUIDiskUsage.m in Sources */ = {isa = PBXBuildFile; fileRef = 34E3EF0C1EFC235B007F6822 /* DebugUIDiskUsage.m */; };
		34E3EF101EFC2684007F6822 /* DebugUIPage.m in Sources */ = {isa = PBXBuildFile; fileRef = 34E3EF0F1EFC2684007F6822 /* DebugUIPage.m */; };
		34E5DC8220D8050D00C08145 /* RegistrationUtils.m in Sources */ = {isa = PBXBuildFile; fileRef = 34E5DC8120D8050D00C08145 /* RegistrationUtils.m */; };
		34E88D262098C5AE00A608F4 /* ContactViewController.swift in Sources */ = {isa = PBXBuildFile; fileRef = 34E88D252098C5AE00A608F4 /* ContactViewController.swift */; };
		34E8A8D12085238A00B272B1 /* ProtoParsingTest.m in Sources */ = {isa = PBXBuildFile; fileRef = 34E8A8D02085238900B272B1 /* ProtoParsingTest.m */; };
		34F308A21ECB469700BB7697 /* OWSBezierPathView.m in Sources */ = {isa = PBXBuildFile; fileRef = 34F308A11ECB469700BB7697 /* OWSBezierPathView.m */; };
		34FD93701E3BD43A00109093 /* OWSAnyTouchGestureRecognizer.m in Sources */ = {isa = PBXBuildFile; fileRef = 34FD936F1E3BD43A00109093 /* OWSAnyTouchGestureRecognizer.m */; };
		4070A49B3118F91857CED384 /* Pods_RelayMessaging.framework in Frameworks */ = {isa = PBXBuildFile; fileRef = 264242150E87D10A357DB07B /* Pods_RelayMessaging.framework */; };
		4503F1BE20470A5B00CEE724 /* classic-quiet.aifc in Resources */ = {isa = PBXBuildFile; fileRef = 4503F1BB20470A5B00CEE724 /* classic-quiet.aifc */; };
		4503F1BF20470A5B00CEE724 /* classic.aifc in Resources */ = {isa = PBXBuildFile; fileRef = 4503F1BC20470A5B00CEE724 /* classic.aifc */; };
		4503F1C3204711D300CEE724 /* OWS107LegacySounds.m in Sources */ = {isa = PBXBuildFile; fileRef = 4503F1C1204711D200CEE724 /* OWS107LegacySounds.m */; };
		4503F1C4204711D300CEE724 /* OWS107LegacySounds.h in Headers */ = {isa = PBXBuildFile; fileRef = 4503F1C2204711D200CEE724 /* OWS107LegacySounds.h */; };
		4505C2BF1E648EA300CEBF41 /* ExperienceUpgrade.swift in Sources */ = {isa = PBXBuildFile; fileRef = 4505C2BE1E648EA300CEBF41 /* ExperienceUpgrade.swift */; };
		450998651FD8A34D00D89EB3 /* DeviceSleepManager.swift in Sources */ = {isa = PBXBuildFile; fileRef = 348F2EAD1F0D21BC00D4ECE0 /* DeviceSleepManager.swift */; };
		450998681FD8C0FF00D89EB3 /* AttachmentSharing.m in Sources */ = {isa = PBXBuildFile; fileRef = 34B3F83A1E8DF1700035BE1A /* AttachmentSharing.m */; };
		450998691FD8C10200D89EB3 /* AttachmentSharing.h in Headers */ = {isa = PBXBuildFile; fileRef = 34B3F8391E8DF1700035BE1A /* AttachmentSharing.h */; settings = {ATTRIBUTES = (Public, ); }; };
		450C800C20AD191E00F3A091 /* OWSNavigationController.m in Sources */ = {isa = PBXBuildFile; fileRef = 34C42D5A1F45F7A80072EC04 /* OWSNavigationController.m */; };
		450C800D20AD193100F3A091 /* OWSNavigationController.h in Headers */ = {isa = PBXBuildFile; fileRef = 34C42D591F45F7A80072EC04 /* OWSNavigationController.h */; settings = {ATTRIBUTES = (Public, ); }; };
		450C800E20AD1A6500F3A091 /* OWSNavigationBar.swift in Sources */ = {isa = PBXBuildFile; fileRef = 45FDA43420A4D22700396358 /* OWSNavigationBar.swift */; };
		450C800F20AD1AB900F3A091 /* OWSWindowManager.m in Sources */ = {isa = PBXBuildFile; fileRef = 34641E1020878FAF00E2EDE5 /* OWSWindowManager.m */; };
		450C801020AD1AE400F3A091 /* OWSWindowManager.h in Headers */ = {isa = PBXBuildFile; fileRef = 34641E1120878FB000E2EDE5 /* OWSWindowManager.h */; settings = {ATTRIBUTES = (Public, ); }; };
		450C801120AD1CDB00F3A091 /* ReturnToCallViewController.swift in Sources */ = {isa = PBXBuildFile; fileRef = 45A60E7220AC674100FB1ABF /* ReturnToCallViewController.swift */; };
		450C801220AD1D5B00F3A091 /* UIDevice+featureSupport.swift in Sources */ = {isa = PBXBuildFile; fileRef = 45BB93371E688E14001E3939 /* UIDevice+featureSupport.swift */; };
		450D19131F85236600970622 /* RemoteVideoView.m in Sources */ = {isa = PBXBuildFile; fileRef = 450D19121F85236600970622 /* RemoteVideoView.m */; };
		450DF2051E0D74AC003D14BE /* Platform.swift in Sources */ = {isa = PBXBuildFile; fileRef = 450DF2041E0D74AC003D14BE /* Platform.swift */; };
		450DF2091E0DD2C6003D14BE /* UserNotificationsAdaptee.swift in Sources */ = {isa = PBXBuildFile; fileRef = 450DF2081E0DD2C6003D14BE /* UserNotificationsAdaptee.swift */; };
		451166C01FD86B98000739BA /* AccountManager.swift in Sources */ = {isa = PBXBuildFile; fileRef = 451166BF1FD86B98000739BA /* AccountManager.swift */; };
		451573962061B49500803601 /* GradientView.swift in Sources */ = {isa = PBXBuildFile; fileRef = 451573952061B49500803601 /* GradientView.swift */; };
		451686AB1F520CDA00AC3D4B /* MultiDeviceProfileKeyUpdateJob.swift in Sources */ = {isa = PBXBuildFile; fileRef = 451686AA1F520CDA00AC3D4B /* MultiDeviceProfileKeyUpdateJob.swift */; };
		4517642B1DE939FD00EDB8B9 /* ContactCell.swift in Sources */ = {isa = PBXBuildFile; fileRef = 451764291DE939FD00EDB8B9 /* ContactCell.swift */; };
		45194F8F1FD71FF500333B2C /* ThreadUtil.m in Sources */ = {isa = PBXBuildFile; fileRef = 346129BE1FD2068600532771 /* ThreadUtil.m */; };
		45194F901FD7200000333B2C /* ThreadUtil.h in Headers */ = {isa = PBXBuildFile; fileRef = 346129BD1FD2068600532771 /* ThreadUtil.h */; settings = {ATTRIBUTES = (Public, ); }; };
		45194F921FD7215600333B2C /* OWSContactOffersInteraction.h in Headers */ = {isa = PBXBuildFile; fileRef = 34C42D621F4734ED0072EC04 /* OWSContactOffersInteraction.h */; settings = {ATTRIBUTES = (Public, ); }; };
		45194F931FD7215C00333B2C /* OWSContactOffersInteraction.m in Sources */ = {isa = PBXBuildFile; fileRef = 34C42D631F4734ED0072EC04 /* OWSContactOffersInteraction.m */; };
		45194F941FD7216000333B2C /* TSUnreadIndicatorInteraction.h in Headers */ = {isa = PBXBuildFile; fileRef = 34C42D641F4734ED0072EC04 /* TSUnreadIndicatorInteraction.h */; settings = {ATTRIBUTES = (Public, ); }; };
		45194F951FD7216600333B2C /* TSUnreadIndicatorInteraction.m in Sources */ = {isa = PBXBuildFile; fileRef = 34C42D651F4734ED0072EC04 /* TSUnreadIndicatorInteraction.m */; };
		451A13B11E13DED2000A50FD /* CallNotificationsAdapter.swift in Sources */ = {isa = PBXBuildFile; fileRef = 451A13B01E13DED2000A50FD /* CallNotificationsAdapter.swift */; };
		451F8A341FD710C3005CB9DA /* ConversationSearcher.swift in Sources */ = {isa = PBXBuildFile; fileRef = 451777C71FD61554001225FF /* ConversationSearcher.swift */; };
		451F8A351FD710DE005CB9DA /* Searcher.swift in Sources */ = {isa = PBXBuildFile; fileRef = 45360B8C1F9521F800FA666C /* Searcher.swift */; };
		451F8A371FD71179005CB9DA /* OWSViewController.h in Headers */ = {isa = PBXBuildFile; fileRef = 34D99C8A1F27B13B00D284D6 /* OWSViewController.h */; settings = {ATTRIBUTES = (Public, ); }; };
		451F8A381FD7117E005CB9DA /* OWSViewController.m in Sources */ = {isa = PBXBuildFile; fileRef = 34D99C8B1F27B13B00D284D6 /* OWSViewController.m */; };
		451F8A391FD711D6005CB9DA /* ContactsViewHelper.m in Sources */ = {isa = PBXBuildFile; fileRef = 340CB2231EAC155C0001CAA1 /* ContactsViewHelper.m */; };
		451F8A3A1FD711D9005CB9DA /* ContactsViewHelper.h in Headers */ = {isa = PBXBuildFile; fileRef = 340CB2221EAC155C0001CAA1 /* ContactsViewHelper.h */; settings = {ATTRIBUTES = (Public, ); }; };
		451F8A3B1FD71297005CB9DA /* UIUtil.m in Sources */ = {isa = PBXBuildFile; fileRef = B97940261832BD2400BD66CB /* UIUtil.m */; };
		451F8A3C1FD71392005CB9DA /* UIUtil.h in Headers */ = {isa = PBXBuildFile; fileRef = B97940251832BD2400BD66CB /* UIUtil.h */; settings = {ATTRIBUTES = (Public, ); }; };
		451F8A3D1FD713CA005CB9DA /* ThreadViewHelper.m in Sources */ = {isa = PBXBuildFile; fileRef = 3400C7981EAFB772008A8584 /* ThreadViewHelper.m */; };
		451F8A3E1FD713D2005CB9DA /* ThreadViewHelper.h in Headers */ = {isa = PBXBuildFile; fileRef = 3400C7971EAFB772008A8584 /* ThreadViewHelper.h */; settings = {ATTRIBUTES = (Public, ); }; };
		451F8A3F1FD71455005CB9DA /* OWSTableViewController.m in Sources */ = {isa = PBXBuildFile; fileRef = 34B3F89E1E8DF5490035BE1A /* OWSTableViewController.m */; };
		451F8A401FD7145D005CB9DA /* OWSTableViewController.h in Headers */ = {isa = PBXBuildFile; fileRef = 34B3F89D1E8DF5490035BE1A /* OWSTableViewController.h */; settings = {ATTRIBUTES = (Public, ); }; };
		451F8A411FD714B8005CB9DA /* ContactTableViewCell.m in Sources */ = {isa = PBXBuildFile; fileRef = 76EB052F18170B33006006FC /* ContactTableViewCell.m */; };
		451F8A421FD714C7005CB9DA /* ContactTableViewCell.h in Headers */ = {isa = PBXBuildFile; fileRef = 76EB052E18170B33006006FC /* ContactTableViewCell.h */; settings = {ATTRIBUTES = (Public, ); }; };
		451F8A431FD714FE005CB9DA /* AvatarImageView.swift in Sources */ = {isa = PBXBuildFile; fileRef = 45F3AEB51DFDE7900080CE33 /* AvatarImageView.swift */; };
		451F8A441FD7156B005CB9DA /* BlockListUIUtils.m in Sources */ = {isa = PBXBuildFile; fileRef = 343D3D9A1E9283F100165CA4 /* BlockListUIUtils.m */; };
		451F8A451FD71570005CB9DA /* BlockListUIUtils.h in Headers */ = {isa = PBXBuildFile; fileRef = 343D3D991E9283F100165CA4 /* BlockListUIUtils.h */; settings = {ATTRIBUTES = (Public, ); }; };
		451F8A461FD715BA005CB9DA /* OWSGroupAvatarBuilder.m in Sources */ = {isa = PBXBuildFile; fileRef = 45666EC81D994C0D008FE134 /* OWSGroupAvatarBuilder.m */; };
		451F8A471FD715BA005CB9DA /* OWSAvatarBuilder.m in Sources */ = {isa = PBXBuildFile; fileRef = 45666EC51D99483D008FE134 /* OWSAvatarBuilder.m */; };
		451F8A481FD715BA005CB9DA /* OWSContactAvatarBuilder.m in Sources */ = {isa = PBXBuildFile; fileRef = 45855F361D9498A40084F340 /* OWSContactAvatarBuilder.m */; };
		451F8A491FD715CF005CB9DA /* OWSAvatarBuilder.h in Headers */ = {isa = PBXBuildFile; fileRef = 45666EC41D99483D008FE134 /* OWSAvatarBuilder.h */; settings = {ATTRIBUTES = (Public, ); }; };
		451F8A4A1FD715D9005CB9DA /* OWSContactAvatarBuilder.h in Headers */ = {isa = PBXBuildFile; fileRef = 45855F351D9498A40084F340 /* OWSContactAvatarBuilder.h */; settings = {ATTRIBUTES = (Public, ); }; };
		451F8A4B1FD715E1005CB9DA /* OWSGroupAvatarBuilder.h in Headers */ = {isa = PBXBuildFile; fileRef = 45666EC71D994C0D008FE134 /* OWSGroupAvatarBuilder.h */; settings = {ATTRIBUTES = (Public, ); }; };
		452037D11EE84975004E4CDF /* DebugUISessionState.m in Sources */ = {isa = PBXBuildFile; fileRef = 452037D01EE84975004E4CDF /* DebugUISessionState.m */; };
		4520D8D51D417D8E00123472 /* Photos.framework in Frameworks */ = {isa = PBXBuildFile; fileRef = 4520D8D41D417D8E00123472 /* Photos.framework */; };
		4521C3C01F59F3BA00B4C582 /* TextFieldHelper.swift in Sources */ = {isa = PBXBuildFile; fileRef = 4521C3BF1F59F3BA00B4C582 /* TextFieldHelper.swift */; };
		452314A01F7E9E18003A428C /* DirectionalPanGestureRecognizer.swift in Sources */ = {isa = PBXBuildFile; fileRef = 4523149F1F7E9E18003A428C /* DirectionalPanGestureRecognizer.swift */; };
		4523D016206EDC2B00A2AB51 /* LRUCache.swift in Sources */ = {isa = PBXBuildFile; fileRef = 4523D015206EDC2B00A2AB51 /* LRUCache.swift */; };
		452B999020A34B6B006F2F9E /* AddContactShareToExistingContactViewController.swift in Sources */ = {isa = PBXBuildFile; fileRef = 452B998F20A34B6B006F2F9E /* AddContactShareToExistingContactViewController.swift */; };
		452C468F1E427E200087B011 /* OutboundCallInitiator.swift in Sources */ = {isa = PBXBuildFile; fileRef = 452C468E1E427E200087B011 /* OutboundCallInitiator.swift */; };
		452C7CA72037628B003D51A5 /* Weak.swift in Sources */ = {isa = PBXBuildFile; fileRef = 45F170D51E315310003FC1F2 /* Weak.swift */; };
		452D1AF12081059C00A67F7F /* StringAdditionsTest.swift in Sources */ = {isa = PBXBuildFile; fileRef = 452D1AF02081059C00A67F7F /* StringAdditionsTest.swift */; };
		452D1AF320810B6F00A67F7F /* String+OWS.swift in Sources */ = {isa = PBXBuildFile; fileRef = 452D1AF220810B6F00A67F7F /* String+OWS.swift */; };
		452EA09E1EA7ABE00078744B /* AttachmentPointerView.swift in Sources */ = {isa = PBXBuildFile; fileRef = 452EA09D1EA7ABE00078744B /* AttachmentPointerView.swift */; };
		452EC6DF205E9E30000E787C /* MediaGalleryViewController.swift in Sources */ = {isa = PBXBuildFile; fileRef = 452EC6DE205E9E30000E787C /* MediaGalleryViewController.swift */; };
		452EC6E1205FF5DC000E787C /* Bench.swift in Sources */ = {isa = PBXBuildFile; fileRef = 452EC6E0205FF5DC000E787C /* Bench.swift */; };
		452ECA4D1E087E7200E2F016 /* MessageFetcherJob.swift in Sources */ = {isa = PBXBuildFile; fileRef = 452ECA4C1E087E7200E2F016 /* MessageFetcherJob.swift */; };
		4535186B1FC635DD00210559 /* ShareViewController.swift in Sources */ = {isa = PBXBuildFile; fileRef = 4535186A1FC635DD00210559 /* ShareViewController.swift */; };
		4535186E1FC635DD00210559 /* MainInterface.storyboard in Resources */ = {isa = PBXBuildFile; fileRef = 4535186C1FC635DD00210559 /* MainInterface.storyboard */; };
		453518721FC635DD00210559 /* RelayShareExtension.appex in Embed App Extensions */ = {isa = PBXBuildFile; fileRef = 453518681FC635DD00210559 /* RelayShareExtension.appex */; settings = {ATTRIBUTES = (RemoveHeadersOnCopy, ); }; };
		453518991FC63DBF00210559 /* RelayMessaging.framework in Frameworks */ = {isa = PBXBuildFile; fileRef = 453518921FC63DBF00210559 /* RelayMessaging.framework */; };
		4535189A1FC63DBF00210559 /* RelayMessaging.framework in Embed Frameworks */ = {isa = PBXBuildFile; fileRef = 453518921FC63DBF00210559 /* RelayMessaging.framework */; settings = {ATTRIBUTES = (CodeSignOnCopy, RemoveHeadersOnCopy, ); }; };
		453518A21FC63E2900210559 /* RelayMessaging.framework in Frameworks */ = {isa = PBXBuildFile; fileRef = 453518921FC63DBF00210559 /* RelayMessaging.framework */; };
		45360B901F9527DA00FA666C /* SearcherTest.swift in Sources */ = {isa = PBXBuildFile; fileRef = 45360B8F1F9527DA00FA666C /* SearcherTest.swift */; };
		45360B911F952AA900FA666C /* MarqueeLabel.swift in Sources */ = {isa = PBXBuildFile; fileRef = 45E5A6981F61E6DD001E4A8A /* MarqueeLabel.swift */; };
		4539B5861F79348F007141FF /* PushRegistrationManager.swift in Sources */ = {isa = PBXBuildFile; fileRef = 4539B5851F79348F007141FF /* PushRegistrationManager.swift */; };
		4541B71D209D3B7A0008608F /* ContactShareViewModel.swift in Sources */ = {isa = PBXBuildFile; fileRef = 4541B71A209D2DAE0008608F /* ContactShareViewModel.swift */; };
		4542DF54208D40AC007B4E76 /* LoadingViewController.swift in Sources */ = {isa = PBXBuildFile; fileRef = 4542DF53208D40AC007B4E76 /* LoadingViewController.swift */; };
		45464DBC1DFA041F001D3FD6 /* DataChannelMessage.swift in Sources */ = {isa = PBXBuildFile; fileRef = 45464DBB1DFA041F001D3FD6 /* DataChannelMessage.swift */; };
		454A84042059C787008B8C75 /* MediaTileViewController.swift in Sources */ = {isa = PBXBuildFile; fileRef = 454A84032059C787008B8C75 /* MediaTileViewController.swift */; };
		454A965A1FD6017E008D2A0E /* SignalAttachment.swift in Sources */ = {isa = PBXBuildFile; fileRef = 34D913491F62D4A500722898 /* SignalAttachment.swift */; };
		454A965B1FD601BF008D2A0E /* MediaMessageView.swift in Sources */ = {isa = PBXBuildFile; fileRef = 34CA1C281F7164F700E51C51 /* MediaMessageView.swift */; };
		454A965F1FD60EA3008D2A0E /* OWSFlatButton.swift in Sources */ = {isa = PBXBuildFile; fileRef = 454A965E1FD60EA2008D2A0E /* OWSFlatButton.swift */; };
		454EBAB41F2BE14C00ACE0BB /* OWSAnalytics.swift in Sources */ = {isa = PBXBuildFile; fileRef = 34D99C911F2937CC00D284D6 /* OWSAnalytics.swift */; };
		4551DB5A205C562300C8AE75 /* Collection+OWS.swift in Sources */ = {isa = PBXBuildFile; fileRef = 4551DB59205C562300C8AE75 /* Collection+OWS.swift */; };
		4556FA681F54AA9500AF40DD /* DebugUIProfile.swift in Sources */ = {isa = PBXBuildFile; fileRef = 4556FA671F54AA9500AF40DD /* DebugUIProfile.swift */; };
		455A16DD1F1FEA0000F86704 /* Metal.framework in Frameworks */ = {isa = PBXBuildFile; fileRef = 455A16DB1F1FEA0000F86704 /* Metal.framework */; settings = {ATTRIBUTES = (Weak, ); }; };
		455A16DE1F1FEA0000F86704 /* MetalKit.framework in Frameworks */ = {isa = PBXBuildFile; fileRef = 455A16DC1F1FEA0000F86704 /* MetalKit.framework */; settings = {ATTRIBUTES = (Weak, ); }; };
		455AC69E1F4F8B0300134004 /* ImageCacheTest.swift in Sources */ = {isa = PBXBuildFile; fileRef = 455AC69D1F4F8B0300134004 /* ImageCacheTest.swift */; };
		45638BDC1F3DD0D400128435 /* DebugUICalling.swift in Sources */ = {isa = PBXBuildFile; fileRef = 45638BDB1F3DD0D400128435 /* DebugUICalling.swift */; };
		45638BDF1F3DDB2200128435 /* MessageSender+Promise.swift in Sources */ = {isa = PBXBuildFile; fileRef = 45638BDE1F3DDB2200128435 /* MessageSender+Promise.swift */; };
		4565ED06200EA29900C46DBB /* VideoPlayerView.swift in Sources */ = {isa = PBXBuildFile; fileRef = 453034AA200289F50018945D /* VideoPlayerView.swift */; };
		45666F581D9B2880008FE134 /* OWSScrubbingLogFormatterTest.m in Sources */ = {isa = PBXBuildFile; fileRef = 45666F571D9B2880008FE134 /* OWSScrubbingLogFormatterTest.m */; };
		456C38961DC7B882007536A7 /* PromiseKit.framework in Frameworks */ = {isa = PBXBuildFile; fileRef = 451DE9F11DC1585F00810E42 /* PromiseKit.framework */; };
		456F6E2F1E261D1000FD2210 /* PeerConnectionClientTest.swift in Sources */ = {isa = PBXBuildFile; fileRef = 456F6E2E1E261D1000FD2210 /* PeerConnectionClientTest.swift */; };
		4574A5D61DD6704700C6B692 /* CallService.swift in Sources */ = {isa = PBXBuildFile; fileRef = 4574A5D51DD6704700C6B692 /* CallService.swift */; };
		4579431E1E7C8CE9008ED0C0 /* Pastelog.m in Sources */ = {isa = PBXBuildFile; fileRef = 4579431D1E7C8CE9008ED0C0 /* Pastelog.m */; };
		45794E861E00620000066731 /* CallUIAdapter.swift in Sources */ = {isa = PBXBuildFile; fileRef = 45794E851E00620000066731 /* CallUIAdapter.swift */; };
		457C87B82032645C008D52D6 /* DebugUINotifications.swift in Sources */ = {isa = PBXBuildFile; fileRef = 457C87B72032645C008D52D6 /* DebugUINotifications.swift */; };
		457F671B20746193000EABCD /* QuotedReplyPreview.swift in Sources */ = {isa = PBXBuildFile; fileRef = 457F671A20746193000EABCD /* QuotedReplyPreview.swift */; };
		45847E871E4283C30080EAB3 /* Intents.framework in Frameworks */ = {isa = PBXBuildFile; fileRef = 45847E861E4283C30080EAB3 /* Intents.framework */; settings = {ATTRIBUTES = (Weak, ); }; };
		4585C4681ED8F8D200896AEA /* SafetyNumberConfirmationAlert.swift in Sources */ = {isa = PBXBuildFile; fileRef = 4585C4671ED8F8D200896AEA /* SafetyNumberConfirmationAlert.swift */; };
		458967111DC117CC00E9DD21 /* AccountManagerTest.swift in Sources */ = {isa = PBXBuildFile; fileRef = 458967101DC117CC00E9DD21 /* AccountManagerTest.swift */; };
		458DE9D61DEE3FD00071BB03 /* PeerConnectionClient.swift in Sources */ = {isa = PBXBuildFile; fileRef = 458DE9D51DEE3FD00071BB03 /* PeerConnectionClient.swift */; };
		458DE9D91DEE7B360071BB03 /* OWSWebRTCDataProtos.pb.m in Sources */ = {isa = PBXBuildFile; fileRef = 458DE9D81DEE7B360071BB03 /* OWSWebRTCDataProtos.pb.m */; };
		458E38371D668EBF0094BD24 /* OWSDeviceProvisioningURLParser.m in Sources */ = {isa = PBXBuildFile; fileRef = 458E38361D668EBF0094BD24 /* OWSDeviceProvisioningURLParser.m */; };
		458E383A1D6699FA0094BD24 /* OWSDeviceProvisioningURLParserTest.m in Sources */ = {isa = PBXBuildFile; fileRef = 458E38391D6699FA0094BD24 /* OWSDeviceProvisioningURLParserTest.m */; };
		459311FC1D75C948008DD4F0 /* OWSDeviceTableViewCell.m in Sources */ = {isa = PBXBuildFile; fileRef = 459311FB1D75C948008DD4F0 /* OWSDeviceTableViewCell.m */; };
		4598198E204E2F28009414F2 /* OWS108CallLoggingPreference.h in Headers */ = {isa = PBXBuildFile; fileRef = 4598198C204E2F28009414F2 /* OWS108CallLoggingPreference.h */; };
		4598198F204E2F28009414F2 /* OWS108CallLoggingPreference.m in Sources */ = {isa = PBXBuildFile; fileRef = 4598198D204E2F28009414F2 /* OWS108CallLoggingPreference.m */; };
		459B775C207BA46C0071D0AB /* OWSQuotedReplyModel.m in Sources */ = {isa = PBXBuildFile; fileRef = 459B775A207BA3A80071D0AB /* OWSQuotedReplyModel.m */; };
		459B775D207BA4810071D0AB /* OWSQuotedReplyModel.h in Headers */ = {isa = PBXBuildFile; fileRef = 459B7759207BA3A80071D0AB /* OWSQuotedReplyModel.h */; settings = {ATTRIBUTES = (Public, ); }; };
		45A2F005204473A3002E978A /* NewMessage.aifc in Resources */ = {isa = PBXBuildFile; fileRef = 45A2F004204473A3002E978A /* NewMessage.aifc */; };
		45A663C51F92EC760027B59E /* GroupTableViewCell.swift in Sources */ = {isa = PBXBuildFile; fileRef = 45A663C41F92EC760027B59E /* GroupTableViewCell.swift */; };
		45A6DAD61EBBF85500893231 /* ReminderView.swift in Sources */ = {isa = PBXBuildFile; fileRef = 45A6DAD51EBBF85500893231 /* ReminderView.swift */; };
		45AE48511E0732D6004D96C2 /* TurnServerInfo.swift in Sources */ = {isa = PBXBuildFile; fileRef = 45AE48501E0732D6004D96C2 /* TurnServerInfo.swift */; };
		45B27B862037FFB400A539DF /* DebugUIFileBrowser.swift in Sources */ = {isa = PBXBuildFile; fileRef = 45B27B852037FFB400A539DF /* DebugUIFileBrowser.swift */; };
		45B5360E206DD8BB00D61655 /* UIResponder+OWS.swift in Sources */ = {isa = PBXBuildFile; fileRef = 45B5360D206DD8BB00D61655 /* UIResponder+OWS.swift */; };
		45B74A742044AAB600CD42F8 /* aurora-quiet.aifc in Resources */ = {isa = PBXBuildFile; fileRef = 45B74A5B2044AAB300CD42F8 /* aurora-quiet.aifc */; };
		45B74A752044AAB600CD42F8 /* synth-quiet.aifc in Resources */ = {isa = PBXBuildFile; fileRef = 45B74A5C2044AAB300CD42F8 /* synth-quiet.aifc */; };
		45B74A762044AAB600CD42F8 /* keys-quiet.aifc in Resources */ = {isa = PBXBuildFile; fileRef = 45B74A5D2044AAB400CD42F8 /* keys-quiet.aifc */; };
		45B74A772044AAB600CD42F8 /* hello.aifc in Resources */ = {isa = PBXBuildFile; fileRef = 45B74A5E2044AAB400CD42F8 /* hello.aifc */; };
		45B74A782044AAB600CD42F8 /* bamboo-quiet.aifc in Resources */ = {isa = PBXBuildFile; fileRef = 45B74A5F2044AAB400CD42F8 /* bamboo-quiet.aifc */; };
		45B74A792044AAB600CD42F8 /* input.aifc in Resources */ = {isa = PBXBuildFile; fileRef = 45B74A602044AAB400CD42F8 /* input.aifc */; };
		45B74A7A2044AAB600CD42F8 /* keys.aifc in Resources */ = {isa = PBXBuildFile; fileRef = 45B74A612044AAB400CD42F8 /* keys.aifc */; };
		45B74A7B2044AAB600CD42F8 /* chord.aifc in Resources */ = {isa = PBXBuildFile; fileRef = 45B74A622044AAB400CD42F8 /* chord.aifc */; };
		45B74A7C2044AAB600CD42F8 /* hello-quiet.aifc in Resources */ = {isa = PBXBuildFile; fileRef = 45B74A632044AAB400CD42F8 /* hello-quiet.aifc */; };
		45B74A7D2044AAB600CD42F8 /* popcorn-quiet.aifc in Resources */ = {isa = PBXBuildFile; fileRef = 45B74A642044AAB400CD42F8 /* popcorn-quiet.aifc */; };
		45B74A7E2044AAB600CD42F8 /* complete.aifc in Resources */ = {isa = PBXBuildFile; fileRef = 45B74A652044AAB400CD42F8 /* complete.aifc */; };
		45B74A7F2044AAB600CD42F8 /* note-quiet.aifc in Resources */ = {isa = PBXBuildFile; fileRef = 45B74A662044AAB400CD42F8 /* note-quiet.aifc */; };
		45B74A802044AAB600CD42F8 /* pulse-quiet.aifc in Resources */ = {isa = PBXBuildFile; fileRef = 45B74A672044AAB500CD42F8 /* pulse-quiet.aifc */; };
		45B74A812044AAB600CD42F8 /* chord-quiet.aifc in Resources */ = {isa = PBXBuildFile; fileRef = 45B74A682044AAB500CD42F8 /* chord-quiet.aifc */; };
		45B74A822044AAB600CD42F8 /* pulse.aifc in Resources */ = {isa = PBXBuildFile; fileRef = 45B74A692044AAB500CD42F8 /* pulse.aifc */; };
		45B74A832044AAB600CD42F8 /* circles.aifc in Resources */ = {isa = PBXBuildFile; fileRef = 45B74A6A2044AAB500CD42F8 /* circles.aifc */; };
		45B74A842044AAB600CD42F8 /* popcorn.aifc in Resources */ = {isa = PBXBuildFile; fileRef = 45B74A6B2044AAB500CD42F8 /* popcorn.aifc */; };
		45B74A852044AAB600CD42F8 /* bamboo.aifc in Resources */ = {isa = PBXBuildFile; fileRef = 45B74A6C2044AAB500CD42F8 /* bamboo.aifc */; };
		45B74A862044AAB600CD42F8 /* note.aifc in Resources */ = {isa = PBXBuildFile; fileRef = 45B74A6D2044AAB500CD42F8 /* note.aifc */; };
		45B74A872044AAB600CD42F8 /* complete-quiet.aifc in Resources */ = {isa = PBXBuildFile; fileRef = 45B74A6E2044AAB500CD42F8 /* complete-quiet.aifc */; };
		45B74A882044AAB600CD42F8 /* aurora.aifc in Resources */ = {isa = PBXBuildFile; fileRef = 45B74A6F2044AAB500CD42F8 /* aurora.aifc */; };
		45B74A892044AAB600CD42F8 /* circles-quiet.aifc in Resources */ = {isa = PBXBuildFile; fileRef = 45B74A702044AAB500CD42F8 /* circles-quiet.aifc */; };
		45B74A8B2044AAB600CD42F8 /* synth.aifc in Resources */ = {isa = PBXBuildFile; fileRef = 45B74A722044AAB600CD42F8 /* synth.aifc */; };
		45B74A8C2044AAB600CD42F8 /* input-quiet.aifc in Resources */ = {isa = PBXBuildFile; fileRef = 45B74A732044AAB600CD42F8 /* input-quiet.aifc */; };
		45BC829D1FD9C4B400011CF3 /* ShareViewDelegate.swift in Sources */ = {isa = PBXBuildFile; fileRef = 45BC829C1FD9C4B400011CF3 /* ShareViewDelegate.swift */; };
		45BD60821DE9547E00A8F436 /* Contacts.framework in Frameworks */ = {isa = PBXBuildFile; fileRef = 45BD60811DE9547E00A8F436 /* Contacts.framework */; settings = {ATTRIBUTES = (Weak, ); }; };
		45BE4EA22012AD2000935E59 /* DisappearingTimerConfigurationView.swift in Sources */ = {isa = PBXBuildFile; fileRef = 45BE4EA12012AD2000935E59 /* DisappearingTimerConfigurationView.swift */; };
		45C0DC1B1E68FE9000E04C47 /* UIApplication+OWS.swift in Sources */ = {isa = PBXBuildFile; fileRef = 45C0DC1A1E68FE9000E04C47 /* UIApplication+OWS.swift */; };
		45C0DC1E1E69011F00E04C47 /* UIStoryboard+OWS.swift in Sources */ = {isa = PBXBuildFile; fileRef = 45C0DC1D1E69011F00E04C47 /* UIStoryboard+OWS.swift */; };
		45C9DEB81DF4E35A0065CA84 /* WebRTCCallMessageHandler.swift in Sources */ = {isa = PBXBuildFile; fileRef = 45C9DEB71DF4E35A0065CA84 /* WebRTCCallMessageHandler.swift */; };
		45CB2FA81CB7146C00E1B343 /* Launch Screen.storyboard in Resources */ = {isa = PBXBuildFile; fileRef = 45CB2FA71CB7146C00E1B343 /* Launch Screen.storyboard */; };
		45CD81EF1DC030E7004C9430 /* SyncPushTokensJob.swift in Sources */ = {isa = PBXBuildFile; fileRef = 45CD81EE1DC030E7004C9430 /* SyncPushTokensJob.swift */; };
		45D231771DC7E8F10034FA89 /* SessionResetJob.swift in Sources */ = {isa = PBXBuildFile; fileRef = 45D231761DC7E8F10034FA89 /* SessionResetJob.swift */; };
		45D2AC02204885170033C692 /* OWS2FAReminderViewController.swift in Sources */ = {isa = PBXBuildFile; fileRef = 45D2AC01204885170033C692 /* OWS2FAReminderViewController.swift */; };
		45D308AD2049A439000189E4 /* PinEntryView.m in Sources */ = {isa = PBXBuildFile; fileRef = 45D308AC2049A439000189E4 /* PinEntryView.m */; };
		45DDA6242090CEB500DE97F8 /* ConversationHeaderView.swift in Sources */ = {isa = PBXBuildFile; fileRef = 45DDA6232090CEB500DE97F8 /* ConversationHeaderView.swift */; };
		45DF5DF21DDB843F00C936C7 /* CompareSafetyNumbersActivity.swift in Sources */ = {isa = PBXBuildFile; fileRef = 45DF5DF11DDB843F00C936C7 /* CompareSafetyNumbersActivity.swift */; };
		45E5A6991F61E6DE001E4A8A /* MarqueeLabel.swift in Sources */ = {isa = PBXBuildFile; fileRef = 45E5A6981F61E6DD001E4A8A /* MarqueeLabel.swift */; };
		45E7A6A81E71CA7E00D44FB5 /* DisplayableTextFilterTest.swift in Sources */ = {isa = PBXBuildFile; fileRef = 45E7A6A61E71CA7E00D44FB5 /* DisplayableTextFilterTest.swift */; };
		45F170BB1E2FC5D3003FC1F2 /* CallAudioService.swift in Sources */ = {isa = PBXBuildFile; fileRef = 45F170BA1E2FC5D3003FC1F2 /* CallAudioService.swift */; };
		45F32C222057297A00A300D5 /* MediaDetailViewController.m in Sources */ = {isa = PBXBuildFile; fileRef = 45B9EE9B200E91FB005D2F2D /* MediaDetailViewController.m */; };
		45F32C232057297A00A300D5 /* MediaPageViewController.swift in Sources */ = {isa = PBXBuildFile; fileRef = 45F32C1D205718B000A300D5 /* MediaPageViewController.swift */; };
		45F32C242057297A00A300D5 /* MessageDetailViewController.swift in Sources */ = {isa = PBXBuildFile; fileRef = 34CA1C261F7156F300E51C51 /* MessageDetailViewController.swift */; };
		45F59A082028E4FB00E8D2B0 /* OWSAudioSession.swift in Sources */ = {isa = PBXBuildFile; fileRef = 45F170AB1E2F0351003FC1F2 /* OWSAudioSession.swift */; };
		45F59A0A2029140500E8D2B0 /* OWSVideoPlayer.swift in Sources */ = {isa = PBXBuildFile; fileRef = 45F59A092029140500E8D2B0 /* OWSVideoPlayer.swift */; };
		45F659731E1BD99C00444429 /* CallKitCallUIAdaptee.swift in Sources */ = {isa = PBXBuildFile; fileRef = 45F659721E1BD99C00444429 /* CallKitCallUIAdaptee.swift */; };
		45F659821E1BE77000444429 /* NonCallKitCallUIAdaptee.swift in Sources */ = {isa = PBXBuildFile; fileRef = 45F659811E1BE77000444429 /* NonCallKitCallUIAdaptee.swift */; };
		45FBC5C81DF8575700E9B410 /* CallKitCallManager.swift in Sources */ = {isa = PBXBuildFile; fileRef = 45FBC59A1DF8575700E9B410 /* CallKitCallManager.swift */; };
		45FBC5D11DF8592E00E9B410 /* SignalCall.swift in Sources */ = {isa = PBXBuildFile; fileRef = 45FBC5D01DF8592E00E9B410 /* SignalCall.swift */; };
		4C090A1B210FD9C7001FD7F9 /* HapticFeedback.swift in Sources */ = {isa = PBXBuildFile; fileRef = 4C090A1A210FD9C7001FD7F9 /* HapticFeedback.swift */; };
		4C11AA5020FD59C700351FBD /* MessageStatusView.swift in Sources */ = {isa = PBXBuildFile; fileRef = 4C11AA4F20FD59C700351FBD /* MessageStatusView.swift */; };
		4C13C9F620E57BA30089A98B /* ColorPickerViewController.swift in Sources */ = {isa = PBXBuildFile; fileRef = 4C13C9F520E57BA30089A98B /* ColorPickerViewController.swift */; };
		4C20B2B720CA0034001BAC90 /* ThreadViewModel.swift in Sources */ = {isa = PBXBuildFile; fileRef = 4542DF51208B82E9007B4E76 /* ThreadViewModel.swift */; };
		4C20B2B920CA10DE001BAC90 /* ConversationSearchViewController.swift in Sources */ = {isa = PBXBuildFile; fileRef = 4C20B2B820CA10DE001BAC90 /* ConversationSearchViewController.swift */; };
		4C3EF7FD2107DDEE0007EBF7 /* ParamParserTest.swift in Sources */ = {isa = PBXBuildFile; fileRef = 4C3EF7FC2107DDEE0007EBF7 /* ParamParserTest.swift */; };
		4C3EF802210918740007EBF7 /* SSKEnvelopeTest.swift in Sources */ = {isa = PBXBuildFile; fileRef = 4C3EF801210918740007EBF7 /* SSKEnvelopeTest.swift */; };
		4C4AEC4520EC343B0020E72B /* DismissableTextField.swift in Sources */ = {isa = PBXBuildFile; fileRef = 4C4AEC4420EC343B0020E72B /* DismissableTextField.swift */; };
		4C4BC6C32102D697004040C9 /* ContactDiscoveryOperationTest.swift in Sources */ = {isa = PBXBuildFile; fileRef = 4C4BC6C22102D697004040C9 /* ContactDiscoveryOperationTest.swift */; };
		4C63CC00210A620B003AE45C /* SignalTSan.supp in Resources */ = {isa = PBXBuildFile; fileRef = 4C63CBFF210A620B003AE45C /* SignalTSan.supp */; };
		4C6F527C20FFE8400097DEEE /* SignalUBSan.supp in Resources */ = {isa = PBXBuildFile; fileRef = 4C6F527B20FFE8400097DEEE /* SignalUBSan.supp */; };
		4CB5F26720F6E1E2004D1B42 /* MenuActionsViewController.swift in Sources */ = {isa = PBXBuildFile; fileRef = 4CFF4C0920F55BBA005DA313 /* MenuActionsViewController.swift */; };
		4CB5F26920F7D060004D1B42 /* MessageActions.swift in Sources */ = {isa = PBXBuildFile; fileRef = 4CB5F26820F7D060004D1B42 /* MessageActions.swift */; };
		4CC0B59C20EC5F2E00CF6EE0 /* ConversationConfigurationSyncOperation.swift in Sources */ = {isa = PBXBuildFile; fileRef = 4CC0B59B20EC5F2E00CF6EE0 /* ConversationConfigurationSyncOperation.swift */; };
		70377AAB1918450100CAF501 /* MobileCoreServices.framework in Frameworks */ = {isa = PBXBuildFile; fileRef = 70377AAA1918450100CAF501 /* MobileCoreServices.framework */; };
		768A1A2B17FC9CD300E00ED8 /* libz.dylib in Frameworks */ = {isa = PBXBuildFile; fileRef = 768A1A2A17FC9CD300E00ED8 /* libz.dylib */; };
		76C87F19181EFCE600C4ACAB /* MediaPlayer.framework in Frameworks */ = {isa = PBXBuildFile; fileRef = 76C87F18181EFCE600C4ACAB /* MediaPlayer.framework */; };
		76EB054018170B33006006FC /* AppDelegate.m in Sources */ = {isa = PBXBuildFile; fileRef = 76EB03C318170B33006006FC /* AppDelegate.m */; };
		76EB063A18170B33006006FC /* FunctionalUtil.m in Sources */ = {isa = PBXBuildFile; fileRef = 76EB04EB18170B33006006FC /* FunctionalUtil.m */; };
		7D6564F42113BD8B00365A19 /* SelectThreadViewController.m in Sources */ = {isa = PBXBuildFile; fileRef = 7D6564E42113BD8900365A19 /* SelectThreadViewController.m */; };
		7D6564F52113BD8B00365A19 /* NewNonContactConversationViewController.m in Sources */ = {isa = PBXBuildFile; fileRef = 7D6564E52113BD8900365A19 /* NewNonContactConversationViewController.m */; };
		7D6564F62113BD8B00365A19 /* OWSContactsSyncing.m in Sources */ = {isa = PBXBuildFile; fileRef = 7D6564E62113BD8900365A19 /* OWSContactsSyncing.m */; };
		7D6564F72113BD8B00365A19 /* NewNonContactConversationViewController.h in Headers */ = {isa = PBXBuildFile; fileRef = 7D6564E72113BD8900365A19 /* NewNonContactConversationViewController.h */; };
		7D6564F82113BD8B00365A19 /* ViewControllerUtils.m in Sources */ = {isa = PBXBuildFile; fileRef = 7D6564E82113BD8900365A19 /* ViewControllerUtils.m */; };
		7D6564FA2113BD8B00365A19 /* ViewControllerUtils.h in Headers */ = {isa = PBXBuildFile; fileRef = 7D6564EA2113BD8900365A19 /* ViewControllerUtils.h */; };
		7D6564FB2113BD8B00365A19 /* CountryCodeViewController.h in Headers */ = {isa = PBXBuildFile; fileRef = 7D6564EB2113BD8A00365A19 /* CountryCodeViewController.h */; };
		7D6564FC2113BD8B00365A19 /* OWSContactsSyncing.h in Headers */ = {isa = PBXBuildFile; fileRef = 7D6564EC2113BD8A00365A19 /* OWSContactsSyncing.h */; settings = {ATTRIBUTES = (Public, ); }; };
		7D6564FD2113BD8B00365A19 /* SystemContactsFetcher.swift in Sources */ = {isa = PBXBuildFile; fileRef = 7D6564ED2113BD8A00365A19 /* SystemContactsFetcher.swift */; };
		7D6564FE2113BD8B00365A19 /* SelectRecipientViewController.h in Headers */ = {isa = PBXBuildFile; fileRef = 7D6564EE2113BD8A00365A19 /* SelectRecipientViewController.h */; };
		7D6565002113BD8B00365A19 /* SelectRecipientViewController.m in Sources */ = {isa = PBXBuildFile; fileRef = 7D6564F02113BD8A00365A19 /* SelectRecipientViewController.m */; };
		7D6565012113BD8B00365A19 /* CountryCodeViewController.m in Sources */ = {isa = PBXBuildFile; fileRef = 7D6564F12113BD8A00365A19 /* CountryCodeViewController.m */; };
		7D6565022113BD8B00365A19 /* SelectThreadViewController.h in Headers */ = {isa = PBXBuildFile; fileRef = 7D6564F22113BD8A00365A19 /* SelectThreadViewController.h */; settings = {ATTRIBUTES = (Public, ); }; };
		7D6565042113BDF500365A19 /* MessageApprovalViewController.swift in Sources */ = {isa = PBXBuildFile; fileRef = 7D6565032113BDF400365A19 /* MessageApprovalViewController.swift */; };
		7D65650E2113C53C00365A19 /* AttachmentApprovalViewController.swift in Sources */ = {isa = PBXBuildFile; fileRef = 7D65650D2113C53C00365A19 /* AttachmentApprovalViewController.swift */; };
		7D6565102113C5DD00365A19 /* ModalActivityIndicatorViewController.swift in Sources */ = {isa = PBXBuildFile; fileRef = 7D65650F2113C5DD00365A19 /* ModalActivityIndicatorViewController.swift */; };
		7D6565162113C6AE00365A19 /* ContactFieldView.swift in Sources */ = {isa = PBXBuildFile; fileRef = 7D6565152113C6AD00365A19 /* ContactFieldView.swift */; };
		7D6565192113CB3E00365A19 /* OWSContactsManager.m in Sources */ = {isa = PBXBuildFile; fileRef = 7D6565172113CB3E00365A19 /* OWSContactsManager.m */; };
		7D65651A2113CB3E00365A19 /* OWSContactsManager.h in Headers */ = {isa = PBXBuildFile; fileRef = 7D6565182113CB3E00365A19 /* OWSContactsManager.h */; settings = {ATTRIBUTES = (Public, ); }; };
		7D7705C02114CD4B00B40BB9 /* WebRTC.framework in Frameworks */ = {isa = PBXBuildFile; fileRef = 4509E7991DD653700025A59F /* WebRTC.framework */; };
<<<<<<< HEAD
		7D7705C42114D8E700B40BB9 /* ValidationViewController.swift in Sources */ = {isa = PBXBuildFile; fileRef = 7D7705C12114D8E600B40BB9 /* ValidationViewController.swift */; };
		7D7705C52114D8E700B40BB9 /* LoginViewController.swift in Sources */ = {isa = PBXBuildFile; fileRef = 7D7705C22114D8E600B40BB9 /* LoginViewController.swift */; };
		7D7705C62114D8E700B40BB9 /* NewAccountViewController.swift in Sources */ = {isa = PBXBuildFile; fileRef = 7D7705C32114D8E600B40BB9 /* NewAccountViewController.swift */; };
=======
		7D7705C82114E5C300B40BB9 /* forsta_splash.png in Resources */ = {isa = PBXBuildFile; fileRef = 7D7705C72114E5C300B40BB9 /* forsta_splash.png */; };
>>>>>>> 03c40c40
		7DD9C9ED2114A60C000A1CDC /* RelayMessaging.h in Headers */ = {isa = PBXBuildFile; fileRef = 453518941FC63DBF00210559 /* RelayMessaging.h */; settings = {ATTRIBUTES = (Public, ); }; };
		954AEE6A1DF33E01002E5410 /* ContactsPickerTest.swift in Sources */ = {isa = PBXBuildFile; fileRef = 954AEE681DF33D32002E5410 /* ContactsPickerTest.swift */; };
		A10FDF79184FB4BB007FF963 /* MediaPlayer.framework in Frameworks */ = {isa = PBXBuildFile; fileRef = 76C87F18181EFCE600C4ACAB /* MediaPlayer.framework */; };
		A11CD70D17FA230600A2D1B1 /* QuartzCore.framework in Frameworks */ = {isa = PBXBuildFile; fileRef = A11CD70C17FA230600A2D1B1 /* QuartzCore.framework */; };
		A123C14916F902EE000AE905 /* Security.framework in Frameworks */ = {isa = PBXBuildFile; fileRef = A163E8AA16F3F6A90094D68B /* Security.framework */; };
		A163E8AB16F3F6AA0094D68B /* Security.framework in Frameworks */ = {isa = PBXBuildFile; fileRef = A163E8AA16F3F6A90094D68B /* Security.framework */; };
		A194D3B917A08CD1004BD3A9 /* AddressBook.framework in Frameworks */ = {isa = PBXBuildFile; fileRef = A1C32D4D17A0652C000A904E /* AddressBook.framework */; };
		A194D3BA17A08CD5004BD3A9 /* AddressBookUI.framework in Frameworks */ = {isa = PBXBuildFile; fileRef = A1C32D4F17A06537000A904E /* AddressBookUI.framework */; };
		A1A018521805C5E800A052A6 /* QuartzCore.framework in Frameworks */ = {isa = PBXBuildFile; fileRef = A11CD70C17FA230600A2D1B1 /* QuartzCore.framework */; };
		A1A018531805C60D00A052A6 /* CoreGraphics.framework in Frameworks */ = {isa = PBXBuildFile; fileRef = D221A091169C9E5E00537ABF /* CoreGraphics.framework */; };
		A1C32D5017A06538000A904E /* AddressBookUI.framework in Frameworks */ = {isa = PBXBuildFile; fileRef = A1C32D4F17A06537000A904E /* AddressBookUI.framework */; };
		A1C32D5117A06544000A904E /* AddressBook.framework in Frameworks */ = {isa = PBXBuildFile; fileRef = A1C32D4D17A0652C000A904E /* AddressBook.framework */; };
		A5509ECA1A69AB8B00ABA4BC /* Main.storyboard in Resources */ = {isa = PBXBuildFile; fileRef = A5509EC91A69AB8B00ABA4BC /* Main.storyboard */; };
		AD83FF3F1A73426500B5C81A /* audio_pause_button_blue.png in Resources */ = {isa = PBXBuildFile; fileRef = AD83FF381A73426500B5C81A /* audio_pause_button_blue.png */; };
		AD83FF401A73426500B5C81A /* audio_pause_button_blue@2x.png in Resources */ = {isa = PBXBuildFile; fileRef = AD83FF391A73426500B5C81A /* audio_pause_button_blue@2x.png */; };
		AD83FF411A73426500B5C81A /* audio_play_button_blue@2x.png in Resources */ = {isa = PBXBuildFile; fileRef = AD83FF3A1A73426500B5C81A /* audio_play_button_blue@2x.png */; };
		AD83FF421A73426500B5C81A /* audio_play_button.png in Resources */ = {isa = PBXBuildFile; fileRef = AD83FF3B1A73426500B5C81A /* audio_play_button.png */; };
		AD83FF431A73426500B5C81A /* audio_play_button@2x.png in Resources */ = {isa = PBXBuildFile; fileRef = AD83FF3C1A73426500B5C81A /* audio_play_button@2x.png */; };
		AD83FF441A73426500B5C81A /* audio_pause_button.png in Resources */ = {isa = PBXBuildFile; fileRef = AD83FF3D1A73426500B5C81A /* audio_pause_button.png */; };
		AD83FF451A73426500B5C81A /* audio_pause_button@2x.png in Resources */ = {isa = PBXBuildFile; fileRef = AD83FF3E1A73426500B5C81A /* audio_pause_button@2x.png */; };
		AD83FF471A73428300B5C81A /* audio_play_button_blue.png in Resources */ = {isa = PBXBuildFile; fileRef = AD83FF461A73428300B5C81A /* audio_play_button_blue.png */; };
		B10C9B5F1A7049EC00ECA2BF /* pause_icon.png in Resources */ = {isa = PBXBuildFile; fileRef = B10C9B5B1A7049EC00ECA2BF /* pause_icon.png */; };
		B10C9B601A7049EC00ECA2BF /* pause_icon@2x.png in Resources */ = {isa = PBXBuildFile; fileRef = B10C9B5C1A7049EC00ECA2BF /* pause_icon@2x.png */; };
		B10C9B611A7049EC00ECA2BF /* play_icon.png in Resources */ = {isa = PBXBuildFile; fileRef = B10C9B5D1A7049EC00ECA2BF /* play_icon.png */; };
		B10C9B621A7049EC00ECA2BF /* play_icon@2x.png in Resources */ = {isa = PBXBuildFile; fileRef = B10C9B5E1A7049EC00ECA2BF /* play_icon@2x.png */; };
		B60EDE041A05A01700D73516 /* AudioToolbox.framework in Frameworks */ = {isa = PBXBuildFile; fileRef = B60EDE031A05A01700D73516 /* AudioToolbox.framework */; };
		B633C5861A1D190B0059AC12 /* call@2x.png in Resources */ = {isa = PBXBuildFile; fileRef = B633C5041A1D190B0059AC12 /* call@2x.png */; };
		B633C58D1A1D190B0059AC12 /* contact_default_feed.png in Resources */ = {isa = PBXBuildFile; fileRef = B633C50B1A1D190B0059AC12 /* contact_default_feed.png */; };
		B633C59D1A1D190B0059AC12 /* endcall@2x.png in Resources */ = {isa = PBXBuildFile; fileRef = B633C51B1A1D190B0059AC12 /* endcall@2x.png */; };
		B633C5C31A1D190B0059AC12 /* mute_off@2x.png in Resources */ = {isa = PBXBuildFile; fileRef = B633C5411A1D190B0059AC12 /* mute_off@2x.png */; };
		B633C5C41A1D190B0059AC12 /* mute_on@2x.png in Resources */ = {isa = PBXBuildFile; fileRef = B633C5421A1D190B0059AC12 /* mute_on@2x.png */; };
		B633C5CE1A1D190B0059AC12 /* quit@2x.png in Resources */ = {isa = PBXBuildFile; fileRef = B633C54C1A1D190B0059AC12 /* quit@2x.png */; };
		B633C5D21A1D190B0059AC12 /* savephoto@2x.png in Resources */ = {isa = PBXBuildFile; fileRef = B633C5501A1D190B0059AC12 /* savephoto@2x.png */; };
		B660F6BB1C29868000687D6E /* OWSContactsManagerTest.m in Sources */ = {isa = PBXBuildFile; fileRef = B660F6761C29867F00687D6E /* OWSContactsManagerTest.m */; };
		B660F6D21C29868000687D6E /* PushManagerTest.m in Sources */ = {isa = PBXBuildFile; fileRef = B660F69C1C29868000687D6E /* PushManagerTest.m */; };
		B660F6D41C29868000687D6E /* whisperFake.cer in Resources */ = {isa = PBXBuildFile; fileRef = B660F69F1C29868000687D6E /* whisperFake.cer */; };
		B660F6DA1C29868000687D6E /* ExceptionsTest.m in Sources */ = {isa = PBXBuildFile; fileRef = B660F6AB1C29868000687D6E /* ExceptionsTest.m */; };
		B660F6DB1C29868000687D6E /* FunctionalUtilTest.m in Sources */ = {isa = PBXBuildFile; fileRef = B660F6AD1C29868000687D6E /* FunctionalUtilTest.m */; };
		B660F6E01C29868000687D6E /* UtilTest.m in Sources */ = {isa = PBXBuildFile; fileRef = B660F6B41C29868000687D6E /* UtilTest.m */; };
		B660F7561C29988E00687D6E /* PushManager.m in Sources */ = {isa = PBXBuildFile; fileRef = B6B9ECFB198B31BA00C620D3 /* PushManager.m */; };
		B660F7721C29988E00687D6E /* AppStoreRating.m in Sources */ = {isa = PBXBuildFile; fileRef = B6DA6B061B8A2F9A00CA6F98 /* AppStoreRating.m */; };
		B66DBF4A19D5BBC8006EA940 /* Images.xcassets in Resources */ = {isa = PBXBuildFile; fileRef = B66DBF4919D5BBC8006EA940 /* Images.xcassets */; };
		B67EBF5D19194AC60084CCFD /* Settings.bundle in Resources */ = {isa = PBXBuildFile; fileRef = B67EBF5C19194AC60084CCFD /* Settings.bundle */; };
		B69CD25119773E79005CE69A /* XCTest.framework in Frameworks */ = {isa = PBXBuildFile; fileRef = B69CD25019773E79005CE69A /* XCTest.framework */; };
		B6B226971BE4B7D200860F4D /* ContactsUI.framework in Frameworks */ = {isa = PBXBuildFile; fileRef = B6B226961BE4B7D200860F4D /* ContactsUI.framework */; settings = {ATTRIBUTES = (Weak, ); }; };
		B6B9ECFC198B31BA00C620D3 /* PushManager.m in Sources */ = {isa = PBXBuildFile; fileRef = B6B9ECFB198B31BA00C620D3 /* PushManager.m */; };
		B6DA6B071B8A2F9A00CA6F98 /* AppStoreRating.m in Sources */ = {isa = PBXBuildFile; fileRef = B6DA6B061B8A2F9A00CA6F98 /* AppStoreRating.m */; };
		B6F509971AA53F760068F56A /* Localizable.strings in Resources */ = {isa = PBXBuildFile; fileRef = B6F509951AA53F760068F56A /* Localizable.strings */; };
		B6FE7EB71ADD62FA00A6D22F /* PushKit.framework in Frameworks */ = {isa = PBXBuildFile; fileRef = B6FE7EB61ADD62FA00A6D22F /* PushKit.framework */; };
		B90418E6183E9DD40038554A /* DateUtil.m in Sources */ = {isa = PBXBuildFile; fileRef = B90418E5183E9DD40038554A /* DateUtil.m */; };
		B9EB5ABD1884C002007CBB57 /* MessageUI.framework in Frameworks */ = {isa = PBXBuildFile; fileRef = B9EB5ABC1884C002007CBB57 /* MessageUI.framework */; };
		CC875800737563D6891B741D /* Pods_SignalTests.framework in Frameworks */ = {isa = PBXBuildFile; fileRef = 748A5CAEDD7C919FC64C6807 /* Pods_SignalTests.framework */; };
		D202868116DBE0E7009068E9 /* CFNetwork.framework in Frameworks */ = {isa = PBXBuildFile; fileRef = D2AEACDB16C426DA00C364C0 /* CFNetwork.framework */; };
		D202868216DBE0F4009068E9 /* SystemConfiguration.framework in Frameworks */ = {isa = PBXBuildFile; fileRef = D2179CFD16BB0B480006F3AB /* SystemConfiguration.framework */; };
		D202868316DBE0FC009068E9 /* CoreTelephony.framework in Frameworks */ = {isa = PBXBuildFile; fileRef = D2179CFB16BB0B3A0006F3AB /* CoreTelephony.framework */; };
		D202868416DBE108009068E9 /* AVFoundation.framework in Frameworks */ = {isa = PBXBuildFile; fileRef = A1FDCBEE16DAA6C300868894 /* AVFoundation.framework */; };
		D2179CFC16BB0B3A0006F3AB /* CoreTelephony.framework in Frameworks */ = {isa = PBXBuildFile; fileRef = D2179CFB16BB0B3A0006F3AB /* CoreTelephony.framework */; };
		D2179CFE16BB0B480006F3AB /* SystemConfiguration.framework in Frameworks */ = {isa = PBXBuildFile; fileRef = D2179CFD16BB0B480006F3AB /* SystemConfiguration.framework */; };
		D221A08E169C9E5E00537ABF /* UIKit.framework in Frameworks */ = {isa = PBXBuildFile; fileRef = D221A08D169C9E5E00537ABF /* UIKit.framework */; };
		D221A090169C9E5E00537ABF /* Foundation.framework in Frameworks */ = {isa = PBXBuildFile; fileRef = D221A08F169C9E5E00537ABF /* Foundation.framework */; };
		D221A09A169C9E5E00537ABF /* main.m in Sources */ = {isa = PBXBuildFile; fileRef = D221A099169C9E5E00537ABF /* main.m */; };
		D221A0AD169C9E5F00537ABF /* UIKit.framework in Frameworks */ = {isa = PBXBuildFile; fileRef = D221A08D169C9E5E00537ABF /* UIKit.framework */; };
		D221A0AE169C9E5F00537ABF /* Foundation.framework in Frameworks */ = {isa = PBXBuildFile; fileRef = D221A08F169C9E5E00537ABF /* Foundation.framework */; };
		D221A0E8169DFFC500537ABF /* AVFoundation.framework in Frameworks */ = {isa = PBXBuildFile; fileRef = D221A0E7169DFFC500537ABF /* AVFoundation.framework */; };
		D24B5BD5169F568C00681372 /* AudioToolbox.framework in Frameworks */ = {isa = PBXBuildFile; fileRef = D24B5BD4169F568C00681372 /* AudioToolbox.framework */; };
		D2AEACDC16C426DA00C364C0 /* CFNetwork.framework in Frameworks */ = {isa = PBXBuildFile; fileRef = D2AEACDB16C426DA00C364C0 /* CFNetwork.framework */; };
		E1368CBE18A1C36B00109378 /* MessageUI.framework in Frameworks */ = {isa = PBXBuildFile; fileRef = B9EB5ABC1884C002007CBB57 /* MessageUI.framework */; };
		E6431F0E7EAC0CB73D75A38B /* Pods_Relay.framework in Frameworks */ = {isa = PBXBuildFile; fileRef = ACE34D2C7844709C73962401 /* Pods_Relay.framework */; };
		EF764C351DB67CC5000D9A87 /* UIViewController+Permissions.m in Sources */ = {isa = PBXBuildFile; fileRef = EF764C341DB67CC5000D9A87 /* UIViewController+Permissions.m */; };
		F619590C79CB11695ED108A9 /* Pods_RelayTests.framework in Frameworks */ = {isa = PBXBuildFile; fileRef = D3982FE81613EA6D4D796702 /* Pods_RelayTests.framework */; };
		FC3BD9881A30A790005B96BB /* Social.framework in Frameworks */ = {isa = PBXBuildFile; fileRef = FC3BD9871A30A790005B96BB /* Social.framework */; };
		FC5CDF391A3393DD00B47253 /* error_white@2x.png in Resources */ = {isa = PBXBuildFile; fileRef = FC5CDF371A3393DD00B47253 /* error_white@2x.png */; };
		FC5CDF3A1A3393DD00B47253 /* warning_white@2x.png in Resources */ = {isa = PBXBuildFile; fileRef = FC5CDF381A3393DD00B47253 /* warning_white@2x.png */; };
		FC9120411A39EFB70074545C /* qr@2x.png in Resources */ = {isa = PBXBuildFile; fileRef = FC91203F1A39EFB70074545C /* qr@2x.png */; };
		FCB11D8C1A129A76002F93FB /* CoreMedia.framework in Frameworks */ = {isa = PBXBuildFile; fileRef = FCB11D8B1A129A76002F93FB /* CoreMedia.framework */; };
/* End PBXBuildFile section */

/* Begin PBXContainerItemProxy section */
		34480B391FD0950000BC14EF /* PBXContainerItemProxy */ = {
			isa = PBXContainerItemProxy;
			containerPortal = D221A080169C9E5E00537ABF /* Project object */;
			proxyType = 1;
			remoteGlobalIDString = 453518911FC63DBF00210559;
			remoteInfo = RelayMessaging;
		};
		3478506D1FD9CFF4007B8332 /* PBXContainerItemProxy */ = {
			isa = PBXContainerItemProxy;
			containerPortal = D221A080169C9E5E00537ABF /* Project object */;
			proxyType = 1;
			remoteGlobalIDString = 453518911FC63DBF00210559;
			remoteInfo = RelayMessaging;
		};
		453518701FC635DD00210559 /* PBXContainerItemProxy */ = {
			isa = PBXContainerItemProxy;
			containerPortal = D221A080169C9E5E00537ABF /* Project object */;
			proxyType = 1;
			remoteGlobalIDString = 453518671FC635DD00210559;
			remoteInfo = SignalShareExtension;
		};
		453518971FC63DBF00210559 /* PBXContainerItemProxy */ = {
			isa = PBXContainerItemProxy;
			containerPortal = D221A080169C9E5E00537ABF /* Project object */;
			proxyType = 1;
			remoteGlobalIDString = 453518911FC63DBF00210559;
			remoteInfo = RelayMessaging;
		};
		B6AFCEBA19A93DA60098CFCB /* PBXContainerItemProxy */ = {
			isa = PBXContainerItemProxy;
			containerPortal = D221A080169C9E5E00537ABF /* Project object */;
			proxyType = 1;
			remoteGlobalIDString = D221A088169C9E5E00537ABF;
			remoteInfo = Signal;
		};
/* End PBXContainerItemProxy section */

/* Begin PBXCopyFilesBuildPhase section */
		453518771FC635DD00210559 /* Embed App Extensions */ = {
			isa = PBXCopyFilesBuildPhase;
			buildActionMask = 2147483647;
			dstPath = "";
			dstSubfolderSpec = 13;
			files = (
				453518721FC635DD00210559 /* RelayShareExtension.appex in Embed App Extensions */,
			);
			name = "Embed App Extensions";
			runOnlyForDeploymentPostprocessing = 0;
		};
		4535189F1FC63DBF00210559 /* Embed Frameworks */ = {
			isa = PBXCopyFilesBuildPhase;
			buildActionMask = 2147483647;
			dstPath = "";
			dstSubfolderSpec = 10;
			files = (
				4535189A1FC63DBF00210559 /* RelayMessaging.framework in Embed Frameworks */,
			);
			name = "Embed Frameworks";
			runOnlyForDeploymentPostprocessing = 0;
		};
/* End PBXCopyFilesBuildPhase section */

/* Begin PBXFileReference section */
		00B0C1C254310E207F4F8169 /* Pods_RelayShareExtension.framework */ = {isa = PBXFileReference; explicitFileType = wrapper.framework; includeInIndex = 0; path = Pods_RelayShareExtension.framework; sourceTree = BUILT_PRODUCTS_DIR; };
		04F98C3E458646751D685473 /* Pods_RelayMessaging.framework */ = {isa = PBXFileReference; explicitFileType = wrapper.framework; includeInIndex = 0; path = Pods_RelayMessaging.framework; sourceTree = BUILT_PRODUCTS_DIR; };
		0EB06AC3F26DB309BD8C3952 /* Pods-RelayTests.debug.xcconfig */ = {isa = PBXFileReference; includeInIndex = 1; lastKnownFileType = text.xcconfig; name = "Pods-RelayTests.debug.xcconfig"; path = "Pods/Target Support Files/Pods-RelayTests/Pods-RelayTests.debug.xcconfig"; sourceTree = "<group>"; };
		0F94C85CB0B235DA37F68ED0 /* Pods_SignalShareExtension.framework */ = {isa = PBXFileReference; explicitFileType = wrapper.framework; includeInIndex = 0; path = Pods_SignalShareExtension.framework; sourceTree = BUILT_PRODUCTS_DIR; };
		1109BE332A1FE87763659499 /* Pods-RelayShareExtension.app store release.xcconfig */ = {isa = PBXFileReference; includeInIndex = 1; lastKnownFileType = text.xcconfig; name = "Pods-RelayShareExtension.app store release.xcconfig"; path = "Pods/Target Support Files/Pods-RelayShareExtension/Pods-RelayShareExtension.app store release.xcconfig"; sourceTree = "<group>"; };
		264242150E87D10A357DB07B /* Pods_RelayMessaging.framework */ = {isa = PBXFileReference; explicitFileType = wrapper.framework; includeInIndex = 0; path = Pods_RelayMessaging.framework; sourceTree = BUILT_PRODUCTS_DIR; };
		3400C7971EAFB772008A8584 /* ThreadViewHelper.h */ = {isa = PBXFileReference; fileEncoding = 4; lastKnownFileType = sourcecode.c.h; path = ThreadViewHelper.h; sourceTree = "<group>"; };
		3400C7981EAFB772008A8584 /* ThreadViewHelper.m */ = {isa = PBXFileReference; fileEncoding = 4; lastKnownFileType = sourcecode.c.objc; path = ThreadViewHelper.m; sourceTree = "<group>"; };
		3403B95B20EA9526001A1F44 /* OWSContactShareButtonsView.m */ = {isa = PBXFileReference; fileEncoding = 4; lastKnownFileType = sourcecode.c.objc; path = OWSContactShareButtonsView.m; sourceTree = "<group>"; };
		3403B95C20EA9527001A1F44 /* OWSContactShareButtonsView.h */ = {isa = PBXFileReference; fileEncoding = 4; lastKnownFileType = sourcecode.c.h; path = OWSContactShareButtonsView.h; sourceTree = "<group>"; };
		34074F5F203D0CBD004596AE /* OWSSounds.m */ = {isa = PBXFileReference; fileEncoding = 4; lastKnownFileType = sourcecode.c.objc; path = OWSSounds.m; sourceTree = "<group>"; };
		34074F60203D0CBE004596AE /* OWSSounds.h */ = {isa = PBXFileReference; fileEncoding = 4; lastKnownFileType = sourcecode.c.h; path = OWSSounds.h; sourceTree = "<group>"; };
		340B02B61F9FD31800F9CFEC /* he */ = {isa = PBXFileReference; lastKnownFileType = text.plist.strings; name = he; path = translations/he.lproj/Localizable.strings; sourceTree = "<group>"; };
		340B02B91FA0D6C700F9CFEC /* ConversationViewItemTest.m */ = {isa = PBXFileReference; fileEncoding = 4; lastKnownFileType = sourcecode.c.objc; path = ConversationViewItemTest.m; sourceTree = "<group>"; };
		340CB2221EAC155C0001CAA1 /* ContactsViewHelper.h */ = {isa = PBXFileReference; fileEncoding = 4; lastKnownFileType = sourcecode.c.h; path = ContactsViewHelper.h; sourceTree = "<group>"; };
		340CB2231EAC155C0001CAA1 /* ContactsViewHelper.m */ = {isa = PBXFileReference; fileEncoding = 4; lastKnownFileType = sourcecode.c.objc; path = ContactsViewHelper.m; sourceTree = "<group>"; };
		340FC876204DAC8C007AEB0F /* RegistrationViewController.m */ = {isa = PBXFileReference; fileEncoding = 4; lastKnownFileType = sourcecode.c.objc; path = RegistrationViewController.m; sourceTree = "<group>"; };
		340FC877204DAC8C007AEB0F /* CodeVerificationViewController.m */ = {isa = PBXFileReference; fileEncoding = 4; lastKnownFileType = sourcecode.c.objc; path = CodeVerificationViewController.m; sourceTree = "<group>"; };
		340FC878204DAC8C007AEB0F /* RegistrationViewController.h */ = {isa = PBXFileReference; fileEncoding = 4; lastKnownFileType = sourcecode.c.h; path = RegistrationViewController.h; sourceTree = "<group>"; };
		340FC879204DAC8C007AEB0F /* CodeVerificationViewController.h */ = {isa = PBXFileReference; fileEncoding = 4; lastKnownFileType = sourcecode.c.h; path = CodeVerificationViewController.h; sourceTree = "<group>"; };
		340FC87B204DAC8C007AEB0F /* NotificationSettingsOptionsViewController.m */ = {isa = PBXFileReference; fileEncoding = 4; lastKnownFileType = sourcecode.c.objc; path = NotificationSettingsOptionsViewController.m; sourceTree = "<group>"; };
		340FC87C204DAC8C007AEB0F /* NotificationSettingsViewController.m */ = {isa = PBXFileReference; fileEncoding = 4; lastKnownFileType = sourcecode.c.objc; path = NotificationSettingsViewController.m; sourceTree = "<group>"; };
		340FC87D204DAC8C007AEB0F /* DomainFrontingCountryViewController.m */ = {isa = PBXFileReference; fileEncoding = 4; lastKnownFileType = sourcecode.c.objc; path = DomainFrontingCountryViewController.m; sourceTree = "<group>"; };
		340FC87E204DAC8C007AEB0F /* PrivacySettingsTableViewController.m */ = {isa = PBXFileReference; fileEncoding = 4; lastKnownFileType = sourcecode.c.objc; path = PrivacySettingsTableViewController.m; sourceTree = "<group>"; };
		340FC87F204DAC8C007AEB0F /* OWSBackupSettingsViewController.h */ = {isa = PBXFileReference; fileEncoding = 4; lastKnownFileType = sourcecode.c.h; path = OWSBackupSettingsViewController.h; sourceTree = "<group>"; };
		340FC880204DAC8C007AEB0F /* AppSettingsViewController.h */ = {isa = PBXFileReference; fileEncoding = 4; lastKnownFileType = sourcecode.c.h; path = AppSettingsViewController.h; sourceTree = "<group>"; };
		340FC881204DAC8C007AEB0F /* AdvancedSettingsTableViewController.h */ = {isa = PBXFileReference; fileEncoding = 4; lastKnownFileType = sourcecode.c.h; path = AdvancedSettingsTableViewController.h; sourceTree = "<group>"; };
		340FC882204DAC8C007AEB0F /* OWSLinkedDevicesTableViewController.m */ = {isa = PBXFileReference; fileEncoding = 4; lastKnownFileType = sourcecode.c.objc; path = OWSLinkedDevicesTableViewController.m; sourceTree = "<group>"; };
		340FC883204DAC8C007AEB0F /* OWSSoundSettingsViewController.m */ = {isa = PBXFileReference; fileEncoding = 4; lastKnownFileType = sourcecode.c.objc; path = OWSSoundSettingsViewController.m; sourceTree = "<group>"; };
		340FC884204DAC8C007AEB0F /* AboutTableViewController.h */ = {isa = PBXFileReference; fileEncoding = 4; lastKnownFileType = sourcecode.c.h; path = AboutTableViewController.h; sourceTree = "<group>"; };
		340FC885204DAC8C007AEB0F /* OWSLinkDeviceViewController.m */ = {isa = PBXFileReference; fileEncoding = 4; lastKnownFileType = sourcecode.c.objc; path = OWSLinkDeviceViewController.m; sourceTree = "<group>"; };
		340FC886204DAC8C007AEB0F /* AddToBlockListViewController.m */ = {isa = PBXFileReference; fileEncoding = 4; lastKnownFileType = sourcecode.c.objc; path = AddToBlockListViewController.m; sourceTree = "<group>"; };
		340FC887204DAC8C007AEB0F /* BlockListViewController.m */ = {isa = PBXFileReference; fileEncoding = 4; lastKnownFileType = sourcecode.c.objc; path = BlockListViewController.m; sourceTree = "<group>"; };
		340FC888204DAC8C007AEB0F /* OWSQRCodeScanningViewController.h */ = {isa = PBXFileReference; fileEncoding = 4; lastKnownFileType = sourcecode.c.h; path = OWSQRCodeScanningViewController.h; sourceTree = "<group>"; };
		340FC889204DAC8C007AEB0F /* DomainFrontingCountryViewController.h */ = {isa = PBXFileReference; fileEncoding = 4; lastKnownFileType = sourcecode.c.h; path = DomainFrontingCountryViewController.h; sourceTree = "<group>"; };
		340FC88A204DAC8C007AEB0F /* NotificationSettingsViewController.h */ = {isa = PBXFileReference; fileEncoding = 4; lastKnownFileType = sourcecode.c.h; path = NotificationSettingsViewController.h; sourceTree = "<group>"; };
		340FC88B204DAC8C007AEB0F /* NotificationSettingsOptionsViewController.h */ = {isa = PBXFileReference; fileEncoding = 4; lastKnownFileType = sourcecode.c.h; path = NotificationSettingsOptionsViewController.h; sourceTree = "<group>"; };
		340FC88C204DAC8C007AEB0F /* AdvancedSettingsTableViewController.m */ = {isa = PBXFileReference; fileEncoding = 4; lastKnownFileType = sourcecode.c.objc; path = AdvancedSettingsTableViewController.m; sourceTree = "<group>"; };
		340FC88D204DAC8C007AEB0F /* AppSettingsViewController.m */ = {isa = PBXFileReference; fileEncoding = 4; lastKnownFileType = sourcecode.c.objc; path = AppSettingsViewController.m; sourceTree = "<group>"; };
		340FC88E204DAC8C007AEB0F /* OWSBackupSettingsViewController.m */ = {isa = PBXFileReference; fileEncoding = 4; lastKnownFileType = sourcecode.c.objc; path = OWSBackupSettingsViewController.m; sourceTree = "<group>"; };
		340FC88F204DAC8C007AEB0F /* PrivacySettingsTableViewController.h */ = {isa = PBXFileReference; fileEncoding = 4; lastKnownFileType = sourcecode.c.h; path = PrivacySettingsTableViewController.h; sourceTree = "<group>"; };
		340FC890204DAC8C007AEB0F /* BlockListViewController.h */ = {isa = PBXFileReference; fileEncoding = 4; lastKnownFileType = sourcecode.c.h; path = BlockListViewController.h; sourceTree = "<group>"; };
		340FC891204DAC8C007AEB0F /* OWSLinkDeviceViewController.h */ = {isa = PBXFileReference; fileEncoding = 4; lastKnownFileType = sourcecode.c.h; path = OWSLinkDeviceViewController.h; sourceTree = "<group>"; };
		340FC892204DAC8C007AEB0F /* AddToBlockListViewController.h */ = {isa = PBXFileReference; fileEncoding = 4; lastKnownFileType = sourcecode.c.h; path = AddToBlockListViewController.h; sourceTree = "<group>"; };
		340FC893204DAC8C007AEB0F /* AboutTableViewController.m */ = {isa = PBXFileReference; fileEncoding = 4; lastKnownFileType = sourcecode.c.objc; path = AboutTableViewController.m; sourceTree = "<group>"; };
		340FC894204DAC8C007AEB0F /* OWSSoundSettingsViewController.h */ = {isa = PBXFileReference; fileEncoding = 4; lastKnownFileType = sourcecode.c.h; path = OWSSoundSettingsViewController.h; sourceTree = "<group>"; };
		340FC895204DAC8C007AEB0F /* OWSLinkedDevicesTableViewController.h */ = {isa = PBXFileReference; fileEncoding = 4; lastKnownFileType = sourcecode.c.h; path = OWSLinkedDevicesTableViewController.h; sourceTree = "<group>"; };
		340FC896204DAC8C007AEB0F /* OWSQRCodeScanningViewController.m */ = {isa = PBXFileReference; fileEncoding = 4; lastKnownFileType = sourcecode.c.objc; path = OWSQRCodeScanningViewController.m; sourceTree = "<group>"; };
		340FC898204DAC8D007AEB0F /* OWSAddToContactViewController.h */ = {isa = PBXFileReference; fileEncoding = 4; lastKnownFileType = sourcecode.c.h; path = OWSAddToContactViewController.h; sourceTree = "<group>"; };
		340FC899204DAC8D007AEB0F /* OWSConversationSettingsViewDelegate.h */ = {isa = PBXFileReference; fileEncoding = 4; lastKnownFileType = sourcecode.c.h; path = OWSConversationSettingsViewDelegate.h; sourceTree = "<group>"; };
		340FC89A204DAC8D007AEB0F /* OWSConversationSettingsViewController.m */ = {isa = PBXFileReference; fileEncoding = 4; lastKnownFileType = sourcecode.c.objc; path = OWSConversationSettingsViewController.m; sourceTree = "<group>"; };
		340FC89B204DAC8D007AEB0F /* AddToGroupViewController.m */ = {isa = PBXFileReference; fileEncoding = 4; lastKnownFileType = sourcecode.c.objc; path = AddToGroupViewController.m; sourceTree = "<group>"; };
		340FC89C204DAC8D007AEB0F /* UpdateGroupViewController.m */ = {isa = PBXFileReference; fileEncoding = 4; lastKnownFileType = sourcecode.c.objc; path = UpdateGroupViewController.m; sourceTree = "<group>"; };
		340FC89D204DAC8D007AEB0F /* FingerprintViewController.h */ = {isa = PBXFileReference; fileEncoding = 4; lastKnownFileType = sourcecode.c.h; path = FingerprintViewController.h; sourceTree = "<group>"; };
		340FC89E204DAC8D007AEB0F /* ShowGroupMembersViewController.h */ = {isa = PBXFileReference; fileEncoding = 4; lastKnownFileType = sourcecode.c.h; path = ShowGroupMembersViewController.h; sourceTree = "<group>"; };
		340FC89F204DAC8D007AEB0F /* FingerprintViewScanController.m */ = {isa = PBXFileReference; fileEncoding = 4; lastKnownFileType = sourcecode.c.objc; path = FingerprintViewScanController.m; sourceTree = "<group>"; };
		340FC8A0204DAC8D007AEB0F /* OWSConversationSettingsViewController.h */ = {isa = PBXFileReference; fileEncoding = 4; lastKnownFileType = sourcecode.c.h; path = OWSConversationSettingsViewController.h; sourceTree = "<group>"; };
		340FC8A1204DAC8D007AEB0F /* OWSAddToContactViewController.m */ = {isa = PBXFileReference; fileEncoding = 4; lastKnownFileType = sourcecode.c.objc; path = OWSAddToContactViewController.m; sourceTree = "<group>"; };
		340FC8A2204DAC8D007AEB0F /* FingerprintViewController.m */ = {isa = PBXFileReference; fileEncoding = 4; lastKnownFileType = sourcecode.c.objc; path = FingerprintViewController.m; sourceTree = "<group>"; };
		340FC8A3204DAC8D007AEB0F /* UpdateGroupViewController.h */ = {isa = PBXFileReference; fileEncoding = 4; lastKnownFileType = sourcecode.c.h; path = UpdateGroupViewController.h; sourceTree = "<group>"; };
		340FC8A4204DAC8D007AEB0F /* AddToGroupViewController.h */ = {isa = PBXFileReference; fileEncoding = 4; lastKnownFileType = sourcecode.c.h; path = AddToGroupViewController.h; sourceTree = "<group>"; };
		340FC8A5204DAC8D007AEB0F /* FingerprintViewScanController.h */ = {isa = PBXFileReference; fileEncoding = 4; lastKnownFileType = sourcecode.c.h; path = FingerprintViewScanController.h; sourceTree = "<group>"; };
		340FC8A6204DAC8D007AEB0F /* ShowGroupMembersViewController.m */ = {isa = PBXFileReference; fileEncoding = 4; lastKnownFileType = sourcecode.c.objc; path = ShowGroupMembersViewController.m; sourceTree = "<group>"; };
		340FC8BE204DB7D1007AEB0F /* OWSBackupExportJob.h */ = {isa = PBXFileReference; fileEncoding = 4; lastKnownFileType = sourcecode.c.h; path = OWSBackupExportJob.h; sourceTree = "<group>"; };
		340FC8BF204DB7D2007AEB0F /* OWSBackupExportJob.m */ = {isa = PBXFileReference; fileEncoding = 4; lastKnownFileType = sourcecode.c.objc; path = OWSBackupExportJob.m; sourceTree = "<group>"; };
		340FC8C3204DE223007AEB0F /* DebugUIBackup.h */ = {isa = PBXFileReference; fileEncoding = 4; lastKnownFileType = sourcecode.c.h; path = DebugUIBackup.h; sourceTree = "<group>"; };
		340FC8C4204DE223007AEB0F /* DebugUIBackup.m */ = {isa = PBXFileReference; fileEncoding = 4; lastKnownFileType = sourcecode.c.objc; path = DebugUIBackup.m; sourceTree = "<group>"; };
		340FC8C6204DE64D007AEB0F /* OWSBackupAPI.swift */ = {isa = PBXFileReference; fileEncoding = 4; lastKnownFileType = sourcecode.swift; path = OWSBackupAPI.swift; sourceTree = "<group>"; };
		340FC8C820517B84007AEB0F /* OWSBackupImportJob.m */ = {isa = PBXFileReference; fileEncoding = 4; lastKnownFileType = sourcecode.c.objc; path = OWSBackupImportJob.m; sourceTree = "<group>"; };
		340FC8C920517B84007AEB0F /* OWSBackupImportJob.h */ = {isa = PBXFileReference; fileEncoding = 4; lastKnownFileType = sourcecode.c.h; path = OWSBackupImportJob.h; sourceTree = "<group>"; };
		340FC8CB20518C76007AEB0F /* OWSBackupJob.h */ = {isa = PBXFileReference; fileEncoding = 4; lastKnownFileType = sourcecode.c.h; path = OWSBackupJob.h; sourceTree = "<group>"; };
		340FC8CC20518C76007AEB0F /* OWSBackupJob.m */ = {isa = PBXFileReference; fileEncoding = 4; lastKnownFileType = sourcecode.c.objc; path = OWSBackupJob.m; sourceTree = "<group>"; };
		340FC8CE205BF2FA007AEB0F /* OWSBackupIO.m */ = {isa = PBXFileReference; fileEncoding = 4; lastKnownFileType = sourcecode.c.objc; path = OWSBackupIO.m; sourceTree = "<group>"; };
		340FC8CF205BF2FA007AEB0F /* OWSBackupIO.h */ = {isa = PBXFileReference; fileEncoding = 4; lastKnownFileType = sourcecode.c.h; path = OWSBackupIO.h; sourceTree = "<group>"; };
		341458471FBE11C4005ABCF9 /* fa */ = {isa = PBXFileReference; lastKnownFileType = text.plist.strings; name = fa; path = translations/fa.lproj/Localizable.strings; sourceTree = "<group>"; };
		341F2C0D1F2B8AE700D07D6B /* DebugUIMisc.h */ = {isa = PBXFileReference; fileEncoding = 4; lastKnownFileType = sourcecode.c.h; path = DebugUIMisc.h; sourceTree = "<group>"; };
		341F2C0E1F2B8AE700D07D6B /* DebugUIMisc.m */ = {isa = PBXFileReference; fileEncoding = 4; lastKnownFileType = sourcecode.c.objc; path = DebugUIMisc.m; sourceTree = "<group>"; };
		342197FF210612F600C57195 /* iRate.m */ = {isa = PBXFileReference; fileEncoding = 4; lastKnownFileType = sourcecode.c.objc; path = iRate.m; sourceTree = "<group>"; };
		34219800210612F600C57195 /* iRate.h */ = {isa = PBXFileReference; fileEncoding = 4; lastKnownFileType = sourcecode.c.h; path = iRate.h; sourceTree = "<group>"; };
		3421980521061A0600C57195 /* UIColor+JSQMessages.m */ = {isa = PBXFileReference; fileEncoding = 4; lastKnownFileType = sourcecode.c.objc; path = "UIColor+JSQMessages.m"; sourceTree = "<group>"; };
		3421980621061A0600C57195 /* JSQMessagesAvatarImage.m */ = {isa = PBXFileReference; fileEncoding = 4; lastKnownFileType = sourcecode.c.objc; path = JSQMessagesAvatarImage.m; sourceTree = "<group>"; };
		3421980721061A0600C57195 /* JSQMessagesAvatarImageFactory.h */ = {isa = PBXFileReference; fileEncoding = 4; lastKnownFileType = sourcecode.c.h; path = JSQMessagesAvatarImageFactory.h; sourceTree = "<group>"; };
		3421980821061A0600C57195 /* JSQMVC-LICENSE */ = {isa = PBXFileReference; fileEncoding = 4; lastKnownFileType = text; path = "JSQMVC-LICENSE"; sourceTree = "<group>"; };
		3421980921061A0700C57195 /* JSQMessagesAvatarImageFactory.m */ = {isa = PBXFileReference; fileEncoding = 4; lastKnownFileType = sourcecode.c.objc; path = JSQMessagesAvatarImageFactory.m; sourceTree = "<group>"; };
		3421980A21061A0700C57195 /* JSQMessagesAvatarImage.h */ = {isa = PBXFileReference; fileEncoding = 4; lastKnownFileType = sourcecode.c.h; path = JSQMessagesAvatarImage.h; sourceTree = "<group>"; };
		3421980B21061A0700C57195 /* UIColor+JSQMessages.h */ = {isa = PBXFileReference; fileEncoding = 4; lastKnownFileType = sourcecode.c.h; path = "UIColor+JSQMessages.h"; sourceTree = "<group>"; };
		3421980C21061A0700C57195 /* JSQMVC-README.md */ = {isa = PBXFileReference; fileEncoding = 4; lastKnownFileType = net.daringfireball.markdown; path = "JSQMVC-README.md"; sourceTree = "<group>"; };
		3421980D21061A0700C57195 /* JSQMVC-SIGNAL.md */ = {isa = PBXFileReference; fileEncoding = 4; lastKnownFileType = net.daringfireball.markdown; path = "JSQMVC-SIGNAL.md"; sourceTree = "<group>"; };
		3421980E21061A0700C57195 /* JSQMessageAvatarImageDataSource.h */ = {isa = PBXFileReference; fileEncoding = 4; lastKnownFileType = sourcecode.c.h; path = JSQMessageAvatarImageDataSource.h; sourceTree = "<group>"; };
		3421981B21061D2E00C57195 /* ByteParserTest.swift */ = {isa = PBXFileReference; fileEncoding = 4; lastKnownFileType = sourcecode.swift; path = ByteParserTest.swift; sourceTree = "<group>"; };
		34277A5C20751BDC006049F2 /* OWSQuotedMessageView.m */ = {isa = PBXFileReference; fileEncoding = 4; lastKnownFileType = sourcecode.c.objc; path = OWSQuotedMessageView.m; sourceTree = "<group>"; };
		34277A5D20751BDC006049F2 /* OWSQuotedMessageView.h */ = {isa = PBXFileReference; fileEncoding = 4; lastKnownFileType = sourcecode.c.h; path = OWSQuotedMessageView.h; sourceTree = "<group>"; };
		3427C64120F500DE00EEC730 /* OWSMessageTimerView.h */ = {isa = PBXFileReference; fileEncoding = 4; lastKnownFileType = sourcecode.c.h; path = OWSMessageTimerView.h; sourceTree = "<group>"; };
		3427C64220F500DF00EEC730 /* OWSMessageTimerView.m */ = {isa = PBXFileReference; fileEncoding = 4; lastKnownFileType = sourcecode.c.objc; path = OWSMessageTimerView.m; sourceTree = "<group>"; };
		3430FE171F7751D4000EC51B /* GiphyAPI.swift */ = {isa = PBXFileReference; fileEncoding = 4; lastKnownFileType = sourcecode.swift; path = GiphyAPI.swift; sourceTree = "<group>"; };
		34330A591E7875FB00DF2FB9 /* fontawesome-webfont.ttf */ = {isa = PBXFileReference; lastKnownFileType = file; path = "fontawesome-webfont.ttf"; sourceTree = "<group>"; };
		34330A5B1E787A9800DF2FB9 /* dripicons-v2.ttf */ = {isa = PBXFileReference; lastKnownFileType = file; path = "dripicons-v2.ttf"; sourceTree = "<group>"; };
		34330A5D1E787BD800DF2FB9 /* ElegantIcons.ttf */ = {isa = PBXFileReference; lastKnownFileType = file; path = ElegantIcons.ttf; sourceTree = "<group>"; };
		34330AA11E79686200DF2FB9 /* OWSProgressView.h */ = {isa = PBXFileReference; fileEncoding = 4; lastKnownFileType = sourcecode.c.h; path = OWSProgressView.h; sourceTree = "<group>"; };
		34330AA21E79686200DF2FB9 /* OWSProgressView.m */ = {isa = PBXFileReference; fileEncoding = 4; lastKnownFileType = sourcecode.c.objc; path = OWSProgressView.m; sourceTree = "<group>"; };
		34382265209A4E3F0094FEB7 /* ContactShareApprovalViewController.swift */ = {isa = PBXFileReference; fileEncoding = 4; lastKnownFileType = sourcecode.swift; name = ContactShareApprovalViewController.swift; path = RelayMessaging/attachments/ContactShareApprovalViewController.swift; sourceTree = SOURCE_ROOT; };
		34382269209B63500094FEB7 /* EditContactShareNameViewController.swift */ = {isa = PBXFileReference; fileEncoding = 4; lastKnownFileType = sourcecode.swift; name = EditContactShareNameViewController.swift; path = RelayMessaging/attachments/EditContactShareNameViewController.swift; sourceTree = SOURCE_ROOT; };
		34386A4D207D0C01009F5D9C /* HomeViewController.m */ = {isa = PBXFileReference; fileEncoding = 4; lastKnownFileType = sourcecode.c.objc; path = HomeViewController.m; sourceTree = "<group>"; };
		34386A4E207D0C01009F5D9C /* HomeViewCell.h */ = {isa = PBXFileReference; fileEncoding = 4; lastKnownFileType = sourcecode.c.h; path = HomeViewCell.h; sourceTree = "<group>"; };
		34386A4F207D0C01009F5D9C /* HomeViewController.h */ = {isa = PBXFileReference; fileEncoding = 4; lastKnownFileType = sourcecode.c.h; path = HomeViewController.h; sourceTree = "<group>"; };
		34386A50207D0C01009F5D9C /* HomeViewCell.m */ = {isa = PBXFileReference; fileEncoding = 4; lastKnownFileType = sourcecode.c.objc; path = HomeViewCell.m; sourceTree = "<group>"; };
		34386A53207D271C009F5D9C /* NeverClearView.swift */ = {isa = PBXFileReference; fileEncoding = 4; lastKnownFileType = sourcecode.swift; path = NeverClearView.swift; sourceTree = "<group>"; };
		343A65931FC47D5D000477A1 /* DebugUISyncMessages.h */ = {isa = PBXFileReference; fileEncoding = 4; lastKnownFileType = sourcecode.c.h; path = DebugUISyncMessages.h; sourceTree = "<group>"; };
		343A65941FC47D5E000477A1 /* DebugUISyncMessages.m */ = {isa = PBXFileReference; fileEncoding = 4; lastKnownFileType = sourcecode.c.objc; path = DebugUISyncMessages.m; sourceTree = "<group>"; };
		343A65961FC4CFE6000477A1 /* ConversationScrollButton.m */ = {isa = PBXFileReference; fileEncoding = 4; lastKnownFileType = sourcecode.c.objc; path = ConversationScrollButton.m; sourceTree = "<group>"; };
		343A65971FC4CFE7000477A1 /* ConversationScrollButton.h */ = {isa = PBXFileReference; fileEncoding = 4; lastKnownFileType = sourcecode.c.h; path = ConversationScrollButton.h; sourceTree = "<group>"; };
		343D3D991E9283F100165CA4 /* BlockListUIUtils.h */ = {isa = PBXFileReference; fileEncoding = 4; lastKnownFileType = sourcecode.c.h; path = BlockListUIUtils.h; sourceTree = "<group>"; };
		343D3D9A1E9283F100165CA4 /* BlockListUIUtils.m */ = {isa = PBXFileReference; fileEncoding = 4; lastKnownFileType = sourcecode.c.objc; path = BlockListUIUtils.m; sourceTree = "<group>"; };
		34480B341FD0929200BC14EF /* ShareAppExtensionContext.h */ = {isa = PBXFileReference; fileEncoding = 4; lastKnownFileType = sourcecode.c.h; path = ShareAppExtensionContext.h; sourceTree = "<group>"; };
		34480B351FD0929200BC14EF /* ShareAppExtensionContext.m */ = {isa = PBXFileReference; fileEncoding = 4; lastKnownFileType = sourcecode.c.objc; path = ShareAppExtensionContext.m; sourceTree = "<group>"; };
		34480B371FD092A900BC14EF /* RelayShareExtension-Bridging-Header.h */ = {isa = PBXFileReference; fileEncoding = 4; lastKnownFileType = sourcecode.c.h; path = "RelayShareExtension-Bridging-Header.h"; sourceTree = "<group>"; };
		34480B381FD092E300BC14EF /* RelayShareExtension-Prefix.pch */ = {isa = PBXFileReference; fileEncoding = 4; lastKnownFileType = sourcecode.c.h; path = "RelayShareExtension-Prefix.pch"; sourceTree = "<group>"; };
		34480B481FD0A60200BC14EF /* OWSMath.h */ = {isa = PBXFileReference; fileEncoding = 4; lastKnownFileType = sourcecode.c.h; path = OWSMath.h; sourceTree = "<group>"; };
		34480B4D1FD0A7A300BC14EF /* DebugLogger.h */ = {isa = PBXFileReference; fileEncoding = 4; lastKnownFileType = sourcecode.c.h; path = DebugLogger.h; sourceTree = "<group>"; };
		34480B4E1FD0A7A300BC14EF /* DebugLogger.m */ = {isa = PBXFileReference; fileEncoding = 4; lastKnownFileType = sourcecode.c.objc; path = DebugLogger.m; sourceTree = "<group>"; };
		34480B4F1FD0A7A300BC14EF /* OWSScrubbingLogFormatter.h */ = {isa = PBXFileReference; fileEncoding = 4; lastKnownFileType = sourcecode.c.h; path = OWSScrubbingLogFormatter.h; sourceTree = "<group>"; };
		34480B511FD0A7A400BC14EF /* OWSScrubbingLogFormatter.m */ = {isa = PBXFileReference; fileEncoding = 4; lastKnownFileType = sourcecode.c.objc; path = OWSScrubbingLogFormatter.m; sourceTree = "<group>"; };
		34480B5A1FD0A7E300BC14EF /* RelayMessaging-Prefix.pch */ = {isa = PBXFileReference; fileEncoding = 4; lastKnownFileType = sourcecode.c.h; path = "RelayMessaging-Prefix.pch"; sourceTree = "<group>"; };
		34480B5D1FD0A98800BC14EF /* UIColor+OWS.h */ = {isa = PBXFileReference; fileEncoding = 4; lastKnownFileType = sourcecode.c.h; path = "UIColor+OWS.h"; sourceTree = "<group>"; };
		34480B5E1FD0A98800BC14EF /* UIColor+OWS.m */ = {isa = PBXFileReference; fileEncoding = 4; lastKnownFileType = sourcecode.c.objc; path = "UIColor+OWS.m"; sourceTree = "<group>"; };
		34480B5F1FD0A98800BC14EF /* UIView+OWS.h */ = {isa = PBXFileReference; fileEncoding = 4; lastKnownFileType = sourcecode.c.h; path = "UIView+OWS.h"; sourceTree = "<group>"; };
		34480B601FD0A98800BC14EF /* UIView+OWS.m */ = {isa = PBXFileReference; fileEncoding = 4; lastKnownFileType = sourcecode.c.objc; path = "UIView+OWS.m"; sourceTree = "<group>"; };
		34480B651FD0AA9400BC14EF /* UIFont+OWS.m */ = {isa = PBXFileReference; fileEncoding = 4; lastKnownFileType = sourcecode.c.objc; path = "UIFont+OWS.m"; sourceTree = "<group>"; };
		34480B661FD0AA9400BC14EF /* UIFont+OWS.h */ = {isa = PBXFileReference; fileEncoding = 4; lastKnownFileType = sourcecode.c.h; path = "UIFont+OWS.h"; sourceTree = "<group>"; };
		34491FC11FB0F78500B3E5A3 /* my */ = {isa = PBXFileReference; lastKnownFileType = text.plist.strings; name = my; path = translations/my.lproj/Localizable.strings; sourceTree = "<group>"; };
		344D6CE620069E060042AF96 /* SelectRecipientViewController.h */ = {isa = PBXFileReference; fileEncoding = 4; lastKnownFileType = sourcecode.c.h; name = SelectRecipientViewController.h; path = RelayMessaging/contacts/SelectRecipientViewController.h; sourceTree = SOURCE_ROOT; };
		344D6CE720069E060042AF96 /* SelectRecipientViewController.m */ = {isa = PBXFileReference; fileEncoding = 4; lastKnownFileType = sourcecode.c.objc; name = SelectRecipientViewController.m; path = RelayMessaging/contacts/SelectRecipientViewController.m; sourceTree = SOURCE_ROOT; };
		344D6CE820069E070042AF96 /* NewNonContactConversationViewController.m */ = {isa = PBXFileReference; fileEncoding = 4; lastKnownFileType = sourcecode.c.objc; name = NewNonContactConversationViewController.m; path = RelayMessaging/contacts/NewNonContactConversationViewController.m; sourceTree = SOURCE_ROOT; };
		344D6CE920069E070042AF96 /* NewNonContactConversationViewController.h */ = {isa = PBXFileReference; fileEncoding = 4; lastKnownFileType = sourcecode.c.h; name = NewNonContactConversationViewController.h; path = RelayMessaging/contacts/NewNonContactConversationViewController.h; sourceTree = SOURCE_ROOT; };
		344F248220069E9B00CFB4F4 /* CountryCodeViewController.h */ = {isa = PBXFileReference; fileEncoding = 4; lastKnownFileType = sourcecode.c.h; name = CountryCodeViewController.h; path = RelayMessaging/contacts/CountryCodeViewController.h; sourceTree = SOURCE_ROOT; };
		344F248320069E9B00CFB4F4 /* CountryCodeViewController.m */ = {isa = PBXFileReference; fileEncoding = 4; lastKnownFileType = sourcecode.c.objc; name = CountryCodeViewController.m; path = RelayMessaging/contacts/CountryCodeViewController.m; sourceTree = SOURCE_ROOT; };
		344F248820069F0600CFB4F4 /* ViewControllerUtils.h */ = {isa = PBXFileReference; fileEncoding = 4; lastKnownFileType = sourcecode.c.h; name = ViewControllerUtils.h; path = RelayMessaging/contacts/ViewControllerUtils.h; sourceTree = SOURCE_ROOT; };
		344F248920069F0600CFB4F4 /* ViewControllerUtils.m */ = {isa = PBXFileReference; fileEncoding = 4; lastKnownFileType = sourcecode.c.objc; name = ViewControllerUtils.m; path = RelayMessaging/contacts/ViewControllerUtils.m; sourceTree = SOURCE_ROOT; };
		344F248C2007CCD600CFB4F4 /* DisplayableText.swift */ = {isa = PBXFileReference; fileEncoding = 4; lastKnownFileType = sourcecode.swift; path = DisplayableText.swift; sourceTree = "<group>"; };
		344F2495200FD03200CFB4F4 /* SharingThreadPickerViewController.h */ = {isa = PBXFileReference; fileEncoding = 4; lastKnownFileType = sourcecode.c.h; name = SharingThreadPickerViewController.h; path = RelayMessaging/attachments/SharingThreadPickerViewController.h; sourceTree = SOURCE_ROOT; };
		344F2497200FD03200CFB4F4 /* SharingThreadPickerViewController.m */ = {isa = PBXFileReference; fileEncoding = 4; lastKnownFileType = sourcecode.c.objc; name = SharingThreadPickerViewController.m; path = RelayMessaging/attachments/SharingThreadPickerViewController.m; sourceTree = SOURCE_ROOT; };
		345BC30A2047030600257B7C /* OWS2FASettingsViewController.h */ = {isa = PBXFileReference; fileEncoding = 4; lastKnownFileType = sourcecode.c.h; path = OWS2FASettingsViewController.h; sourceTree = "<group>"; };
		345BC30B2047030600257B7C /* OWS2FASettingsViewController.m */ = {isa = PBXFileReference; fileEncoding = 4; lastKnownFileType = sourcecode.c.objc; path = OWS2FASettingsViewController.m; sourceTree = "<group>"; };
		3461284A1FD0B93F00532771 /* SAELoadViewController.swift */ = {isa = PBXFileReference; fileEncoding = 4; lastKnownFileType = sourcecode.swift; path = SAELoadViewController.swift; sourceTree = "<group>"; };
		346129371FD1B47200532771 /* OWSPreferences.h */ = {isa = PBXFileReference; fileEncoding = 4; lastKnownFileType = sourcecode.c.h; path = OWSPreferences.h; sourceTree = "<group>"; };
		346129381FD1B47200532771 /* OWSPreferences.m */ = {isa = PBXFileReference; fileEncoding = 4; lastKnownFileType = sourcecode.c.objc; path = OWSPreferences.m; sourceTree = "<group>"; };
		3461293B1FD1D46900532771 /* OWSMath.m */ = {isa = PBXFileReference; fileEncoding = 4; lastKnownFileType = sourcecode.c.objc; path = OWSMath.m; sourceTree = "<group>"; };
		3461293D1FD1D72B00532771 /* ExperienceUpgradeFinder.swift */ = {isa = PBXFileReference; fileEncoding = 4; lastKnownFileType = sourcecode.swift; name = ExperienceUpgradeFinder.swift; path = ExperienceUpgrades/ExperienceUpgradeFinder.swift; sourceTree = "<group>"; };
		346129401FD1D74B00532771 /* Environment.h */ = {isa = PBXFileReference; fileEncoding = 4; lastKnownFileType = sourcecode.c.h; path = Environment.h; sourceTree = "<group>"; };
		346129411FD1D74B00532771 /* Environment.m */ = {isa = PBXFileReference; fileEncoding = 4; lastKnownFileType = sourcecode.c.objc; path = Environment.m; sourceTree = "<group>"; };
		346129561FD1D74B00532771 /* Release.h */ = {isa = PBXFileReference; fileEncoding = 4; lastKnownFileType = sourcecode.c.h; path = Release.h; sourceTree = "<group>"; };
		346129571FD1D74B00532771 /* Release.m */ = {isa = PBXFileReference; fileEncoding = 4; lastKnownFileType = sourcecode.c.objc; path = Release.m; sourceTree = "<group>"; };
		346129581FD1D74B00532771 /* SignalKeyingStorage.h */ = {isa = PBXFileReference; fileEncoding = 4; lastKnownFileType = sourcecode.c.h; path = SignalKeyingStorage.h; sourceTree = "<group>"; };
		346129591FD1D74B00532771 /* SignalKeyingStorage.m */ = {isa = PBXFileReference; fileEncoding = 4; lastKnownFileType = sourcecode.c.objc; path = SignalKeyingStorage.m; sourceTree = "<group>"; };
		346129931FD1E30000532771 /* OWSDatabaseMigration.h */ = {isa = PBXFileReference; fileEncoding = 4; lastKnownFileType = sourcecode.c.h; path = OWSDatabaseMigration.h; sourceTree = "<group>"; };
		346129941FD1E30000532771 /* OWSDatabaseMigration.m */ = {isa = PBXFileReference; fileEncoding = 4; lastKnownFileType = sourcecode.c.objc; path = OWSDatabaseMigration.m; sourceTree = "<group>"; };
		346129971FD1E4D900532771 /* SignalApp.m */ = {isa = PBXFileReference; fileEncoding = 4; lastKnownFileType = sourcecode.c.objc; path = SignalApp.m; sourceTree = "<group>"; };
		346129981FD1E4DA00532771 /* SignalApp.h */ = {isa = PBXFileReference; fileEncoding = 4; lastKnownFileType = sourcecode.c.h; path = SignalApp.h; sourceTree = "<group>"; };
		3461299A1FD1EA9E00532771 /* NotificationsManager.h */ = {isa = PBXFileReference; fileEncoding = 4; lastKnownFileType = sourcecode.c.h; path = NotificationsManager.h; sourceTree = "<group>"; };
		3461299B1FD1EA9E00532771 /* NotificationsManager.m */ = {isa = PBXFileReference; fileEncoding = 4; lastKnownFileType = sourcecode.c.objc; path = NotificationsManager.m; sourceTree = "<group>"; };
		346129A81FD1F0DF00532771 /* OWSFormat.h */ = {isa = PBXFileReference; fileEncoding = 4; lastKnownFileType = sourcecode.c.h; path = OWSFormat.h; sourceTree = "<group>"; };
		346129AA1FD1F0EE00532771 /* OWSFormat.m */ = {isa = PBXFileReference; fileEncoding = 4; lastKnownFileType = sourcecode.c.objc; path = OWSFormat.m; sourceTree = "<group>"; };
		346129AC1FD1F34E00532771 /* ImageCache.swift */ = {isa = PBXFileReference; fileEncoding = 4; lastKnownFileType = sourcecode.swift; path = ImageCache.swift; sourceTree = "<group>"; };
		346129B11FD1F7E800532771 /* OWSProfileManager.h */ = {isa = PBXFileReference; fileEncoding = 4; lastKnownFileType = sourcecode.c.h; path = OWSProfileManager.h; sourceTree = "<group>"; };
		346129B21FD1F7E800532771 /* OWSProfileManager.m */ = {isa = PBXFileReference; fileEncoding = 4; lastKnownFileType = sourcecode.c.objc; path = OWSProfileManager.m; sourceTree = "<group>"; };
		346129B31FD1F7E800532771 /* ProfileFetcherJob.swift */ = {isa = PBXFileReference; fileEncoding = 4; lastKnownFileType = sourcecode.swift; path = ProfileFetcherJob.swift; sourceTree = "<group>"; };
		346129BD1FD2068600532771 /* ThreadUtil.h */ = {isa = PBXFileReference; fileEncoding = 4; lastKnownFileType = sourcecode.c.h; path = ThreadUtil.h; sourceTree = "<group>"; };
		346129BE1FD2068600532771 /* ThreadUtil.m */ = {isa = PBXFileReference; fileEncoding = 4; lastKnownFileType = sourcecode.c.objc; path = ThreadUtil.m; sourceTree = "<group>"; };
		346129C01FD2072C00532771 /* NSString+OWS.h */ = {isa = PBXFileReference; fileEncoding = 4; lastKnownFileType = sourcecode.c.h; path = "NSString+OWS.h"; sourceTree = "<group>"; };
		346129C11FD2072D00532771 /* NSAttributedString+OWS.m */ = {isa = PBXFileReference; fileEncoding = 4; lastKnownFileType = sourcecode.c.objc; path = "NSAttributedString+OWS.m"; sourceTree = "<group>"; };
		346129C21FD2072D00532771 /* NSString+OWS.m */ = {isa = PBXFileReference; fileEncoding = 4; lastKnownFileType = sourcecode.c.objc; path = "NSString+OWS.m"; sourceTree = "<group>"; };
		346129C51FD2072D00532771 /* NSAttributedString+OWS.h */ = {isa = PBXFileReference; fileEncoding = 4; lastKnownFileType = sourcecode.c.h; path = "NSAttributedString+OWS.h"; sourceTree = "<group>"; };
		346129CF1FD207F200532771 /* OWSAlerts.swift */ = {isa = PBXFileReference; fileEncoding = 4; lastKnownFileType = sourcecode.swift; path = OWSAlerts.swift; sourceTree = "<group>"; };
		346129D11FD2085A00532771 /* CommonStrings.swift */ = {isa = PBXFileReference; fileEncoding = 4; lastKnownFileType = sourcecode.swift; path = CommonStrings.swift; sourceTree = "<group>"; };
		346129D31FD20ADB00532771 /* UIViewController+OWS.m */ = {isa = PBXFileReference; fileEncoding = 4; lastKnownFileType = sourcecode.c.objc; path = "UIViewController+OWS.m"; sourceTree = "<group>"; };
		346129D41FD20ADC00532771 /* UIViewController+OWS.h */ = {isa = PBXFileReference; fileEncoding = 4; lastKnownFileType = sourcecode.c.h; path = "UIViewController+OWS.h"; sourceTree = "<group>"; };
		346129DC1FD5C02900532771 /* LockInteractionController.h */ = {isa = PBXFileReference; fileEncoding = 4; lastKnownFileType = sourcecode.c.h; path = LockInteractionController.h; sourceTree = "<group>"; };
		346129DD1FD5C02900532771 /* LockInteractionController.m */ = {isa = PBXFileReference; fileEncoding = 4; lastKnownFileType = sourcecode.c.objc; path = LockInteractionController.m; sourceTree = "<group>"; };
		346129E01FD5C0BE00532771 /* VersionMigrations.h */ = {isa = PBXFileReference; fileEncoding = 4; lastKnownFileType = sourcecode.c.h; path = VersionMigrations.h; sourceTree = "<group>"; };
		346129E11FD5C0BE00532771 /* VersionMigrations.m */ = {isa = PBXFileReference; fileEncoding = 4; lastKnownFileType = sourcecode.c.objc; path = VersionMigrations.m; sourceTree = "<group>"; };
		346129E41FD5C0C600532771 /* OWSDatabaseMigrationRunner.m */ = {isa = PBXFileReference; fileEncoding = 4; lastKnownFileType = sourcecode.c.objc; path = OWSDatabaseMigrationRunner.m; sourceTree = "<group>"; };
		346129E51FD5C0C600532771 /* OWSDatabaseMigrationRunner.h */ = {isa = PBXFileReference; fileEncoding = 4; lastKnownFileType = sourcecode.c.h; path = OWSDatabaseMigrationRunner.h; sourceTree = "<group>"; };
		346129E81FD5F31200532771 /* OWS102MoveLoggingPreferenceToUserDefaults.m */ = {isa = PBXFileReference; fileEncoding = 4; lastKnownFileType = sourcecode.c.objc; path = OWS102MoveLoggingPreferenceToUserDefaults.m; sourceTree = "<group>"; };
		346129E91FD5F31300532771 /* OWS103EnableVideoCalling.h */ = {isa = PBXFileReference; fileEncoding = 4; lastKnownFileType = sourcecode.c.h; path = OWS103EnableVideoCalling.h; sourceTree = "<group>"; };
		346129EA1FD5F31300532771 /* OWS105AttachmentFilePaths.m */ = {isa = PBXFileReference; fileEncoding = 4; lastKnownFileType = sourcecode.c.objc; path = OWS105AttachmentFilePaths.m; sourceTree = "<group>"; };
		346129EB1FD5F31300532771 /* OWS100RemoveTSRecipientsMigration.m */ = {isa = PBXFileReference; fileEncoding = 4; lastKnownFileType = sourcecode.c.objc; path = OWS100RemoveTSRecipientsMigration.m; sourceTree = "<group>"; };
		346129EC1FD5F31300532771 /* OWS104CreateRecipientIdentities.m */ = {isa = PBXFileReference; fileEncoding = 4; lastKnownFileType = sourcecode.c.objc; path = OWS104CreateRecipientIdentities.m; sourceTree = "<group>"; };
		346129ED1FD5F31300532771 /* OWS100RemoveTSRecipientsMigration.h */ = {isa = PBXFileReference; fileEncoding = 4; lastKnownFileType = sourcecode.c.h; path = OWS100RemoveTSRecipientsMigration.h; sourceTree = "<group>"; };
		346129EE1FD5F31300532771 /* OWS101ExistingUsersBlockOnIdentityChange.m */ = {isa = PBXFileReference; fileEncoding = 4; lastKnownFileType = sourcecode.c.objc; path = OWS101ExistingUsersBlockOnIdentityChange.m; sourceTree = "<group>"; };
		346129EF1FD5F31400532771 /* OWS101ExistingUsersBlockOnIdentityChange.h */ = {isa = PBXFileReference; fileEncoding = 4; lastKnownFileType = sourcecode.c.h; path = OWS101ExistingUsersBlockOnIdentityChange.h; sourceTree = "<group>"; };
		346129F01FD5F31400532771 /* OWS102MoveLoggingPreferenceToUserDefaults.h */ = {isa = PBXFileReference; fileEncoding = 4; lastKnownFileType = sourcecode.c.h; path = OWS102MoveLoggingPreferenceToUserDefaults.h; sourceTree = "<group>"; };
		346129F11FD5F31400532771 /* OWS106EnsureProfileComplete.swift */ = {isa = PBXFileReference; fileEncoding = 4; lastKnownFileType = sourcecode.swift; path = OWS106EnsureProfileComplete.swift; sourceTree = "<group>"; };
		346129F21FD5F31400532771 /* OWS103EnableVideoCalling.m */ = {isa = PBXFileReference; fileEncoding = 4; lastKnownFileType = sourcecode.c.objc; path = OWS103EnableVideoCalling.m; sourceTree = "<group>"; };
		346129F31FD5F31400532771 /* OWS105AttachmentFilePaths.h */ = {isa = PBXFileReference; fileEncoding = 4; lastKnownFileType = sourcecode.c.h; path = OWS105AttachmentFilePaths.h; sourceTree = "<group>"; };
		346129F41FD5F31400532771 /* OWS104CreateRecipientIdentities.h */ = {isa = PBXFileReference; fileEncoding = 4; lastKnownFileType = sourcecode.c.h; path = OWS104CreateRecipientIdentities.h; sourceTree = "<group>"; };
		34641E1020878FAF00E2EDE5 /* OWSWindowManager.m */ = {isa = PBXFileReference; fileEncoding = 4; lastKnownFileType = sourcecode.c.objc; path = OWSWindowManager.m; sourceTree = "<group>"; };
		34641E1120878FB000E2EDE5 /* OWSWindowManager.h */ = {isa = PBXFileReference; fileEncoding = 4; lastKnownFileType = sourcecode.c.h; path = OWSWindowManager.h; sourceTree = "<group>"; };
		34641E172088D7E900E2EDE5 /* OWSScreenLock.swift */ = {isa = PBXFileReference; fileEncoding = 4; lastKnownFileType = sourcecode.swift; path = OWSScreenLock.swift; sourceTree = "<group>"; };
		34641E192088DA3F00E2EDE5 /* ScreenLockViewController.m */ = {isa = PBXFileReference; fileEncoding = 4; lastKnownFileType = sourcecode.c.objc; name = ScreenLockViewController.m; path = RelayMessaging/ViewControllers/ScreenLockViewController.m; sourceTree = SOURCE_ROOT; };
		34641E1A2088DA4000E2EDE5 /* ScreenLockViewController.h */ = {isa = PBXFileReference; fileEncoding = 4; lastKnownFileType = sourcecode.c.h; name = ScreenLockViewController.h; path = RelayMessaging/ViewControllers/ScreenLockViewController.h; sourceTree = SOURCE_ROOT; };
		34641E1D2088DA6C00E2EDE5 /* SAEScreenLockViewController.h */ = {isa = PBXFileReference; fileEncoding = 4; lastKnownFileType = sourcecode.c.h; path = SAEScreenLockViewController.h; sourceTree = "<group>"; };
		34641E1E2088DA6D00E2EDE5 /* SAEScreenLockViewController.m */ = {isa = PBXFileReference; fileEncoding = 4; lastKnownFileType = sourcecode.c.objc; path = SAEScreenLockViewController.m; sourceTree = "<group>"; };
		3466087120E550F300AFFE73 /* ConversationStyle.swift */ = {isa = PBXFileReference; fileEncoding = 4; lastKnownFileType = sourcecode.swift; path = ConversationStyle.swift; sourceTree = "<group>"; };
		3466087320E5649700AFFE73 /* OWSLayerView.swift */ = {isa = PBXFileReference; fileEncoding = 4; lastKnownFileType = sourcecode.swift; name = OWSLayerView.swift; path = Relay/src/UserInterface/OWSLayerView.swift; sourceTree = SOURCE_ROOT; };
		34661FB720C1C0D60056EDD6 /* message_sent.aiff */ = {isa = PBXFileReference; lastKnownFileType = audio.aiff; name = message_sent.aiff; path = Relay/AudioFiles/message_sent.aiff; sourceTree = SOURCE_ROOT; };
		346B66301F4E29B200E5122F /* CropScaleImageViewController.swift */ = {isa = PBXFileReference; fileEncoding = 4; lastKnownFileType = sourcecode.swift; path = CropScaleImageViewController.swift; sourceTree = "<group>"; };
		347850561FD86544007B8332 /* SAEFailedViewController.swift */ = {isa = PBXFileReference; fileEncoding = 4; lastKnownFileType = sourcecode.swift; path = SAEFailedViewController.swift; sourceTree = "<group>"; };
		347850581FD9972E007B8332 /* SwiftSingletons.swift */ = {isa = PBXFileReference; fileEncoding = 4; lastKnownFileType = sourcecode.swift; path = SwiftSingletons.swift; sourceTree = "<group>"; };
		3478505A1FD999D5007B8332 /* et */ = {isa = PBXFileReference; lastKnownFileType = text.plist.strings; name = et; path = translations/et.lproj/Localizable.strings; sourceTree = "<group>"; };
		3478505C1FD99A1F007B8332 /* zh_TW */ = {isa = PBXFileReference; lastKnownFileType = text.plist.strings; name = zh_TW; path = translations/zh_TW.lproj/Localizable.strings; sourceTree = "<group>"; };
		347850651FD9B789007B8332 /* AppSetup.m */ = {isa = PBXFileReference; fileEncoding = 4; lastKnownFileType = sourcecode.c.objc; path = AppSetup.m; sourceTree = "<group>"; };
		347850661FD9B789007B8332 /* AppSetup.h */ = {isa = PBXFileReference; fileEncoding = 4; lastKnownFileType = sourcecode.c.h; path = AppSetup.h; sourceTree = "<group>"; };
		347850671FD9B78A007B8332 /* NoopCallMessageHandler.swift */ = {isa = PBXFileReference; fileEncoding = 4; lastKnownFileType = sourcecode.swift; path = NoopCallMessageHandler.swift; sourceTree = "<group>"; };
		347850681FD9B78A007B8332 /* NoopNotificationsManager.swift */ = {isa = PBXFileReference; fileEncoding = 4; lastKnownFileType = sourcecode.swift; path = NoopNotificationsManager.swift; sourceTree = "<group>"; };
		3478506F1FDAEB16007B8332 /* OWSUserProfile.m */ = {isa = PBXFileReference; fileEncoding = 4; lastKnownFileType = sourcecode.c.objc; path = OWSUserProfile.m; sourceTree = "<group>"; };
		347850701FDAEB16007B8332 /* OWSUserProfile.h */ = {isa = PBXFileReference; fileEncoding = 4; lastKnownFileType = sourcecode.c.h; path = OWSUserProfile.h; sourceTree = "<group>"; };
		348570A620F67574004FF32B /* OWSMessageHeaderView.m */ = {isa = PBXFileReference; fileEncoding = 4; lastKnownFileType = sourcecode.c.objc; path = OWSMessageHeaderView.m; sourceTree = "<group>"; };
		348570A720F67574004FF32B /* OWSMessageHeaderView.h */ = {isa = PBXFileReference; fileEncoding = 4; lastKnownFileType = sourcecode.c.h; path = OWSMessageHeaderView.h; sourceTree = "<group>"; };
		348BB258209CF8E40047AEC2 /* TappableStackView.swift */ = {isa = PBXFileReference; fileEncoding = 4; lastKnownFileType = sourcecode.swift; name = TappableStackView.swift; path = RelayMessaging/Views/TappableStackView.swift; sourceTree = SOURCE_ROOT; };
		348BB259209CF8E50047AEC2 /* TappableView.swift */ = {isa = PBXFileReference; fileEncoding = 4; lastKnownFileType = sourcecode.swift; name = TappableView.swift; path = RelayMessaging/Views/TappableView.swift; sourceTree = SOURCE_ROOT; };
		348BB25C20A0C5530047AEC2 /* ContactShareViewHelper.swift */ = {isa = PBXFileReference; fileEncoding = 4; lastKnownFileType = sourcecode.swift; path = ContactShareViewHelper.swift; sourceTree = "<group>"; };
		348F2EAD1F0D21BC00D4ECE0 /* DeviceSleepManager.swift */ = {isa = PBXFileReference; fileEncoding = 4; lastKnownFileType = sourcecode.swift; path = DeviceSleepManager.swift; sourceTree = "<group>"; };
		3491D9A021022DB7001EF5A1 /* CDSSigningCertificateTest.m */ = {isa = PBXFileReference; fileEncoding = 4; lastKnownFileType = sourcecode.c.objc; path = CDSSigningCertificateTest.m; sourceTree = "<group>"; };
		3495BC911F1426B800B478F5 /* ar */ = {isa = PBXFileReference; lastKnownFileType = text.plist.strings; name = ar; path = translations/ar.lproj/Localizable.strings; sourceTree = "<group>"; };
		3496744B2076768600080B5F /* OWSMessageBubbleView.h */ = {isa = PBXFileReference; fileEncoding = 4; lastKnownFileType = sourcecode.c.h; path = OWSMessageBubbleView.h; sourceTree = "<group>"; };
		3496744C2076768700080B5F /* OWSMessageBubbleView.m */ = {isa = PBXFileReference; fileEncoding = 4; lastKnownFileType = sourcecode.c.objc; path = OWSMessageBubbleView.m; sourceTree = "<group>"; };
		3496744E2076ACCE00080B5F /* LongTextViewController.swift */ = {isa = PBXFileReference; fileEncoding = 4; lastKnownFileType = sourcecode.swift; path = LongTextViewController.swift; sourceTree = "<group>"; };
		34A55F3520485464002CC6DE /* OWS2FARegistrationViewController.m */ = {isa = PBXFileReference; fileEncoding = 4; lastKnownFileType = sourcecode.c.objc; path = OWS2FARegistrationViewController.m; sourceTree = "<group>"; };
		34A55F3620485464002CC6DE /* OWS2FARegistrationViewController.h */ = {isa = PBXFileReference; fileEncoding = 4; lastKnownFileType = sourcecode.c.h; path = OWS2FARegistrationViewController.h; sourceTree = "<group>"; };
		34A9105E1FFEB113000C4745 /* OWSBackup.h */ = {isa = PBXFileReference; fileEncoding = 4; lastKnownFileType = sourcecode.c.h; path = OWSBackup.h; sourceTree = "<group>"; };
		34A9105F1FFEB114000C4745 /* OWSBackup.m */ = {isa = PBXFileReference; fileEncoding = 4; lastKnownFileType = sourcecode.c.objc; path = OWSBackup.m; sourceTree = "<group>"; };
		34ABB2C22090C59600C727A6 /* OWSResaveCollectionDBMigration.m */ = {isa = PBXFileReference; fileEncoding = 4; lastKnownFileType = sourcecode.c.objc; path = OWSResaveCollectionDBMigration.m; sourceTree = "<group>"; };
		34ABB2C32090C59700C727A6 /* OWSResaveCollectionDBMigration.h */ = {isa = PBXFileReference; fileEncoding = 4; lastKnownFileType = sourcecode.c.h; path = OWSResaveCollectionDBMigration.h; sourceTree = "<group>"; };
		34B0796B1FCF46B000E248C2 /* MainAppContext.m */ = {isa = PBXFileReference; fileEncoding = 4; lastKnownFileType = sourcecode.c.objc; path = MainAppContext.m; sourceTree = "<group>"; };
		34B0796C1FCF46B000E248C2 /* MainAppContext.h */ = {isa = PBXFileReference; fileEncoding = 4; lastKnownFileType = sourcecode.c.h; path = MainAppContext.h; sourceTree = "<group>"; };
		34B0796E1FD07B1E00E248C2 /* SignalShareExtension.entitlements */ = {isa = PBXFileReference; lastKnownFileType = text.plist.entitlements; path = SignalShareExtension.entitlements; sourceTree = "<group>"; };
		34B3F8391E8DF1700035BE1A /* AttachmentSharing.h */ = {isa = PBXFileReference; fileEncoding = 4; lastKnownFileType = sourcecode.c.h; path = AttachmentSharing.h; sourceTree = "<group>"; };
		34B3F83A1E8DF1700035BE1A /* AttachmentSharing.m */ = {isa = PBXFileReference; fileEncoding = 4; lastKnownFileType = sourcecode.c.objc; path = AttachmentSharing.m; sourceTree = "<group>"; };
		34B3F83B1E8DF1700035BE1A /* CallViewController.swift */ = {isa = PBXFileReference; fileEncoding = 4; lastKnownFileType = sourcecode.swift; path = CallViewController.swift; sourceTree = "<group>"; };
		34B3F83E1E8DF1700035BE1A /* ContactsPicker.swift */ = {isa = PBXFileReference; fileEncoding = 4; lastKnownFileType = sourcecode.swift; path = ContactsPicker.swift; sourceTree = "<group>"; };
		34B3F83F1E8DF1700035BE1A /* ContactsPicker.xib */ = {isa = PBXFileReference; fileEncoding = 4; lastKnownFileType = file.xib; path = ContactsPicker.xib; sourceTree = "<group>"; };
		34B3F8441E8DF1700035BE1A /* ExperienceUpgradesPageViewController.swift */ = {isa = PBXFileReference; fileEncoding = 4; lastKnownFileType = sourcecode.swift; path = ExperienceUpgradesPageViewController.swift; sourceTree = "<group>"; };
		34B3F84C1E8DF1700035BE1A /* InviteFlow.swift */ = {isa = PBXFileReference; fileEncoding = 4; lastKnownFileType = sourcecode.swift; path = InviteFlow.swift; sourceTree = "<group>"; };
		34B3F84F1E8DF1700035BE1A /* NewContactThreadViewController.h */ = {isa = PBXFileReference; fileEncoding = 4; lastKnownFileType = sourcecode.c.h; path = NewContactThreadViewController.h; sourceTree = "<group>"; };
		34B3F8501E8DF1700035BE1A /* NewContactThreadViewController.m */ = {isa = PBXFileReference; fileEncoding = 4; lastKnownFileType = sourcecode.c.objc; path = NewContactThreadViewController.m; sourceTree = "<group>"; };
		34B3F8541E8DF1700035BE1A /* NewGroupViewController.h */ = {isa = PBXFileReference; fileEncoding = 4; lastKnownFileType = sourcecode.c.h; path = NewGroupViewController.h; sourceTree = "<group>"; };
		34B3F8551E8DF1700035BE1A /* NewGroupViewController.m */ = {isa = PBXFileReference; fileEncoding = 4; lastKnownFileType = sourcecode.c.objc; path = NewGroupViewController.m; sourceTree = "<group>"; };
		34B3F86D1E8DF1700035BE1A /* SignalsNavigationController.h */ = {isa = PBXFileReference; fileEncoding = 4; lastKnownFileType = sourcecode.c.h; path = SignalsNavigationController.h; sourceTree = "<group>"; };
		34B3F86E1E8DF1700035BE1A /* SignalsNavigationController.m */ = {isa = PBXFileReference; fileEncoding = 4; lastKnownFileType = sourcecode.c.objc; path = SignalsNavigationController.m; sourceTree = "<group>"; };
		34B3F89D1E8DF5490035BE1A /* OWSTableViewController.h */ = {isa = PBXFileReference; fileEncoding = 4; lastKnownFileType = sourcecode.c.h; path = OWSTableViewController.h; sourceTree = "<group>"; };
		34B3F89E1E8DF5490035BE1A /* OWSTableViewController.m */ = {isa = PBXFileReference; fileEncoding = 4; lastKnownFileType = sourcecode.c.objc; path = OWSTableViewController.m; sourceTree = "<group>"; };
		34B6D27220F664C800765BE2 /* OWSUnreadIndicator.h */ = {isa = PBXFileReference; fileEncoding = 4; lastKnownFileType = sourcecode.c.h; path = OWSUnreadIndicator.h; sourceTree = "<group>"; };
		34B6D27320F664C800765BE2 /* OWSUnreadIndicator.m */ = {isa = PBXFileReference; fileEncoding = 4; lastKnownFileType = sourcecode.c.objc; path = OWSUnreadIndicator.m; sourceTree = "<group>"; };
		34BECE291F74C12700D7438D /* DebugUIStress.h */ = {isa = PBXFileReference; fileEncoding = 4; lastKnownFileType = sourcecode.c.h; path = DebugUIStress.h; sourceTree = "<group>"; };
		34BECE2A1F74C12700D7438D /* DebugUIStress.m */ = {isa = PBXFileReference; fileEncoding = 4; lastKnownFileType = sourcecode.c.objc; path = DebugUIStress.m; sourceTree = "<group>"; };
		34BECE2D1F7ABCE000D7438D /* GifPickerViewController.swift */ = {isa = PBXFileReference; fileEncoding = 4; lastKnownFileType = sourcecode.swift; path = GifPickerViewController.swift; sourceTree = "<group>"; };
		34BECE2F1F7ABCF800D7438D /* GifPickerLayout.swift */ = {isa = PBXFileReference; fileEncoding = 4; lastKnownFileType = sourcecode.swift; path = GifPickerLayout.swift; sourceTree = "<group>"; };
		34C3C78C20409F320000134C /* Opening.m4r */ = {isa = PBXFileReference; lastKnownFileType = file; path = Opening.m4r; sourceTree = "<group>"; };
		34C3C78E2040A4F70000134C /* sonarping.mp3 */ = {isa = PBXFileReference; lastKnownFileType = audio.mp3; name = sonarping.mp3; path = Relay/AudioFiles/sonarping.mp3; sourceTree = SOURCE_ROOT; };
		34C3C7902040B0DC0000134C /* OWSAudioPlayer.h */ = {isa = PBXFileReference; fileEncoding = 4; lastKnownFileType = sourcecode.c.h; path = OWSAudioPlayer.h; sourceTree = "<group>"; };
		34C3C7912040B0DC0000134C /* OWSAudioPlayer.m */ = {isa = PBXFileReference; fileEncoding = 4; lastKnownFileType = sourcecode.c.objc; path = OWSAudioPlayer.m; sourceTree = "<group>"; };
		34C42D591F45F7A80072EC04 /* OWSNavigationController.h */ = {isa = PBXFileReference; fileEncoding = 4; lastKnownFileType = sourcecode.c.h; path = OWSNavigationController.h; sourceTree = "<group>"; };
		34C42D5A1F45F7A80072EC04 /* OWSNavigationController.m */ = {isa = PBXFileReference; fileEncoding = 4; lastKnownFileType = sourcecode.c.objc; path = OWSNavigationController.m; sourceTree = "<group>"; };
		34C42D621F4734ED0072EC04 /* OWSContactOffersInteraction.h */ = {isa = PBXFileReference; fileEncoding = 4; lastKnownFileType = sourcecode.c.h; path = OWSContactOffersInteraction.h; sourceTree = "<group>"; };
		34C42D631F4734ED0072EC04 /* OWSContactOffersInteraction.m */ = {isa = PBXFileReference; fileEncoding = 4; lastKnownFileType = sourcecode.c.objc; path = OWSContactOffersInteraction.m; sourceTree = "<group>"; };
		34C42D641F4734ED0072EC04 /* TSUnreadIndicatorInteraction.h */ = {isa = PBXFileReference; fileEncoding = 4; lastKnownFileType = sourcecode.c.h; path = TSUnreadIndicatorInteraction.h; sourceTree = "<group>"; };
		34C42D651F4734ED0072EC04 /* TSUnreadIndicatorInteraction.m */ = {isa = PBXFileReference; fileEncoding = 4; lastKnownFileType = sourcecode.c.objc; path = TSUnreadIndicatorInteraction.m; sourceTree = "<group>"; };
		34C6B0A51FA0E46F00D35993 /* test-gif.gif */ = {isa = PBXFileReference; lastKnownFileType = image.gif; path = "test-gif.gif"; sourceTree = "<group>"; };
		34C6B0A71FA0E46F00D35993 /* test-mp3.mp3 */ = {isa = PBXFileReference; lastKnownFileType = audio.mp3; path = "test-mp3.mp3"; sourceTree = "<group>"; };
		34C6B0A81FA0E46F00D35993 /* test-mp4.mp4 */ = {isa = PBXFileReference; lastKnownFileType = file; path = "test-mp4.mp4"; sourceTree = "<group>"; };
		34C6B0AD1FA0E4AA00D35993 /* test-jpg.jpg */ = {isa = PBXFileReference; lastKnownFileType = image.jpeg; path = "test-jpg.jpg"; sourceTree = "<group>"; };
		34C82E4F20F8E1F000E9688D /* Theme.h */ = {isa = PBXFileReference; fileEncoding = 4; lastKnownFileType = sourcecode.c.h; path = Theme.h; sourceTree = "<group>"; };
		34C82E5020F8E1F100E9688D /* Theme.m */ = {isa = PBXFileReference; fileEncoding = 4; lastKnownFileType = sourcecode.c.objc; path = Theme.m; sourceTree = "<group>"; };
		34CA1C261F7156F300E51C51 /* MessageDetailViewController.swift */ = {isa = PBXFileReference; fileEncoding = 4; lastKnownFileType = sourcecode.swift; path = MessageDetailViewController.swift; sourceTree = "<group>"; };
		34CA1C281F7164F700E51C51 /* MediaMessageView.swift */ = {isa = PBXFileReference; fileEncoding = 4; lastKnownFileType = sourcecode.swift; path = MediaMessageView.swift; sourceTree = "<group>"; };
		34CA63192097806E00E526A0 /* OWSContactShareView.h */ = {isa = PBXFileReference; fileEncoding = 4; lastKnownFileType = sourcecode.c.h; path = OWSContactShareView.h; sourceTree = "<group>"; };
		34CA631A2097806E00E526A0 /* OWSContactShareView.m */ = {isa = PBXFileReference; fileEncoding = 4; lastKnownFileType = sourcecode.c.objc; path = OWSContactShareView.m; sourceTree = "<group>"; };
		34CCAF361F0C0599004084F4 /* AppUpdateNag.h */ = {isa = PBXFileReference; fileEncoding = 4; lastKnownFileType = sourcecode.c.h; path = AppUpdateNag.h; sourceTree = "<group>"; };
		34CCAF371F0C0599004084F4 /* AppUpdateNag.m */ = {isa = PBXFileReference; fileEncoding = 4; lastKnownFileType = sourcecode.c.objc; path = AppUpdateNag.m; sourceTree = "<group>"; };
		34CE88E51F2FB9A10098030F /* ProfileViewController.h */ = {isa = PBXFileReference; fileEncoding = 4; lastKnownFileType = sourcecode.c.h; path = ProfileViewController.h; sourceTree = "<group>"; };
		34CE88E61F2FB9A10098030F /* ProfileViewController.m */ = {isa = PBXFileReference; fileEncoding = 4; lastKnownFileType = sourcecode.c.objc; path = ProfileViewController.m; sourceTree = "<group>"; };
		34CF0783203E6B77005C4D61 /* busy_tone_ansi.caf */ = {isa = PBXFileReference; lastKnownFileType = file; name = busy_tone_ansi.caf; path = Relay/AudioFiles/busy_tone_ansi.caf; sourceTree = SOURCE_ROOT; };
		34CF0784203E6B77005C4D61 /* ringback_tone_ansi.caf */ = {isa = PBXFileReference; lastKnownFileType = file; name = ringback_tone_ansi.caf; path = Relay/AudioFiles/ringback_tone_ansi.caf; sourceTree = SOURCE_ROOT; };
		34CF0786203E6B78005C4D61 /* end_call_tone_cept.caf */ = {isa = PBXFileReference; lastKnownFileType = file; name = end_call_tone_cept.caf; path = Relay/AudioFiles/end_call_tone_cept.caf; sourceTree = SOURCE_ROOT; };
		34D1F04F1F7D45A60066283D /* GifPickerCell.swift */ = {isa = PBXFileReference; fileEncoding = 4; lastKnownFileType = sourcecode.swift; path = GifPickerCell.swift; sourceTree = "<group>"; };
		34D1F0511F7E8EA30066283D /* GiphyDownloader.swift */ = {isa = PBXFileReference; fileEncoding = 4; lastKnownFileType = sourcecode.swift; path = GiphyDownloader.swift; sourceTree = "<group>"; };
		34D1F0671F8678AA0066283D /* ConversationInputTextView.h */ = {isa = PBXFileReference; fileEncoding = 4; lastKnownFileType = sourcecode.c.h; path = ConversationInputTextView.h; sourceTree = "<group>"; };
		34D1F0681F8678AA0066283D /* ConversationInputTextView.m */ = {isa = PBXFileReference; fileEncoding = 4; lastKnownFileType = sourcecode.c.objc; path = ConversationInputTextView.m; sourceTree = "<group>"; };
		34D1F0691F8678AA0066283D /* ConversationInputToolbar.h */ = {isa = PBXFileReference; fileEncoding = 4; lastKnownFileType = sourcecode.c.h; path = ConversationInputToolbar.h; sourceTree = "<group>"; };
		34D1F06A1F8678AA0066283D /* ConversationInputToolbar.m */ = {isa = PBXFileReference; fileEncoding = 4; lastKnownFileType = sourcecode.c.objc; path = ConversationInputToolbar.m; sourceTree = "<group>"; };
		34D1F06D1F8678AA0066283D /* ConversationViewController.h */ = {isa = PBXFileReference; fileEncoding = 4; lastKnownFileType = sourcecode.c.h; path = ConversationViewController.h; sourceTree = "<group>"; };
		34D1F06E1F8678AA0066283D /* ConversationViewController.m */ = {isa = PBXFileReference; fileEncoding = 4; lastKnownFileType = sourcecode.c.objc; path = ConversationViewController.m; sourceTree = "<group>"; };
		34D1F06F1F8678AA0066283D /* ConversationViewItem.h */ = {isa = PBXFileReference; fileEncoding = 4; lastKnownFileType = sourcecode.c.h; path = ConversationViewItem.h; sourceTree = "<group>"; };
		34D1F0701F8678AA0066283D /* ConversationViewItem.m */ = {isa = PBXFileReference; fileEncoding = 4; lastKnownFileType = sourcecode.c.objc; path = ConversationViewItem.m; sourceTree = "<group>"; };
		34D1F0711F8678AA0066283D /* ConversationViewLayout.h */ = {isa = PBXFileReference; fileEncoding = 4; lastKnownFileType = sourcecode.c.h; path = ConversationViewLayout.h; sourceTree = "<group>"; };
		34D1F0721F8678AA0066283D /* ConversationViewLayout.m */ = {isa = PBXFileReference; fileEncoding = 4; lastKnownFileType = sourcecode.c.objc; path = ConversationViewLayout.m; sourceTree = "<group>"; };
		34D1F0961F867BFC0066283D /* ConversationViewCell.h */ = {isa = PBXFileReference; fileEncoding = 4; lastKnownFileType = sourcecode.c.h; path = ConversationViewCell.h; sourceTree = "<group>"; };
		34D1F0971F867BFC0066283D /* ConversationViewCell.m */ = {isa = PBXFileReference; fileEncoding = 4; lastKnownFileType = sourcecode.c.objc; path = ConversationViewCell.m; sourceTree = "<group>"; };
		34D1F09A1F867BFC0066283D /* OWSContactOffersCell.h */ = {isa = PBXFileReference; fileEncoding = 4; lastKnownFileType = sourcecode.c.h; path = OWSContactOffersCell.h; sourceTree = "<group>"; };
		34D1F09B1F867BFC0066283D /* OWSContactOffersCell.m */ = {isa = PBXFileReference; fileEncoding = 4; lastKnownFileType = sourcecode.c.objc; path = OWSContactOffersCell.m; sourceTree = "<group>"; };
		34D1F0A11F867BFC0066283D /* OWSMessageCell.h */ = {isa = PBXFileReference; fileEncoding = 4; lastKnownFileType = sourcecode.c.h; path = OWSMessageCell.h; sourceTree = "<group>"; };
		34D1F0A21F867BFC0066283D /* OWSMessageCell.m */ = {isa = PBXFileReference; fileEncoding = 4; lastKnownFileType = sourcecode.c.objc; path = OWSMessageCell.m; sourceTree = "<group>"; };
		34D1F0A51F867BFC0066283D /* OWSSystemMessageCell.h */ = {isa = PBXFileReference; fileEncoding = 4; lastKnownFileType = sourcecode.c.h; path = OWSSystemMessageCell.h; sourceTree = "<group>"; };
		34D1F0A61F867BFC0066283D /* OWSSystemMessageCell.m */ = {isa = PBXFileReference; fileEncoding = 4; lastKnownFileType = sourcecode.c.objc; path = OWSSystemMessageCell.m; sourceTree = "<group>"; };
		34D1F0B21F86D31D0066283D /* ConversationCollectionView.h */ = {isa = PBXFileReference; fileEncoding = 4; lastKnownFileType = sourcecode.c.h; path = ConversationCollectionView.h; sourceTree = "<group>"; };
		34D1F0B31F86D31D0066283D /* ConversationCollectionView.m */ = {isa = PBXFileReference; fileEncoding = 4; lastKnownFileType = sourcecode.c.objc; path = ConversationCollectionView.m; sourceTree = "<group>"; };
		34D1F0B51F87F8850066283D /* OWSGenericAttachmentView.h */ = {isa = PBXFileReference; fileEncoding = 4; lastKnownFileType = sourcecode.c.h; path = OWSGenericAttachmentView.h; sourceTree = "<group>"; };
		34D1F0B61F87F8850066283D /* OWSGenericAttachmentView.m */ = {isa = PBXFileReference; fileEncoding = 4; lastKnownFileType = sourcecode.c.objc; path = OWSGenericAttachmentView.m; sourceTree = "<group>"; };
		34D1F0B81F8800D90066283D /* OWSAudioMessageView.h */ = {isa = PBXFileReference; fileEncoding = 4; lastKnownFileType = sourcecode.c.h; path = OWSAudioMessageView.h; sourceTree = "<group>"; };
		34D1F0B91F8800D90066283D /* OWSAudioMessageView.m */ = {isa = PBXFileReference; fileEncoding = 4; lastKnownFileType = sourcecode.c.objc; path = OWSAudioMessageView.m; sourceTree = "<group>"; };
		34D1F0BB1F8D108C0066283D /* AttachmentUploadView.h */ = {isa = PBXFileReference; fileEncoding = 4; lastKnownFileType = sourcecode.c.h; path = AttachmentUploadView.h; sourceTree = "<group>"; };
		34D1F0BC1F8D108C0066283D /* AttachmentUploadView.m */ = {isa = PBXFileReference; fileEncoding = 4; lastKnownFileType = sourcecode.c.objc; path = AttachmentUploadView.m; sourceTree = "<group>"; };
		34D1F0BF1F8EC1760066283D /* MessageRecipientStatusUtils.swift */ = {isa = PBXFileReference; fileEncoding = 4; lastKnownFileType = sourcecode.swift; path = MessageRecipientStatusUtils.swift; sourceTree = "<group>"; };
		34D2014F20DC160D00A6FD3A /* ContactCellView.h */ = {isa = PBXFileReference; fileEncoding = 4; lastKnownFileType = sourcecode.c.h; name = ContactCellView.h; path = RelayMessaging/Views/ContactCellView.h; sourceTree = SOURCE_ROOT; };
		34D2015020DC160D00A6FD3A /* ContactCellView.m */ = {isa = PBXFileReference; fileEncoding = 4; lastKnownFileType = sourcecode.c.objc; name = ContactCellView.m; path = RelayMessaging/Views/ContactCellView.m; sourceTree = SOURCE_ROOT; };
		34D2CCD120618B2F00CB1A14 /* OWSBackupLazyRestoreJob.swift */ = {isa = PBXFileReference; fileEncoding = 4; lastKnownFileType = sourcecode.swift; path = OWSBackupLazyRestoreJob.swift; sourceTree = "<group>"; };
		34D2CCD82062E7D000CB1A14 /* OWSScreenLockUI.h */ = {isa = PBXFileReference; fileEncoding = 4; lastKnownFileType = sourcecode.c.h; path = OWSScreenLockUI.h; sourceTree = "<group>"; };
		34D2CCD92062E7D000CB1A14 /* OWSScreenLockUI.m */ = {isa = PBXFileReference; fileEncoding = 4; lastKnownFileType = sourcecode.c.objc; path = OWSScreenLockUI.m; sourceTree = "<group>"; };
		34D2CCDB206939B100CB1A14 /* DebugUIMessagesAction.m */ = {isa = PBXFileReference; fileEncoding = 4; lastKnownFileType = sourcecode.c.objc; path = DebugUIMessagesAction.m; sourceTree = "<group>"; };
		34D2CCDC206939B200CB1A14 /* DebugUIMessagesAssetLoader.m */ = {isa = PBXFileReference; fileEncoding = 4; lastKnownFileType = sourcecode.c.objc; path = DebugUIMessagesAssetLoader.m; sourceTree = "<group>"; };
		34D2CCDD206939B200CB1A14 /* DebugUIMessagesAction.h */ = {isa = PBXFileReference; fileEncoding = 4; lastKnownFileType = sourcecode.c.h; path = DebugUIMessagesAction.h; sourceTree = "<group>"; };
		34D2CCDE206939B400CB1A14 /* DebugUIMessagesAssetLoader.h */ = {isa = PBXFileReference; fileEncoding = 4; lastKnownFileType = sourcecode.c.h; path = DebugUIMessagesAssetLoader.h; sourceTree = "<group>"; };
		34D2CCE220693A1700CB1A14 /* DebugUIMessagesUtils.h */ = {isa = PBXFileReference; fileEncoding = 4; lastKnownFileType = sourcecode.c.h; path = DebugUIMessagesUtils.h; sourceTree = "<group>"; };
		34D5872D208E2C4100D2255A /* OWS109OutgoingMessageState.m */ = {isa = PBXFileReference; fileEncoding = 4; lastKnownFileType = sourcecode.c.objc; path = OWS109OutgoingMessageState.m; sourceTree = "<group>"; };
		34D5872E208E2C4100D2255A /* OWS109OutgoingMessageState.h */ = {isa = PBXFileReference; fileEncoding = 4; lastKnownFileType = sourcecode.c.h; path = OWS109OutgoingMessageState.h; sourceTree = "<group>"; };
		34D5CCA71EAE3D30005515DB /* AvatarViewHelper.h */ = {isa = PBXFileReference; fileEncoding = 4; lastKnownFileType = sourcecode.c.h; path = AvatarViewHelper.h; sourceTree = "<group>"; };
		34D5CCA81EAE3D30005515DB /* AvatarViewHelper.m */ = {isa = PBXFileReference; fileEncoding = 4; lastKnownFileType = sourcecode.c.objc; path = AvatarViewHelper.m; sourceTree = "<group>"; };
		34D8C0231ED3673300188D7C /* DebugUIMessages.h */ = {isa = PBXFileReference; fileEncoding = 4; lastKnownFileType = sourcecode.c.h; path = DebugUIMessages.h; sourceTree = "<group>"; };
		34D8C0241ED3673300188D7C /* DebugUIMessages.m */ = {isa = PBXFileReference; fileEncoding = 4; lastKnownFileType = sourcecode.c.objc; path = DebugUIMessages.m; sourceTree = "<group>"; };
		34D8C0251ED3673300188D7C /* DebugUITableViewController.h */ = {isa = PBXFileReference; fileEncoding = 4; lastKnownFileType = sourcecode.c.h; path = DebugUITableViewController.h; sourceTree = "<group>"; };
		34D8C0261ED3673300188D7C /* DebugUITableViewController.m */ = {isa = PBXFileReference; fileEncoding = 4; lastKnownFileType = sourcecode.c.objc; lineEnding = 0; path = DebugUITableViewController.m; sourceTree = "<group>"; xcLanguageSpecificationIdentifier = xcode.lang.objc; };
		34D8C0291ED3685800188D7C /* DebugUIContacts.h */ = {isa = PBXFileReference; fileEncoding = 4; lastKnownFileType = sourcecode.c.h; path = DebugUIContacts.h; sourceTree = "<group>"; };
		34D8C02A1ED3685800188D7C /* DebugUIContacts.m */ = {isa = PBXFileReference; fileEncoding = 4; lastKnownFileType = sourcecode.c.objc; path = DebugUIContacts.m; sourceTree = "<group>"; };
		34D913491F62D4A500722898 /* SignalAttachment.swift */ = {isa = PBXFileReference; fileEncoding = 4; lastKnownFileType = sourcecode.swift; path = SignalAttachment.swift; sourceTree = "<group>"; };
		34D920E520E179C100D51158 /* OWSMessageFooterView.h */ = {isa = PBXFileReference; fileEncoding = 4; lastKnownFileType = sourcecode.c.h; path = OWSMessageFooterView.h; sourceTree = "<group>"; };
		34D920E620E179C200D51158 /* OWSMessageFooterView.m */ = {isa = PBXFileReference; fileEncoding = 4; lastKnownFileType = sourcecode.c.objc; path = OWSMessageFooterView.m; sourceTree = "<group>"; };
		34D99C8A1F27B13B00D284D6 /* OWSViewController.h */ = {isa = PBXFileReference; fileEncoding = 4; lastKnownFileType = sourcecode.c.h; path = OWSViewController.h; sourceTree = "<group>"; };
		34D99C8B1F27B13B00D284D6 /* OWSViewController.m */ = {isa = PBXFileReference; fileEncoding = 4; lastKnownFileType = sourcecode.c.objc; path = OWSViewController.m; sourceTree = "<group>"; };
		34D99C911F2937CC00D284D6 /* OWSAnalytics.swift */ = {isa = PBXFileReference; fileEncoding = 4; lastKnownFileType = sourcecode.swift; path = OWSAnalytics.swift; sourceTree = "<group>"; };
		34DB0BEB2011548A007B313F /* OWSDatabaseConverterTest.h */ = {isa = PBXFileReference; fileEncoding = 4; lastKnownFileType = sourcecode.c.h; path = OWSDatabaseConverterTest.h; sourceTree = "<group>"; };
		34DB0BEC2011548B007B313F /* OWSDatabaseConverterTest.m */ = {isa = PBXFileReference; fileEncoding = 4; lastKnownFileType = sourcecode.c.objc; path = OWSDatabaseConverterTest.m; sourceTree = "<group>"; };
		34DBEFFF206BD5A400025978 /* OWSMessageTextView.m */ = {isa = PBXFileReference; fileEncoding = 4; lastKnownFileType = sourcecode.c.objc; path = OWSMessageTextView.m; sourceTree = "<group>"; };
		34DBF000206BD5A400025978 /* OWSMessageTextView.h */ = {isa = PBXFileReference; fileEncoding = 4; lastKnownFileType = sourcecode.c.h; path = OWSMessageTextView.h; sourceTree = "<group>"; };
		34DBF001206BD5A500025978 /* OWSBubbleView.m */ = {isa = PBXFileReference; fileEncoding = 4; lastKnownFileType = sourcecode.c.objc; path = OWSBubbleView.m; sourceTree = "<group>"; };
		34DBF002206BD5A500025978 /* OWSBubbleView.h */ = {isa = PBXFileReference; fileEncoding = 4; lastKnownFileType = sourcecode.c.h; path = OWSBubbleView.h; sourceTree = "<group>"; };
		34DBF005206C3CB100025978 /* OWSBubbleShapeView.h */ = {isa = PBXFileReference; fileEncoding = 4; lastKnownFileType = sourcecode.c.h; path = OWSBubbleShapeView.h; sourceTree = "<group>"; };
		34DBF006206C3CB200025978 /* OWSBubbleShapeView.m */ = {isa = PBXFileReference; fileEncoding = 4; lastKnownFileType = sourcecode.c.objc; path = OWSBubbleShapeView.m; sourceTree = "<group>"; };
		34E3E5671EC4B19400495BAC /* AudioProgressView.swift */ = {isa = PBXFileReference; fileEncoding = 4; lastKnownFileType = sourcecode.swift; path = AudioProgressView.swift; sourceTree = "<group>"; };
		34E3EF0B1EFC235B007F6822 /* DebugUIDiskUsage.h */ = {isa = PBXFileReference; fileEncoding = 4; lastKnownFileType = sourcecode.c.h; path = DebugUIDiskUsage.h; sourceTree = "<group>"; };
		34E3EF0C1EFC235B007F6822 /* DebugUIDiskUsage.m */ = {isa = PBXFileReference; fileEncoding = 4; lastKnownFileType = sourcecode.c.objc; path = DebugUIDiskUsage.m; sourceTree = "<group>"; };
		34E3EF0E1EFC2684007F6822 /* DebugUIPage.h */ = {isa = PBXFileReference; fileEncoding = 4; lastKnownFileType = sourcecode.c.h; path = DebugUIPage.h; sourceTree = "<group>"; };
		34E3EF0F1EFC2684007F6822 /* DebugUIPage.m */ = {isa = PBXFileReference; fileEncoding = 4; lastKnownFileType = sourcecode.c.objc; path = DebugUIPage.m; sourceTree = "<group>"; };
		34E5DC8020D8050D00C08145 /* RegistrationUtils.h */ = {isa = PBXFileReference; fileEncoding = 4; lastKnownFileType = sourcecode.c.h; path = RegistrationUtils.h; sourceTree = "<group>"; };
		34E5DC8120D8050D00C08145 /* RegistrationUtils.m */ = {isa = PBXFileReference; fileEncoding = 4; lastKnownFileType = sourcecode.c.objc; path = RegistrationUtils.m; sourceTree = "<group>"; };
		34E88D252098C5AE00A608F4 /* ContactViewController.swift */ = {isa = PBXFileReference; fileEncoding = 4; lastKnownFileType = sourcecode.swift; path = ContactViewController.swift; sourceTree = "<group>"; };
		34E8A8D02085238900B272B1 /* ProtoParsingTest.m */ = {isa = PBXFileReference; fileEncoding = 4; lastKnownFileType = sourcecode.c.objc; path = ProtoParsingTest.m; sourceTree = "<group>"; };
		34F308A01ECB469700BB7697 /* OWSBezierPathView.h */ = {isa = PBXFileReference; fileEncoding = 4; lastKnownFileType = sourcecode.c.h; path = OWSBezierPathView.h; sourceTree = "<group>"; };
		34F308A11ECB469700BB7697 /* OWSBezierPathView.m */ = {isa = PBXFileReference; fileEncoding = 4; lastKnownFileType = sourcecode.c.objc; path = OWSBezierPathView.m; sourceTree = "<group>"; };
		34FD936E1E3BD43A00109093 /* OWSAnyTouchGestureRecognizer.h */ = {isa = PBXFileReference; fileEncoding = 4; lastKnownFileType = sourcecode.c.h; name = OWSAnyTouchGestureRecognizer.h; path = views/OWSAnyTouchGestureRecognizer.h; sourceTree = "<group>"; };
		34FD936F1E3BD43A00109093 /* OWSAnyTouchGestureRecognizer.m */ = {isa = PBXFileReference; fileEncoding = 4; lastKnownFileType = sourcecode.c.objc; name = OWSAnyTouchGestureRecognizer.m; path = views/OWSAnyTouchGestureRecognizer.m; sourceTree = "<group>"; };
		4503F1BB20470A5B00CEE724 /* classic-quiet.aifc */ = {isa = PBXFileReference; lastKnownFileType = file; path = "classic-quiet.aifc"; sourceTree = "<group>"; };
		4503F1BC20470A5B00CEE724 /* classic.aifc */ = {isa = PBXFileReference; lastKnownFileType = file; path = classic.aifc; sourceTree = "<group>"; };
		4503F1C1204711D200CEE724 /* OWS107LegacySounds.m */ = {isa = PBXFileReference; fileEncoding = 4; lastKnownFileType = sourcecode.c.objc; path = OWS107LegacySounds.m; sourceTree = "<group>"; };
		4503F1C2204711D200CEE724 /* OWS107LegacySounds.h */ = {isa = PBXFileReference; fileEncoding = 4; lastKnownFileType = sourcecode.c.h; path = OWS107LegacySounds.h; sourceTree = "<group>"; };
		4505C2BE1E648EA300CEBF41 /* ExperienceUpgrade.swift */ = {isa = PBXFileReference; fileEncoding = 4; lastKnownFileType = sourcecode.swift; name = ExperienceUpgrade.swift; path = ExperienceUpgrades/ExperienceUpgrade.swift; sourceTree = "<group>"; };
		4509E7991DD653700025A59F /* WebRTC.framework */ = {isa = PBXFileReference; lastKnownFileType = wrapper.framework; name = WebRTC.framework; path = Carthage/Build/iOS/WebRTC.framework; sourceTree = "<group>"; };
		450D19111F85236600970622 /* RemoteVideoView.h */ = {isa = PBXFileReference; lastKnownFileType = sourcecode.c.h; path = RemoteVideoView.h; sourceTree = "<group>"; };
		450D19121F85236600970622 /* RemoteVideoView.m */ = {isa = PBXFileReference; lastKnownFileType = sourcecode.c.objc; path = RemoteVideoView.m; sourceTree = "<group>"; };
		450DF2041E0D74AC003D14BE /* Platform.swift */ = {isa = PBXFileReference; fileEncoding = 4; lastKnownFileType = sourcecode.swift; path = Platform.swift; sourceTree = "<group>"; };
		450DF2081E0DD2C6003D14BE /* UserNotificationsAdaptee.swift */ = {isa = PBXFileReference; fileEncoding = 4; lastKnownFileType = sourcecode.swift; lineEnding = 0; name = UserNotificationsAdaptee.swift; path = UserInterface/Notifications/UserNotificationsAdaptee.swift; sourceTree = "<group>"; xcLanguageSpecificationIdentifier = xcode.lang.swift; };
		451166BF1FD86B98000739BA /* AccountManager.swift */ = {isa = PBXFileReference; fileEncoding = 4; lastKnownFileType = sourcecode.swift; path = AccountManager.swift; sourceTree = "<group>"; };
		451573952061B49500803601 /* GradientView.swift */ = {isa = PBXFileReference; lastKnownFileType = sourcecode.swift; name = GradientView.swift; path = RelayMessaging/Views/GradientView.swift; sourceTree = SOURCE_ROOT; };
		451686AA1F520CDA00AC3D4B /* MultiDeviceProfileKeyUpdateJob.swift */ = {isa = PBXFileReference; fileEncoding = 4; lastKnownFileType = sourcecode.swift; path = MultiDeviceProfileKeyUpdateJob.swift; sourceTree = "<group>"; };
		451764291DE939FD00EDB8B9 /* ContactCell.swift */ = {isa = PBXFileReference; fileEncoding = 4; lastKnownFileType = sourcecode.swift; path = ContactCell.swift; sourceTree = "<group>"; };
		451777C71FD61554001225FF /* ConversationSearcher.swift */ = {isa = PBXFileReference; fileEncoding = 4; lastKnownFileType = sourcecode.swift; path = ConversationSearcher.swift; sourceTree = "<group>"; };
		451A13B01E13DED2000A50FD /* CallNotificationsAdapter.swift */ = {isa = PBXFileReference; fileEncoding = 4; lastKnownFileType = sourcecode.swift; lineEnding = 0; name = CallNotificationsAdapter.swift; path = ../UserInterface/Notifications/CallNotificationsAdapter.swift; sourceTree = "<group>"; xcLanguageSpecificationIdentifier = xcode.lang.swift; };
		451DE9F11DC1585F00810E42 /* PromiseKit.framework */ = {isa = PBXFileReference; lastKnownFileType = wrapper.framework; name = PromiseKit.framework; path = Carthage/Build/iOS/PromiseKit.framework; sourceTree = "<group>"; };
		452037CF1EE84975004E4CDF /* DebugUISessionState.h */ = {isa = PBXFileReference; fileEncoding = 4; lastKnownFileType = sourcecode.c.h; path = DebugUISessionState.h; sourceTree = "<group>"; };
		452037D01EE84975004E4CDF /* DebugUISessionState.m */ = {isa = PBXFileReference; fileEncoding = 4; lastKnownFileType = sourcecode.c.objc; path = DebugUISessionState.m; sourceTree = "<group>"; };
		4520D8D41D417D8E00123472 /* Photos.framework */ = {isa = PBXFileReference; lastKnownFileType = wrapper.framework; name = Photos.framework; path = System/Library/Frameworks/Photos.framework; sourceTree = SDKROOT; };
		4521C3BF1F59F3BA00B4C582 /* TextFieldHelper.swift */ = {isa = PBXFileReference; fileEncoding = 4; lastKnownFileType = sourcecode.swift; path = TextFieldHelper.swift; sourceTree = "<group>"; };
		4523149F1F7E9E18003A428C /* DirectionalPanGestureRecognizer.swift */ = {isa = PBXFileReference; fileEncoding = 4; lastKnownFileType = sourcecode.swift; path = DirectionalPanGestureRecognizer.swift; sourceTree = "<group>"; };
		4523D015206EDC2B00A2AB51 /* LRUCache.swift */ = {isa = PBXFileReference; lastKnownFileType = sourcecode.swift; path = LRUCache.swift; sourceTree = "<group>"; };
		452B998F20A34B6B006F2F9E /* AddContactShareToExistingContactViewController.swift */ = {isa = PBXFileReference; lastKnownFileType = sourcecode.swift; path = AddContactShareToExistingContactViewController.swift; sourceTree = "<group>"; };
		452C468E1E427E200087B011 /* OutboundCallInitiator.swift */ = {isa = PBXFileReference; fileEncoding = 4; lastKnownFileType = sourcecode.swift; path = OutboundCallInitiator.swift; sourceTree = "<group>"; };
		452D1AF02081059C00A67F7F /* StringAdditionsTest.swift */ = {isa = PBXFileReference; lastKnownFileType = sourcecode.swift; path = StringAdditionsTest.swift; sourceTree = "<group>"; };
		452D1AF220810B6F00A67F7F /* String+OWS.swift */ = {isa = PBXFileReference; lastKnownFileType = sourcecode.swift; path = "String+OWS.swift"; sourceTree = "<group>"; };
		452EA09D1EA7ABE00078744B /* AttachmentPointerView.swift */ = {isa = PBXFileReference; fileEncoding = 4; lastKnownFileType = sourcecode.swift; path = AttachmentPointerView.swift; sourceTree = "<group>"; };
		452EC6DE205E9E30000E787C /* MediaGalleryViewController.swift */ = {isa = PBXFileReference; lastKnownFileType = sourcecode.swift; path = MediaGalleryViewController.swift; sourceTree = "<group>"; };
		452EC6E0205FF5DC000E787C /* Bench.swift */ = {isa = PBXFileReference; lastKnownFileType = sourcecode.swift; path = Bench.swift; sourceTree = "<group>"; };
		452ECA4C1E087E7200E2F016 /* MessageFetcherJob.swift */ = {isa = PBXFileReference; fileEncoding = 4; lastKnownFileType = sourcecode.swift; path = MessageFetcherJob.swift; sourceTree = "<group>"; };
		453034AA200289F50018945D /* VideoPlayerView.swift */ = {isa = PBXFileReference; lastKnownFileType = sourcecode.swift; path = VideoPlayerView.swift; sourceTree = "<group>"; };
		453518681FC635DD00210559 /* RelayShareExtension.appex */ = {isa = PBXFileReference; explicitFileType = "wrapper.app-extension"; includeInIndex = 0; path = RelayShareExtension.appex; sourceTree = BUILT_PRODUCTS_DIR; };
		4535186A1FC635DD00210559 /* ShareViewController.swift */ = {isa = PBXFileReference; lastKnownFileType = sourcecode.swift; path = ShareViewController.swift; sourceTree = "<group>"; };
		4535186D1FC635DD00210559 /* Base */ = {isa = PBXFileReference; lastKnownFileType = file.storyboard; name = Base; path = Base.lproj/MainInterface.storyboard; sourceTree = "<group>"; };
		4535186F1FC635DD00210559 /* Info.plist */ = {isa = PBXFileReference; lastKnownFileType = text.plist.xml; path = Info.plist; sourceTree = "<group>"; };
		453518921FC63DBF00210559 /* RelayMessaging.framework */ = {isa = PBXFileReference; explicitFileType = wrapper.framework; includeInIndex = 0; path = RelayMessaging.framework; sourceTree = BUILT_PRODUCTS_DIR; };
		453518941FC63DBF00210559 /* RelayMessaging.h */ = {isa = PBXFileReference; lastKnownFileType = sourcecode.c.h; path = RelayMessaging.h; sourceTree = "<group>"; };
		453518951FC63DBF00210559 /* Info.plist */ = {isa = PBXFileReference; lastKnownFileType = text.plist.xml; path = Info.plist; sourceTree = "<group>"; };
		45360B8C1F9521F800FA666C /* Searcher.swift */ = {isa = PBXFileReference; lastKnownFileType = sourcecode.swift; path = Searcher.swift; sourceTree = "<group>"; };
		45360B8F1F9527DA00FA666C /* SearcherTest.swift */ = {isa = PBXFileReference; lastKnownFileType = sourcecode.swift; path = SearcherTest.swift; sourceTree = "<group>"; };
		4539B5851F79348F007141FF /* PushRegistrationManager.swift */ = {isa = PBXFileReference; fileEncoding = 4; lastKnownFileType = sourcecode.swift; path = PushRegistrationManager.swift; sourceTree = "<group>"; };
		453CC0361D08E1A60040EBA3 /* sn */ = {isa = PBXFileReference; lastKnownFileType = text.plist.strings; name = sn; path = translations/sn.lproj/Localizable.strings; sourceTree = "<group>"; };
		4541B71A209D2DAE0008608F /* ContactShareViewModel.swift */ = {isa = PBXFileReference; lastKnownFileType = sourcecode.swift; path = ContactShareViewModel.swift; sourceTree = "<group>"; };
		4542DF51208B82E9007B4E76 /* ThreadViewModel.swift */ = {isa = PBXFileReference; lastKnownFileType = sourcecode.swift; path = ThreadViewModel.swift; sourceTree = "<group>"; };
		4542DF53208D40AC007B4E76 /* LoadingViewController.swift */ = {isa = PBXFileReference; lastKnownFileType = sourcecode.swift; path = LoadingViewController.swift; sourceTree = "<group>"; };
		45464DBB1DFA041F001D3FD6 /* DataChannelMessage.swift */ = {isa = PBXFileReference; fileEncoding = 4; lastKnownFileType = sourcecode.swift; path = DataChannelMessage.swift; sourceTree = "<group>"; };
		454A84032059C787008B8C75 /* MediaTileViewController.swift */ = {isa = PBXFileReference; lastKnownFileType = sourcecode.swift; path = MediaTileViewController.swift; sourceTree = "<group>"; };
		454A965E1FD60EA2008D2A0E /* OWSFlatButton.swift */ = {isa = PBXFileReference; fileEncoding = 4; lastKnownFileType = sourcecode.swift; name = OWSFlatButton.swift; path = RelayMessaging/Views/OWSFlatButton.swift; sourceTree = SOURCE_ROOT; };
		454B35071D08EED80026D658 /* mk */ = {isa = PBXFileReference; lastKnownFileType = text.plist.strings; name = mk; path = translations/mk.lproj/Localizable.strings; sourceTree = "<group>"; };
		4551DB59205C562300C8AE75 /* Collection+OWS.swift */ = {isa = PBXFileReference; lastKnownFileType = sourcecode.swift; path = "Collection+OWS.swift"; sourceTree = "<group>"; };
		4556FA671F54AA9500AF40DD /* DebugUIProfile.swift */ = {isa = PBXFileReference; fileEncoding = 4; lastKnownFileType = sourcecode.swift; path = DebugUIProfile.swift; sourceTree = "<group>"; };
		455A16DB1F1FEA0000F86704 /* Metal.framework */ = {isa = PBXFileReference; lastKnownFileType = wrapper.framework; name = Metal.framework; path = System/Library/Frameworks/Metal.framework; sourceTree = SDKROOT; };
		455A16DC1F1FEA0000F86704 /* MetalKit.framework */ = {isa = PBXFileReference; lastKnownFileType = wrapper.framework; name = MetalKit.framework; path = System/Library/Frameworks/MetalKit.framework; sourceTree = SDKROOT; };
		455AC69D1F4F8B0300134004 /* ImageCacheTest.swift */ = {isa = PBXFileReference; fileEncoding = 4; lastKnownFileType = sourcecode.swift; path = ImageCacheTest.swift; sourceTree = "<group>"; };
		45638BDB1F3DD0D400128435 /* DebugUICalling.swift */ = {isa = PBXFileReference; fileEncoding = 4; lastKnownFileType = sourcecode.swift; path = DebugUICalling.swift; sourceTree = "<group>"; };
		45638BDE1F3DDB2200128435 /* MessageSender+Promise.swift */ = {isa = PBXFileReference; fileEncoding = 4; lastKnownFileType = sourcecode.swift; path = "MessageSender+Promise.swift"; sourceTree = "<group>"; };
		45666EC41D99483D008FE134 /* OWSAvatarBuilder.h */ = {isa = PBXFileReference; fileEncoding = 4; lastKnownFileType = sourcecode.c.h; path = OWSAvatarBuilder.h; sourceTree = "<group>"; };
		45666EC51D99483D008FE134 /* OWSAvatarBuilder.m */ = {isa = PBXFileReference; fileEncoding = 4; lastKnownFileType = sourcecode.c.objc; path = OWSAvatarBuilder.m; sourceTree = "<group>"; };
		45666EC71D994C0D008FE134 /* OWSGroupAvatarBuilder.h */ = {isa = PBXFileReference; fileEncoding = 4; lastKnownFileType = sourcecode.c.h; path = OWSGroupAvatarBuilder.h; sourceTree = "<group>"; };
		45666EC81D994C0D008FE134 /* OWSGroupAvatarBuilder.m */ = {isa = PBXFileReference; fileEncoding = 4; lastKnownFileType = sourcecode.c.objc; path = OWSGroupAvatarBuilder.m; sourceTree = "<group>"; };
		45666F571D9B2880008FE134 /* OWSScrubbingLogFormatterTest.m */ = {isa = PBXFileReference; fileEncoding = 4; lastKnownFileType = sourcecode.c.objc; path = OWSScrubbingLogFormatterTest.m; sourceTree = "<group>"; };
		456D0FD51F63094D008499CD /* km */ = {isa = PBXFileReference; lastKnownFileType = text.plist.strings; name = km; path = translations/km.lproj/Localizable.strings; sourceTree = "<group>"; };
		456D0FD81F631F4E008499CD /* lt */ = {isa = PBXFileReference; lastKnownFileType = text.plist.strings; name = lt; path = translations/lt.lproj/Localizable.strings; sourceTree = "<group>"; };
		456F6E2E1E261D1000FD2210 /* PeerConnectionClientTest.swift */ = {isa = PBXFileReference; fileEncoding = 4; lastKnownFileType = sourcecode.swift; path = PeerConnectionClientTest.swift; sourceTree = "<group>"; };
		4574A5D51DD6704700C6B692 /* CallService.swift */ = {isa = PBXFileReference; fileEncoding = 4; lastKnownFileType = sourcecode.swift; lineEnding = 0; path = CallService.swift; sourceTree = "<group>"; xcLanguageSpecificationIdentifier = xcode.lang.swift; };
		4579431C1E7C8CE9008ED0C0 /* Pastelog.h */ = {isa = PBXFileReference; fileEncoding = 4; lastKnownFileType = sourcecode.c.h; path = Pastelog.h; sourceTree = "<group>"; };
		4579431D1E7C8CE9008ED0C0 /* Pastelog.m */ = {isa = PBXFileReference; fileEncoding = 4; lastKnownFileType = sourcecode.c.objc; path = Pastelog.m; sourceTree = "<group>"; };
		45794E851E00620000066731 /* CallUIAdapter.swift */ = {isa = PBXFileReference; fileEncoding = 4; lastKnownFileType = sourcecode.swift; name = CallUIAdapter.swift; path = UserInterface/CallUIAdapter.swift; sourceTree = "<group>"; };
		457C87B72032645C008D52D6 /* DebugUINotifications.swift */ = {isa = PBXFileReference; lastKnownFileType = sourcecode.swift; path = DebugUINotifications.swift; sourceTree = "<group>"; };
		457F671A20746193000EABCD /* QuotedReplyPreview.swift */ = {isa = PBXFileReference; lastKnownFileType = sourcecode.swift; path = QuotedReplyPreview.swift; sourceTree = "<group>"; };
		45847E861E4283C30080EAB3 /* Intents.framework */ = {isa = PBXFileReference; lastKnownFileType = wrapper.framework; name = Intents.framework; path = System/Library/Frameworks/Intents.framework; sourceTree = SDKROOT; };
		45855F351D9498A40084F340 /* OWSContactAvatarBuilder.h */ = {isa = PBXFileReference; fileEncoding = 4; lastKnownFileType = sourcecode.c.h; path = OWSContactAvatarBuilder.h; sourceTree = "<group>"; };
		45855F361D9498A40084F340 /* OWSContactAvatarBuilder.m */ = {isa = PBXFileReference; fileEncoding = 4; lastKnownFileType = sourcecode.c.objc; path = OWSContactAvatarBuilder.m; sourceTree = "<group>"; };
		4585C4671ED8F8D200896AEA /* SafetyNumberConfirmationAlert.swift */ = {isa = PBXFileReference; fileEncoding = 4; lastKnownFileType = sourcecode.swift; path = SafetyNumberConfirmationAlert.swift; sourceTree = "<group>"; };
		4589670F1DC117CC00E9DD21 /* SignalTests-Bridging-Header.h */ = {isa = PBXFileReference; lastKnownFileType = sourcecode.c.h; path = "SignalTests-Bridging-Header.h"; sourceTree = "<group>"; };
		458967101DC117CC00E9DD21 /* AccountManagerTest.swift */ = {isa = PBXFileReference; fileEncoding = 4; lastKnownFileType = sourcecode.swift; name = AccountManagerTest.swift; path = Models/AccountManagerTest.swift; sourceTree = "<group>"; };
		458DE9D51DEE3FD00071BB03 /* PeerConnectionClient.swift */ = {isa = PBXFileReference; fileEncoding = 4; lastKnownFileType = sourcecode.swift; path = PeerConnectionClient.swift; sourceTree = "<group>"; };
		458DE9D71DEE7B360071BB03 /* OWSWebRTCDataProtos.pb.h */ = {isa = PBXFileReference; fileEncoding = 4; lastKnownFileType = sourcecode.c.h; path = OWSWebRTCDataProtos.pb.h; sourceTree = "<group>"; };
		458DE9D81DEE7B360071BB03 /* OWSWebRTCDataProtos.pb.m */ = {isa = PBXFileReference; fileEncoding = 4; lastKnownFileType = sourcecode.c.objc; path = OWSWebRTCDataProtos.pb.m; sourceTree = "<group>"; };
		458E38351D668EBF0094BD24 /* OWSDeviceProvisioningURLParser.h */ = {isa = PBXFileReference; fileEncoding = 4; lastKnownFileType = sourcecode.c.h; path = OWSDeviceProvisioningURLParser.h; sourceTree = "<group>"; };
		458E38361D668EBF0094BD24 /* OWSDeviceProvisioningURLParser.m */ = {isa = PBXFileReference; fileEncoding = 4; lastKnownFileType = sourcecode.c.objc; path = OWSDeviceProvisioningURLParser.m; sourceTree = "<group>"; };
		458E38391D6699FA0094BD24 /* OWSDeviceProvisioningURLParserTest.m */ = {isa = PBXFileReference; fileEncoding = 4; lastKnownFileType = sourcecode.c.objc; name = OWSDeviceProvisioningURLParserTest.m; path = Models/OWSDeviceProvisioningURLParserTest.m; sourceTree = "<group>"; };
		459311FA1D75C948008DD4F0 /* OWSDeviceTableViewCell.h */ = {isa = PBXFileReference; fileEncoding = 4; lastKnownFileType = sourcecode.c.h; path = OWSDeviceTableViewCell.h; sourceTree = "<group>"; };
		459311FB1D75C948008DD4F0 /* OWSDeviceTableViewCell.m */ = {isa = PBXFileReference; fileEncoding = 4; lastKnownFileType = sourcecode.c.objc; path = OWSDeviceTableViewCell.m; sourceTree = "<group>"; };
		4597E94E1D8313C100040CDE /* sq */ = {isa = PBXFileReference; lastKnownFileType = text.plist.strings; name = sq; path = translations/sq.lproj/Localizable.strings; sourceTree = "<group>"; };
		4597E94F1D8313CB00040CDE /* bg */ = {isa = PBXFileReference; lastKnownFileType = text.plist.strings; name = bg; path = translations/bg.lproj/Localizable.strings; sourceTree = "<group>"; };
		4598198C204E2F28009414F2 /* OWS108CallLoggingPreference.h */ = {isa = PBXFileReference; lastKnownFileType = sourcecode.c.h; path = OWS108CallLoggingPreference.h; sourceTree = "<group>"; };
		4598198D204E2F28009414F2 /* OWS108CallLoggingPreference.m */ = {isa = PBXFileReference; lastKnownFileType = sourcecode.c.objc; path = OWS108CallLoggingPreference.m; sourceTree = "<group>"; };
		459B7759207BA3A80071D0AB /* OWSQuotedReplyModel.h */ = {isa = PBXFileReference; lastKnownFileType = sourcecode.c.h; path = OWSQuotedReplyModel.h; sourceTree = "<group>"; };
		459B775A207BA3A80071D0AB /* OWSQuotedReplyModel.m */ = {isa = PBXFileReference; lastKnownFileType = sourcecode.c.objc; path = OWSQuotedReplyModel.m; sourceTree = "<group>"; };
		45A2F004204473A3002E978A /* NewMessage.aifc */ = {isa = PBXFileReference; lastKnownFileType = file; name = NewMessage.aifc; path = Relay/AudioFiles/NewMessage.aifc; sourceTree = SOURCE_ROOT; };
		45A60E7220AC674100FB1ABF /* ReturnToCallViewController.swift */ = {isa = PBXFileReference; lastKnownFileType = sourcecode.swift; path = ReturnToCallViewController.swift; sourceTree = "<group>"; };
		45A663C41F92EC760027B59E /* GroupTableViewCell.swift */ = {isa = PBXFileReference; lastKnownFileType = sourcecode.swift; path = GroupTableViewCell.swift; sourceTree = "<group>"; };
		45A6DAD51EBBF85500893231 /* ReminderView.swift */ = {isa = PBXFileReference; fileEncoding = 4; lastKnownFileType = sourcecode.swift; path = ReminderView.swift; sourceTree = "<group>"; };
		45AE48501E0732D6004D96C2 /* TurnServerInfo.swift */ = {isa = PBXFileReference; fileEncoding = 4; lastKnownFileType = sourcecode.swift; path = TurnServerInfo.swift; sourceTree = "<group>"; };
		45B201741DAECBFD00C461E0 /* Signal-Bridging-Header.h */ = {isa = PBXFileReference; lastKnownFileType = sourcecode.c.h; path = "Signal-Bridging-Header.h"; sourceTree = "<group>"; };
		45B27B852037FFB400A539DF /* DebugUIFileBrowser.swift */ = {isa = PBXFileReference; lastKnownFileType = sourcecode.swift; path = DebugUIFileBrowser.swift; sourceTree = "<group>"; };
		45B5360D206DD8BB00D61655 /* UIResponder+OWS.swift */ = {isa = PBXFileReference; lastKnownFileType = sourcecode.swift; name = "UIResponder+OWS.swift"; path = "util/UI Categories/UIResponder+OWS.swift"; sourceTree = "<group>"; };
		45B74A5B2044AAB300CD42F8 /* aurora-quiet.aifc */ = {isa = PBXFileReference; lastKnownFileType = file; path = "aurora-quiet.aifc"; sourceTree = "<group>"; };
		45B74A5C2044AAB300CD42F8 /* synth-quiet.aifc */ = {isa = PBXFileReference; lastKnownFileType = file; path = "synth-quiet.aifc"; sourceTree = "<group>"; };
		45B74A5D2044AAB400CD42F8 /* keys-quiet.aifc */ = {isa = PBXFileReference; lastKnownFileType = file; path = "keys-quiet.aifc"; sourceTree = "<group>"; };
		45B74A5E2044AAB400CD42F8 /* hello.aifc */ = {isa = PBXFileReference; lastKnownFileType = file; path = hello.aifc; sourceTree = "<group>"; };
		45B74A5F2044AAB400CD42F8 /* bamboo-quiet.aifc */ = {isa = PBXFileReference; lastKnownFileType = file; path = "bamboo-quiet.aifc"; sourceTree = "<group>"; };
		45B74A602044AAB400CD42F8 /* input.aifc */ = {isa = PBXFileReference; lastKnownFileType = file; path = input.aifc; sourceTree = "<group>"; };
		45B74A612044AAB400CD42F8 /* keys.aifc */ = {isa = PBXFileReference; lastKnownFileType = file; path = keys.aifc; sourceTree = "<group>"; };
		45B74A622044AAB400CD42F8 /* chord.aifc */ = {isa = PBXFileReference; lastKnownFileType = file; path = chord.aifc; sourceTree = "<group>"; };
		45B74A632044AAB400CD42F8 /* hello-quiet.aifc */ = {isa = PBXFileReference; lastKnownFileType = file; path = "hello-quiet.aifc"; sourceTree = "<group>"; };
		45B74A642044AAB400CD42F8 /* popcorn-quiet.aifc */ = {isa = PBXFileReference; lastKnownFileType = file; path = "popcorn-quiet.aifc"; sourceTree = "<group>"; };
		45B74A652044AAB400CD42F8 /* complete.aifc */ = {isa = PBXFileReference; lastKnownFileType = file; path = complete.aifc; sourceTree = "<group>"; };
		45B74A662044AAB400CD42F8 /* note-quiet.aifc */ = {isa = PBXFileReference; lastKnownFileType = file; path = "note-quiet.aifc"; sourceTree = "<group>"; };
		45B74A672044AAB500CD42F8 /* pulse-quiet.aifc */ = {isa = PBXFileReference; lastKnownFileType = file; path = "pulse-quiet.aifc"; sourceTree = "<group>"; };
		45B74A682044AAB500CD42F8 /* chord-quiet.aifc */ = {isa = PBXFileReference; lastKnownFileType = file; path = "chord-quiet.aifc"; sourceTree = "<group>"; };
		45B74A692044AAB500CD42F8 /* pulse.aifc */ = {isa = PBXFileReference; lastKnownFileType = file; path = pulse.aifc; sourceTree = "<group>"; };
		45B74A6A2044AAB500CD42F8 /* circles.aifc */ = {isa = PBXFileReference; lastKnownFileType = file; path = circles.aifc; sourceTree = "<group>"; };
		45B74A6B2044AAB500CD42F8 /* popcorn.aifc */ = {isa = PBXFileReference; lastKnownFileType = file; path = popcorn.aifc; sourceTree = "<group>"; };
		45B74A6C2044AAB500CD42F8 /* bamboo.aifc */ = {isa = PBXFileReference; lastKnownFileType = file; path = bamboo.aifc; sourceTree = "<group>"; };
		45B74A6D2044AAB500CD42F8 /* note.aifc */ = {isa = PBXFileReference; lastKnownFileType = file; path = note.aifc; sourceTree = "<group>"; };
		45B74A6E2044AAB500CD42F8 /* complete-quiet.aifc */ = {isa = PBXFileReference; lastKnownFileType = file; path = "complete-quiet.aifc"; sourceTree = "<group>"; };
		45B74A6F2044AAB500CD42F8 /* aurora.aifc */ = {isa = PBXFileReference; lastKnownFileType = file; path = aurora.aifc; sourceTree = "<group>"; };
		45B74A702044AAB500CD42F8 /* circles-quiet.aifc */ = {isa = PBXFileReference; lastKnownFileType = file; path = "circles-quiet.aifc"; sourceTree = "<group>"; };
		45B74A722044AAB600CD42F8 /* synth.aifc */ = {isa = PBXFileReference; lastKnownFileType = file; path = synth.aifc; sourceTree = "<group>"; };
		45B74A732044AAB600CD42F8 /* input-quiet.aifc */ = {isa = PBXFileReference; lastKnownFileType = file; path = "input-quiet.aifc"; sourceTree = "<group>"; };
		45B9EE9A200E91FB005D2F2D /* MediaDetailViewController.h */ = {isa = PBXFileReference; fileEncoding = 4; lastKnownFileType = sourcecode.c.h; path = MediaDetailViewController.h; sourceTree = "<group>"; };
		45B9EE9B200E91FB005D2F2D /* MediaDetailViewController.m */ = {isa = PBXFileReference; fileEncoding = 4; lastKnownFileType = sourcecode.c.objc; path = MediaDetailViewController.m; sourceTree = "<group>"; };
		45BB93371E688E14001E3939 /* UIDevice+featureSupport.swift */ = {isa = PBXFileReference; fileEncoding = 4; lastKnownFileType = sourcecode.swift; path = "UIDevice+featureSupport.swift"; sourceTree = "<group>"; };
		45BC829C1FD9C4B400011CF3 /* ShareViewDelegate.swift */ = {isa = PBXFileReference; lastKnownFileType = sourcecode.swift; path = ShareViewDelegate.swift; sourceTree = "<group>"; };
		45BD60811DE9547E00A8F436 /* Contacts.framework */ = {isa = PBXFileReference; lastKnownFileType = wrapper.framework; name = Contacts.framework; path = System/Library/Frameworks/Contacts.framework; sourceTree = SDKROOT; };
		45BE4EA12012AD2000935E59 /* DisappearingTimerConfigurationView.swift */ = {isa = PBXFileReference; lastKnownFileType = sourcecode.swift; path = DisappearingTimerConfigurationView.swift; sourceTree = "<group>"; };
		45C0DC1A1E68FE9000E04C47 /* UIApplication+OWS.swift */ = {isa = PBXFileReference; fileEncoding = 4; lastKnownFileType = sourcecode.swift; path = "UIApplication+OWS.swift"; sourceTree = "<group>"; };
		45C0DC1D1E69011F00E04C47 /* UIStoryboard+OWS.swift */ = {isa = PBXFileReference; fileEncoding = 4; lastKnownFileType = sourcecode.swift; path = "UIStoryboard+OWS.swift"; sourceTree = "<group>"; };
		45C9DEB71DF4E35A0065CA84 /* WebRTCCallMessageHandler.swift */ = {isa = PBXFileReference; fileEncoding = 4; lastKnownFileType = sourcecode.swift; path = WebRTCCallMessageHandler.swift; sourceTree = "<group>"; };
		45CB2FA71CB7146C00E1B343 /* Launch Screen.storyboard */ = {isa = PBXFileReference; fileEncoding = 4; lastKnownFileType = file.storyboard; name = "Launch Screen.storyboard"; path = "Relay/src/util/Launch Screen.storyboard"; sourceTree = SOURCE_ROOT; };
		45CD81EE1DC030E7004C9430 /* SyncPushTokensJob.swift */ = {isa = PBXFileReference; fileEncoding = 4; lastKnownFileType = sourcecode.swift; path = SyncPushTokensJob.swift; sourceTree = "<group>"; };
		45D231761DC7E8F10034FA89 /* SessionResetJob.swift */ = {isa = PBXFileReference; fileEncoding = 4; lastKnownFileType = sourcecode.swift; path = SessionResetJob.swift; sourceTree = "<group>"; };
		45D2AC01204885170033C692 /* OWS2FAReminderViewController.swift */ = {isa = PBXFileReference; lastKnownFileType = sourcecode.swift; path = OWS2FAReminderViewController.swift; sourceTree = "<group>"; };
		45D308AB2049A439000189E4 /* PinEntryView.h */ = {isa = PBXFileReference; lastKnownFileType = sourcecode.c.h; path = PinEntryView.h; sourceTree = "<group>"; };
		45D308AC2049A439000189E4 /* PinEntryView.m */ = {isa = PBXFileReference; lastKnownFileType = sourcecode.c.objc; path = PinEntryView.m; sourceTree = "<group>"; };
		45DDA6232090CEB500DE97F8 /* ConversationHeaderView.swift */ = {isa = PBXFileReference; lastKnownFileType = sourcecode.swift; path = ConversationHeaderView.swift; sourceTree = "<group>"; };
		45DF5DF11DDB843F00C936C7 /* CompareSafetyNumbersActivity.swift */ = {isa = PBXFileReference; fileEncoding = 4; lastKnownFileType = sourcecode.swift; path = CompareSafetyNumbersActivity.swift; sourceTree = "<group>"; };
		45E282DE1D08E67800ADD4C8 /* gl */ = {isa = PBXFileReference; lastKnownFileType = text.plist.strings; name = gl; path = translations/gl.lproj/Localizable.strings; sourceTree = "<group>"; };
		45E282DF1D08E6CC00ADD4C8 /* id */ = {isa = PBXFileReference; lastKnownFileType = text.plist.strings; name = id; path = translations/id.lproj/Localizable.strings; sourceTree = "<group>"; };
		45E2E91E1E13EE3500457AA0 /* OWSCallNotificationsAdaptee.h */ = {isa = PBXFileReference; fileEncoding = 4; lastKnownFileType = sourcecode.c.h; lineEnding = 0; name = OWSCallNotificationsAdaptee.h; path = UserInterface/OWSCallNotificationsAdaptee.h; sourceTree = "<group>"; xcLanguageSpecificationIdentifier = xcode.lang.objcpp; };
		45E5A6981F61E6DD001E4A8A /* MarqueeLabel.swift */ = {isa = PBXFileReference; fileEncoding = 4; lastKnownFileType = sourcecode.swift; path = MarqueeLabel.swift; sourceTree = "<group>"; };
		45E7A6A61E71CA7E00D44FB5 /* DisplayableTextFilterTest.swift */ = {isa = PBXFileReference; fileEncoding = 4; lastKnownFileType = sourcecode.swift; path = DisplayableTextFilterTest.swift; sourceTree = "<group>"; };
		45F170AB1E2F0351003FC1F2 /* OWSAudioSession.swift */ = {isa = PBXFileReference; fileEncoding = 4; lastKnownFileType = sourcecode.swift; path = OWSAudioSession.swift; sourceTree = "<group>"; };
		45F170BA1E2FC5D3003FC1F2 /* CallAudioService.swift */ = {isa = PBXFileReference; fileEncoding = 4; lastKnownFileType = sourcecode.swift; path = CallAudioService.swift; sourceTree = "<group>"; };
		45F170D51E315310003FC1F2 /* Weak.swift */ = {isa = PBXFileReference; fileEncoding = 4; lastKnownFileType = sourcecode.swift; path = Weak.swift; sourceTree = "<group>"; };
		45F32C1D205718B000A300D5 /* MediaPageViewController.swift */ = {isa = PBXFileReference; lastKnownFileType = sourcecode.swift; name = MediaPageViewController.swift; path = Relay/src/ViewControllers/MediaPageViewController.swift; sourceTree = SOURCE_ROOT; };
		45F3AEB51DFDE7900080CE33 /* AvatarImageView.swift */ = {isa = PBXFileReference; fileEncoding = 4; lastKnownFileType = sourcecode.swift; path = AvatarImageView.swift; sourceTree = "<group>"; };
		45F59A092029140500E8D2B0 /* OWSVideoPlayer.swift */ = {isa = PBXFileReference; lastKnownFileType = sourcecode.swift; path = OWSVideoPlayer.swift; sourceTree = "<group>"; };
		45F659721E1BD99C00444429 /* CallKitCallUIAdaptee.swift */ = {isa = PBXFileReference; fileEncoding = 4; lastKnownFileType = sourcecode.swift; path = CallKitCallUIAdaptee.swift; sourceTree = "<group>"; };
		45F659811E1BE77000444429 /* NonCallKitCallUIAdaptee.swift */ = {isa = PBXFileReference; fileEncoding = 4; lastKnownFileType = sourcecode.swift; path = NonCallKitCallUIAdaptee.swift; sourceTree = "<group>"; };
		45FBC59A1DF8575700E9B410 /* CallKitCallManager.swift */ = {isa = PBXFileReference; fileEncoding = 4; lastKnownFileType = sourcecode.swift; path = CallKitCallManager.swift; sourceTree = "<group>"; };
		45FBC5D01DF8592E00E9B410 /* SignalCall.swift */ = {isa = PBXFileReference; fileEncoding = 4; lastKnownFileType = sourcecode.swift; path = SignalCall.swift; sourceTree = "<group>"; };
		45FDA43420A4D22700396358 /* OWSNavigationBar.swift */ = {isa = PBXFileReference; lastKnownFileType = sourcecode.swift; path = OWSNavigationBar.swift; sourceTree = "<group>"; };
		4C090A1A210FD9C7001FD7F9 /* HapticFeedback.swift */ = {isa = PBXFileReference; lastKnownFileType = sourcecode.swift; name = HapticFeedback.swift; path = UserInterface/HapticFeedback.swift; sourceTree = "<group>"; };
		4C11AA4F20FD59C700351FBD /* MessageStatusView.swift */ = {isa = PBXFileReference; lastKnownFileType = sourcecode.swift; path = MessageStatusView.swift; sourceTree = "<group>"; };
		4C13C9F520E57BA30089A98B /* ColorPickerViewController.swift */ = {isa = PBXFileReference; lastKnownFileType = sourcecode.swift; path = ColorPickerViewController.swift; sourceTree = "<group>"; };
		4C20B2B820CA10DE001BAC90 /* ConversationSearchViewController.swift */ = {isa = PBXFileReference; lastKnownFileType = sourcecode.swift; path = ConversationSearchViewController.swift; sourceTree = "<group>"; };
		4C3EF7FC2107DDEE0007EBF7 /* ParamParserTest.swift */ = {isa = PBXFileReference; lastKnownFileType = sourcecode.swift; path = ParamParserTest.swift; sourceTree = "<group>"; };
		4C3EF801210918740007EBF7 /* SSKEnvelopeTest.swift */ = {isa = PBXFileReference; lastKnownFileType = sourcecode.swift; path = SSKEnvelopeTest.swift; sourceTree = "<group>"; };
		4C4AEC4420EC343B0020E72B /* DismissableTextField.swift */ = {isa = PBXFileReference; lastKnownFileType = sourcecode.swift; path = DismissableTextField.swift; sourceTree = "<group>"; };
		4C4BC6C22102D697004040C9 /* ContactDiscoveryOperationTest.swift */ = {isa = PBXFileReference; lastKnownFileType = sourcecode.swift; name = ContactDiscoveryOperationTest.swift; path = contact/ContactDiscoveryOperationTest.swift; sourceTree = "<group>"; };
		4C63CBFF210A620B003AE45C /* SignalTSan.supp */ = {isa = PBXFileReference; lastKnownFileType = text; path = SignalTSan.supp; sourceTree = "<group>"; };
		4C6F527B20FFE8400097DEEE /* SignalUBSan.supp */ = {isa = PBXFileReference; lastKnownFileType = text; path = SignalUBSan.supp; sourceTree = "<group>"; };
		4CB5F26820F7D060004D1B42 /* MessageActions.swift */ = {isa = PBXFileReference; lastKnownFileType = sourcecode.swift; path = MessageActions.swift; sourceTree = "<group>"; };
		4CC0B59B20EC5F2E00CF6EE0 /* ConversationConfigurationSyncOperation.swift */ = {isa = PBXFileReference; lastKnownFileType = sourcecode.swift; path = ConversationConfigurationSyncOperation.swift; sourceTree = "<group>"; };
		4CFF4C0920F55BBA005DA313 /* MenuActionsViewController.swift */ = {isa = PBXFileReference; lastKnownFileType = sourcecode.swift; path = MenuActionsViewController.swift; sourceTree = "<group>"; };
		53B4BAFE3F3D8E5CFB79BF26 /* Pods-Relay.app store release.xcconfig */ = {isa = PBXFileReference; includeInIndex = 1; lastKnownFileType = text.xcconfig; name = "Pods-Relay.app store release.xcconfig"; path = "Pods/Target Support Files/Pods-Relay/Pods-Relay.app store release.xcconfig"; sourceTree = "<group>"; };
		6F5AC463F739F55FA0A2353F /* Pods-RelayMessaging.debug.xcconfig */ = {isa = PBXFileReference; includeInIndex = 1; lastKnownFileType = text.xcconfig; name = "Pods-RelayMessaging.debug.xcconfig"; path = "Pods/Target Support Files/Pods-RelayMessaging/Pods-RelayMessaging.debug.xcconfig"; sourceTree = "<group>"; };
		70377AAA1918450100CAF501 /* MobileCoreServices.framework */ = {isa = PBXFileReference; lastKnownFileType = wrapper.framework; name = MobileCoreServices.framework; path = System/Library/Frameworks/MobileCoreServices.framework; sourceTree = SDKROOT; };
		748A5CAEDD7C919FC64C6807 /* Pods_SignalTests.framework */ = {isa = PBXFileReference; explicitFileType = wrapper.framework; includeInIndex = 0; path = Pods_SignalTests.framework; sourceTree = BUILT_PRODUCTS_DIR; };
		768A1A2A17FC9CD300E00ED8 /* libz.dylib */ = {isa = PBXFileReference; lastKnownFileType = "compiled.mach-o.dylib"; name = libz.dylib; path = usr/lib/libz.dylib; sourceTree = SDKROOT; };
		76C87F18181EFCE600C4ACAB /* MediaPlayer.framework */ = {isa = PBXFileReference; lastKnownFileType = wrapper.framework; name = MediaPlayer.framework; path = System/Library/Frameworks/MediaPlayer.framework; sourceTree = SDKROOT; };
		76EB03C218170B33006006FC /* AppDelegate.h */ = {isa = PBXFileReference; fileEncoding = 4; lastKnownFileType = sourcecode.c.h; path = AppDelegate.h; sourceTree = "<group>"; };
		76EB03C318170B33006006FC /* AppDelegate.m */ = {isa = PBXFileReference; fileEncoding = 4; lastKnownFileType = sourcecode.c.objc; path = AppDelegate.m; sourceTree = "<group>"; };
		76EB04EA18170B33006006FC /* FunctionalUtil.h */ = {isa = PBXFileReference; fileEncoding = 4; lastKnownFileType = sourcecode.c.h; path = FunctionalUtil.h; sourceTree = "<group>"; };
		76EB04EB18170B33006006FC /* FunctionalUtil.m */ = {isa = PBXFileReference; fileEncoding = 4; lastKnownFileType = sourcecode.c.objc; path = FunctionalUtil.m; sourceTree = "<group>"; };
		76EB052E18170B33006006FC /* ContactTableViewCell.h */ = {isa = PBXFileReference; fileEncoding = 4; lastKnownFileType = sourcecode.c.h; path = ContactTableViewCell.h; sourceTree = "<group>"; };
		76EB052F18170B33006006FC /* ContactTableViewCell.m */ = {isa = PBXFileReference; fileEncoding = 4; lastKnownFileType = sourcecode.c.objc; path = ContactTableViewCell.m; sourceTree = "<group>"; };
		7D6564C12113B1C200365A19 /* Relay.entitlements */ = {isa = PBXFileReference; lastKnownFileType = text.plist.entitlements; path = Relay.entitlements; sourceTree = "<group>"; };
		7D6564C22113B74900365A19 /* RelayShareExtension.entitlements */ = {isa = PBXFileReference; lastKnownFileType = text.plist.entitlements; path = RelayShareExtension.entitlements; sourceTree = "<group>"; };
		7D6564E42113BD8900365A19 /* SelectThreadViewController.m */ = {isa = PBXFileReference; fileEncoding = 4; lastKnownFileType = sourcecode.c.objc; path = SelectThreadViewController.m; sourceTree = "<group>"; };
		7D6564E52113BD8900365A19 /* NewNonContactConversationViewController.m */ = {isa = PBXFileReference; fileEncoding = 4; lastKnownFileType = sourcecode.c.objc; path = NewNonContactConversationViewController.m; sourceTree = "<group>"; };
		7D6564E62113BD8900365A19 /* OWSContactsSyncing.m */ = {isa = PBXFileReference; fileEncoding = 4; lastKnownFileType = sourcecode.c.objc; path = OWSContactsSyncing.m; sourceTree = "<group>"; };
		7D6564E72113BD8900365A19 /* NewNonContactConversationViewController.h */ = {isa = PBXFileReference; fileEncoding = 4; lastKnownFileType = sourcecode.c.h; path = NewNonContactConversationViewController.h; sourceTree = "<group>"; };
		7D6564E82113BD8900365A19 /* ViewControllerUtils.m */ = {isa = PBXFileReference; fileEncoding = 4; lastKnownFileType = sourcecode.c.objc; path = ViewControllerUtils.m; sourceTree = "<group>"; };
		7D6564EA2113BD8900365A19 /* ViewControllerUtils.h */ = {isa = PBXFileReference; fileEncoding = 4; lastKnownFileType = sourcecode.c.h; path = ViewControllerUtils.h; sourceTree = "<group>"; };
		7D6564EB2113BD8A00365A19 /* CountryCodeViewController.h */ = {isa = PBXFileReference; fileEncoding = 4; lastKnownFileType = sourcecode.c.h; path = CountryCodeViewController.h; sourceTree = "<group>"; };
		7D6564EC2113BD8A00365A19 /* OWSContactsSyncing.h */ = {isa = PBXFileReference; fileEncoding = 4; lastKnownFileType = sourcecode.c.h; path = OWSContactsSyncing.h; sourceTree = "<group>"; };
		7D6564ED2113BD8A00365A19 /* SystemContactsFetcher.swift */ = {isa = PBXFileReference; fileEncoding = 4; lastKnownFileType = sourcecode.swift; path = SystemContactsFetcher.swift; sourceTree = "<group>"; };
		7D6564EE2113BD8A00365A19 /* SelectRecipientViewController.h */ = {isa = PBXFileReference; fileEncoding = 4; lastKnownFileType = sourcecode.c.h; path = SelectRecipientViewController.h; sourceTree = "<group>"; };
		7D6564F02113BD8A00365A19 /* SelectRecipientViewController.m */ = {isa = PBXFileReference; fileEncoding = 4; lastKnownFileType = sourcecode.c.objc; path = SelectRecipientViewController.m; sourceTree = "<group>"; };
		7D6564F12113BD8A00365A19 /* CountryCodeViewController.m */ = {isa = PBXFileReference; fileEncoding = 4; lastKnownFileType = sourcecode.c.objc; path = CountryCodeViewController.m; sourceTree = "<group>"; };
		7D6564F22113BD8A00365A19 /* SelectThreadViewController.h */ = {isa = PBXFileReference; fileEncoding = 4; lastKnownFileType = sourcecode.c.h; path = SelectThreadViewController.h; sourceTree = "<group>"; };
		7D6565032113BDF400365A19 /* MessageApprovalViewController.swift */ = {isa = PBXFileReference; fileEncoding = 4; lastKnownFileType = sourcecode.swift; path = MessageApprovalViewController.swift; sourceTree = "<group>"; };
		7D65650D2113C53C00365A19 /* AttachmentApprovalViewController.swift */ = {isa = PBXFileReference; fileEncoding = 4; lastKnownFileType = sourcecode.swift; path = AttachmentApprovalViewController.swift; sourceTree = "<group>"; };
		7D65650F2113C5DD00365A19 /* ModalActivityIndicatorViewController.swift */ = {isa = PBXFileReference; fileEncoding = 4; lastKnownFileType = sourcecode.swift; path = ModalActivityIndicatorViewController.swift; sourceTree = "<group>"; };
		7D6565152113C6AD00365A19 /* ContactFieldView.swift */ = {isa = PBXFileReference; fileEncoding = 4; lastKnownFileType = sourcecode.swift; path = ContactFieldView.swift; sourceTree = "<group>"; };
		7D6565172113CB3E00365A19 /* OWSContactsManager.m */ = {isa = PBXFileReference; fileEncoding = 4; lastKnownFileType = sourcecode.c.objc; path = OWSContactsManager.m; sourceTree = "<group>"; };
		7D6565182113CB3E00365A19 /* OWSContactsManager.h */ = {isa = PBXFileReference; fileEncoding = 4; lastKnownFileType = sourcecode.c.h; path = OWSContactsManager.h; sourceTree = "<group>"; };
<<<<<<< HEAD
		7D7705C12114D8E600B40BB9 /* ValidationViewController.swift */ = {isa = PBXFileReference; fileEncoding = 4; lastKnownFileType = sourcecode.swift; path = ValidationViewController.swift; sourceTree = "<group>"; };
		7D7705C22114D8E600B40BB9 /* LoginViewController.swift */ = {isa = PBXFileReference; fileEncoding = 4; lastKnownFileType = sourcecode.swift; path = LoginViewController.swift; sourceTree = "<group>"; };
		7D7705C32114D8E600B40BB9 /* NewAccountViewController.swift */ = {isa = PBXFileReference; fileEncoding = 4; lastKnownFileType = sourcecode.swift; path = NewAccountViewController.swift; sourceTree = "<group>"; };
=======
		7D7705C72114E5C300B40BB9 /* forsta_splash.png */ = {isa = PBXFileReference; lastKnownFileType = image.png; path = forsta_splash.png; sourceTree = "<group>"; };
>>>>>>> 03c40c40
		954AEE681DF33D32002E5410 /* ContactsPickerTest.swift */ = {isa = PBXFileReference; fileEncoding = 4; lastKnownFileType = sourcecode.swift; path = ContactsPickerTest.swift; sourceTree = "<group>"; };
		A11CD70C17FA230600A2D1B1 /* QuartzCore.framework */ = {isa = PBXFileReference; lastKnownFileType = wrapper.framework; name = QuartzCore.framework; path = System/Library/Frameworks/QuartzCore.framework; sourceTree = SDKROOT; };
		A163E8AA16F3F6A90094D68B /* Security.framework */ = {isa = PBXFileReference; lastKnownFileType = wrapper.framework; name = Security.framework; path = System/Library/Frameworks/Security.framework; sourceTree = SDKROOT; };
		A1C32D4D17A0652C000A904E /* AddressBook.framework */ = {isa = PBXFileReference; lastKnownFileType = wrapper.framework; name = AddressBook.framework; path = System/Library/Frameworks/AddressBook.framework; sourceTree = SDKROOT; };
		A1C32D4F17A06537000A904E /* AddressBookUI.framework */ = {isa = PBXFileReference; lastKnownFileType = wrapper.framework; name = AddressBookUI.framework; path = System/Library/Frameworks/AddressBookUI.framework; sourceTree = SDKROOT; };
		A1FDCBEE16DAA6C300868894 /* AVFoundation.framework */ = {isa = PBXFileReference; lastKnownFileType = wrapper.framework; name = AVFoundation.framework; path = System/Library/Frameworks/AVFoundation.framework; sourceTree = SDKROOT; };
		A5509EC91A69AB8B00ABA4BC /* Main.storyboard */ = {isa = PBXFileReference; fileEncoding = 4; lastKnownFileType = file.storyboard; name = Main.storyboard; path = Storyboard/Main.storyboard; sourceTree = "<group>"; };
		A656FD71C7A3C79B7AEB3801 /* Pods-Relay.debug.xcconfig */ = {isa = PBXFileReference; includeInIndex = 1; lastKnownFileType = text.xcconfig; name = "Pods-Relay.debug.xcconfig"; path = "Pods/Target Support Files/Pods-Relay/Pods-Relay.debug.xcconfig"; sourceTree = "<group>"; };
		ACE34D2C7844709C73962401 /* Pods_Relay.framework */ = {isa = PBXFileReference; explicitFileType = wrapper.framework; includeInIndex = 0; path = Pods_Relay.framework; sourceTree = BUILT_PRODUCTS_DIR; };
		AD83FF381A73426500B5C81A /* audio_pause_button_blue.png */ = {isa = PBXFileReference; lastKnownFileType = image.png; path = audio_pause_button_blue.png; sourceTree = "<group>"; };
		AD83FF391A73426500B5C81A /* audio_pause_button_blue@2x.png */ = {isa = PBXFileReference; lastKnownFileType = image.png; path = "audio_pause_button_blue@2x.png"; sourceTree = "<group>"; };
		AD83FF3A1A73426500B5C81A /* audio_play_button_blue@2x.png */ = {isa = PBXFileReference; lastKnownFileType = image.png; path = "audio_play_button_blue@2x.png"; sourceTree = "<group>"; };
		AD83FF3B1A73426500B5C81A /* audio_play_button.png */ = {isa = PBXFileReference; lastKnownFileType = image.png; path = audio_play_button.png; sourceTree = "<group>"; };
		AD83FF3C1A73426500B5C81A /* audio_play_button@2x.png */ = {isa = PBXFileReference; lastKnownFileType = image.png; path = "audio_play_button@2x.png"; sourceTree = "<group>"; };
		AD83FF3D1A73426500B5C81A /* audio_pause_button.png */ = {isa = PBXFileReference; lastKnownFileType = image.png; path = audio_pause_button.png; sourceTree = "<group>"; };
		AD83FF3E1A73426500B5C81A /* audio_pause_button@2x.png */ = {isa = PBXFileReference; lastKnownFileType = image.png; path = "audio_pause_button@2x.png"; sourceTree = "<group>"; };
		AD83FF461A73428300B5C81A /* audio_play_button_blue.png */ = {isa = PBXFileReference; lastKnownFileType = image.png; path = audio_play_button_blue.png; sourceTree = "<group>"; };
		B10C9B5B1A7049EC00ECA2BF /* pause_icon.png */ = {isa = PBXFileReference; lastKnownFileType = image.png; path = pause_icon.png; sourceTree = "<group>"; };
		B10C9B5C1A7049EC00ECA2BF /* pause_icon@2x.png */ = {isa = PBXFileReference; lastKnownFileType = image.png; path = "pause_icon@2x.png"; sourceTree = "<group>"; };
		B10C9B5D1A7049EC00ECA2BF /* play_icon.png */ = {isa = PBXFileReference; lastKnownFileType = image.png; path = play_icon.png; sourceTree = "<group>"; };
		B10C9B5E1A7049EC00ECA2BF /* play_icon@2x.png */ = {isa = PBXFileReference; lastKnownFileType = image.png; path = "play_icon@2x.png"; sourceTree = "<group>"; };
		B60341CD1AA5469800A01E42 /* ja_JP */ = {isa = PBXFileReference; lastKnownFileType = text.plist.strings; name = ja_JP; path = translations/ja_JP.lproj/Localizable.strings; sourceTree = "<group>"; };
		B60EDE031A05A01700D73516 /* AudioToolbox.framework */ = {isa = PBXFileReference; lastKnownFileType = wrapper.framework; name = AudioToolbox.framework; path = System/Library/Frameworks/AudioToolbox.framework; sourceTree = SDKROOT; };
		B633C5041A1D190B0059AC12 /* call@2x.png */ = {isa = PBXFileReference; lastKnownFileType = image.png; path = "call@2x.png"; sourceTree = "<group>"; };
		B633C50B1A1D190B0059AC12 /* contact_default_feed.png */ = {isa = PBXFileReference; lastKnownFileType = image.png; path = contact_default_feed.png; sourceTree = "<group>"; };
		B633C51B1A1D190B0059AC12 /* endcall@2x.png */ = {isa = PBXFileReference; lastKnownFileType = image.png; path = "endcall@2x.png"; sourceTree = "<group>"; };
		B633C5411A1D190B0059AC12 /* mute_off@2x.png */ = {isa = PBXFileReference; lastKnownFileType = image.png; path = "mute_off@2x.png"; sourceTree = "<group>"; };
		B633C5421A1D190B0059AC12 /* mute_on@2x.png */ = {isa = PBXFileReference; lastKnownFileType = image.png; path = "mute_on@2x.png"; sourceTree = "<group>"; };
		B633C54C1A1D190B0059AC12 /* quit@2x.png */ = {isa = PBXFileReference; lastKnownFileType = image.png; path = "quit@2x.png"; sourceTree = "<group>"; };
		B633C5501A1D190B0059AC12 /* savephoto@2x.png */ = {isa = PBXFileReference; lastKnownFileType = image.png; path = "savephoto@2x.png"; sourceTree = "<group>"; };
		B634CBB31AB10D2300C49B99 /* hr */ = {isa = PBXFileReference; lastKnownFileType = text.plist.strings; name = hr; path = translations/hr.lproj/Localizable.strings; sourceTree = "<group>"; };
		B634CBB51AB10D5400C49B99 /* ro */ = {isa = PBXFileReference; lastKnownFileType = text.plist.strings; name = ro; path = translations/ro.lproj/Localizable.strings; sourceTree = "<group>"; };
		B63FBC9E1AA545CB00548746 /* fi */ = {isa = PBXFileReference; lastKnownFileType = text.plist.strings; name = fi; path = translations/fi.lproj/Localizable.strings; sourceTree = "<group>"; };
		B646D10E1AA5461A004133BA /* fr */ = {isa = PBXFileReference; lastKnownFileType = text.plist.strings; name = fr; path = translations/fr.lproj/Localizable.strings; sourceTree = "<group>"; };
		B646D10F1AA54626004133BA /* fil */ = {isa = PBXFileReference; lastKnownFileType = text.plist.strings; name = fil; path = translations/fil.lproj/Localizable.strings; sourceTree = "<group>"; };
		B646D1141AA54674004133BA /* hu */ = {isa = PBXFileReference; lastKnownFileType = text.plist.strings; name = hu; path = translations/hu.lproj/Localizable.strings; sourceTree = "<group>"; };
		B646D1151AA5467E004133BA /* it_IT */ = {isa = PBXFileReference; lastKnownFileType = text.plist.strings; name = it_IT; path = translations/it_IT.lproj/Localizable.strings; sourceTree = "<group>"; };
		B660F6761C29867F00687D6E /* OWSContactsManagerTest.m */ = {isa = PBXFileReference; fileEncoding = 4; lastKnownFileType = sourcecode.c.objc; path = OWSContactsManagerTest.m; sourceTree = "<group>"; };
		B660F69C1C29868000687D6E /* PushManagerTest.m */ = {isa = PBXFileReference; fileEncoding = 4; lastKnownFileType = sourcecode.c.objc; path = PushManagerTest.m; sourceTree = "<group>"; };
		B660F69E1C29868000687D6E /* RelayTests-Info.plist */ = {isa = PBXFileReference; fileEncoding = 4; lastKnownFileType = text.plist.xml; path = "RelayTests-Info.plist"; sourceTree = "<group>"; };
		B660F69F1C29868000687D6E /* whisperFake.cer */ = {isa = PBXFileReference; lastKnownFileType = file; path = whisperFake.cer; sourceTree = "<group>"; };
		B660F6A01C29868000687D6E /* TestUtil.h */ = {isa = PBXFileReference; fileEncoding = 4; lastKnownFileType = sourcecode.c.h; path = TestUtil.h; sourceTree = "<group>"; };
		B660F6AA1C29868000687D6E /* ExceptionsTest.h */ = {isa = PBXFileReference; fileEncoding = 4; lastKnownFileType = sourcecode.c.h; path = ExceptionsTest.h; sourceTree = "<group>"; };
		B660F6AB1C29868000687D6E /* ExceptionsTest.m */ = {isa = PBXFileReference; fileEncoding = 4; lastKnownFileType = sourcecode.c.objc; path = ExceptionsTest.m; sourceTree = "<group>"; };
		B660F6AC1C29868000687D6E /* FunctionalUtilTest.h */ = {isa = PBXFileReference; fileEncoding = 4; lastKnownFileType = sourcecode.c.h; path = FunctionalUtilTest.h; sourceTree = "<group>"; };
		B660F6AD1C29868000687D6E /* FunctionalUtilTest.m */ = {isa = PBXFileReference; fileEncoding = 4; lastKnownFileType = sourcecode.c.objc; path = FunctionalUtilTest.m; sourceTree = "<group>"; };
		B660F6B31C29868000687D6E /* UtilTest.h */ = {isa = PBXFileReference; fileEncoding = 4; lastKnownFileType = sourcecode.c.h; path = UtilTest.h; sourceTree = "<group>"; };
		B660F6B41C29868000687D6E /* UtilTest.m */ = {isa = PBXFileReference; fileEncoding = 4; lastKnownFileType = sourcecode.c.objc; path = UtilTest.m; sourceTree = "<group>"; };
		B66DBF4919D5BBC8006EA940 /* Images.xcassets */ = {isa = PBXFileReference; lastKnownFileType = folder.assetcatalog; path = Images.xcassets; sourceTree = "<group>"; };
		B676BCEF1AA544E7009637B8 /* de */ = {isa = PBXFileReference; lastKnownFileType = text.plist.strings; name = de; path = translations/de.lproj/Localizable.strings; sourceTree = "<group>"; };
		B676BCF01AA544F5009637B8 /* el_GR */ = {isa = PBXFileReference; lastKnownFileType = text.plist.strings; name = el_GR; path = translations/el_GR.lproj/Localizable.strings; sourceTree = "<group>"; };
		B676BCF11AA5451E009637B8 /* es */ = {isa = PBXFileReference; lastKnownFileType = text.plist.strings; name = es; path = translations/es.lproj/Localizable.strings; sourceTree = "<group>"; };
		B67EBF5C19194AC60084CCFD /* Settings.bundle */ = {isa = PBXFileReference; lastKnownFileType = "wrapper.plug-in"; name = Settings.bundle; path = SettingsBundle/Settings.bundle; sourceTree = SOURCE_ROOT; };
		B68CB7D71AA546B80065AC3F /* ko_KR */ = {isa = PBXFileReference; lastKnownFileType = text.plist.strings; name = ko_KR; path = translations/ko_KR.lproj/Localizable.strings; sourceTree = "<group>"; };
		B68CB7D81AA546C30065AC3F /* lv */ = {isa = PBXFileReference; lastKnownFileType = text.plist.strings; name = lv; path = translations/lv.lproj/Localizable.strings; sourceTree = "<group>"; };
		B68CB7D91AA546CE0065AC3F /* nb_NO */ = {isa = PBXFileReference; lastKnownFileType = text.plist.strings; name = nb_NO; path = translations/nb_NO.lproj/Localizable.strings; sourceTree = "<group>"; };
		B68CB7DA1AA546F50065AC3F /* nl */ = {isa = PBXFileReference; lastKnownFileType = text.plist.strings; name = nl; path = translations/nl.lproj/Localizable.strings; sourceTree = "<group>"; };
		B68CB7DB1AA547070065AC3F /* pl */ = {isa = PBXFileReference; lastKnownFileType = text.plist.strings; name = pl; path = translations/pl.lproj/Localizable.strings; sourceTree = "<group>"; };
		B68CB7DC1AA547100065AC3F /* pt_BR */ = {isa = PBXFileReference; lastKnownFileType = text.plist.strings; name = pt_BR; path = translations/pt_BR.lproj/Localizable.strings; sourceTree = "<group>"; };
		B68CB7DD1AA5471A0065AC3F /* pt_PT */ = {isa = PBXFileReference; lastKnownFileType = text.plist.strings; name = pt_PT; path = translations/pt_PT.lproj/Localizable.strings; sourceTree = "<group>"; };
		B68CB7E01AA548420065AC3F /* ru */ = {isa = PBXFileReference; lastKnownFileType = text.plist.strings; name = ru; path = translations/ru.lproj/Localizable.strings; sourceTree = "<group>"; };
		B68CB7E11AA5484F0065AC3F /* sl */ = {isa = PBXFileReference; lastKnownFileType = text.plist.strings; name = sl; path = translations/sl.lproj/Localizable.strings; sourceTree = "<group>"; };
		B68CB7E21AA5485B0065AC3F /* sv_SE */ = {isa = PBXFileReference; lastKnownFileType = text.plist.strings; name = sv_SE; path = translations/sv_SE.lproj/Localizable.strings; sourceTree = "<group>"; };
		B68CB7E31AA548660065AC3F /* th_TH */ = {isa = PBXFileReference; lastKnownFileType = text.plist.strings; name = th_TH; path = translations/th_TH.lproj/Localizable.strings; sourceTree = "<group>"; };
		B68CB7E41AA548700065AC3F /* tr_TR */ = {isa = PBXFileReference; lastKnownFileType = text.plist.strings; name = tr_TR; path = translations/tr_TR.lproj/Localizable.strings; sourceTree = "<group>"; };
		B68CB7E61AA548870065AC3F /* zh_CN */ = {isa = PBXFileReference; lastKnownFileType = text.plist.strings; name = zh_CN; path = translations/zh_CN.lproj/Localizable.strings; sourceTree = "<group>"; };
		B69C2D171AA5445000A640C2 /* az_AZ */ = {isa = PBXFileReference; lastKnownFileType = text.plist.strings; name = az_AZ; path = translations/az_AZ.lproj/Localizable.strings; sourceTree = "<group>"; };
		B69C2D191AA5446C00A640C2 /* bs */ = {isa = PBXFileReference; lastKnownFileType = text.plist.strings; name = bs; path = translations/bs.lproj/Localizable.strings; sourceTree = "<group>"; };
		B69C2D1A1AA5447600A640C2 /* ca */ = {isa = PBXFileReference; lastKnownFileType = text.plist.strings; name = ca; path = translations/ca.lproj/Localizable.strings; sourceTree = "<group>"; };
		B69C2D1B1AA5448300A640C2 /* cs */ = {isa = PBXFileReference; lastKnownFileType = text.plist.strings; name = cs; path = translations/cs.lproj/Localizable.strings; sourceTree = "<group>"; };
		B69CD25019773E79005CE69A /* XCTest.framework */ = {isa = PBXFileReference; lastKnownFileType = wrapper.framework; name = XCTest.framework; path = Library/Frameworks/XCTest.framework; sourceTree = DEVELOPER_DIR; };
		B6B226961BE4B7D200860F4D /* ContactsUI.framework */ = {isa = PBXFileReference; lastKnownFileType = wrapper.framework; name = ContactsUI.framework; path = System/Library/Frameworks/ContactsUI.framework; sourceTree = SDKROOT; };
		B6B9ECFA198B31BA00C620D3 /* PushManager.h */ = {isa = PBXFileReference; fileEncoding = 4; lastKnownFileType = sourcecode.c.h; lineEnding = 0; path = PushManager.h; sourceTree = "<group>"; xcLanguageSpecificationIdentifier = xcode.lang.objcpp; };
		B6B9ECFB198B31BA00C620D3 /* PushManager.m */ = {isa = PBXFileReference; fileEncoding = 4; lastKnownFileType = sourcecode.c.objc; lineEnding = 0; path = PushManager.m; sourceTree = "<group>"; xcLanguageSpecificationIdentifier = xcode.lang.objc; };
		B6BC3D0C1AA544B100C2907F /* da */ = {isa = PBXFileReference; lastKnownFileType = text.plist.strings; name = da; path = translations/da.lproj/Localizable.strings; sourceTree = "<group>"; };
		B6DA6B051B8A2F9A00CA6F98 /* AppStoreRating.h */ = {isa = PBXFileReference; fileEncoding = 4; lastKnownFileType = sourcecode.c.h; path = AppStoreRating.h; sourceTree = "<group>"; };
		B6DA6B061B8A2F9A00CA6F98 /* AppStoreRating.m */ = {isa = PBXFileReference; fileEncoding = 4; lastKnownFileType = sourcecode.c.objc; path = AppStoreRating.m; sourceTree = "<group>"; };
		B6F509961AA53F760068F56A /* en */ = {isa = PBXFileReference; lastKnownFileType = text.plist.strings; name = en; path = translations/en.lproj/Localizable.strings; sourceTree = "<group>"; };
		B6FE7EB61ADD62FA00A6D22F /* PushKit.framework */ = {isa = PBXFileReference; lastKnownFileType = wrapper.framework; name = PushKit.framework; path = System/Library/Frameworks/PushKit.framework; sourceTree = SDKROOT; };
		B8F9072AC883E99EAC2AA0A3 /* Pods-RelayMessaging.app store release.xcconfig */ = {isa = PBXFileReference; includeInIndex = 1; lastKnownFileType = text.xcconfig; name = "Pods-RelayMessaging.app store release.xcconfig"; path = "Pods/Target Support Files/Pods-RelayMessaging/Pods-RelayMessaging.app store release.xcconfig"; sourceTree = "<group>"; };
		B90418E4183E9DD40038554A /* DateUtil.h */ = {isa = PBXFileReference; fileEncoding = 4; lastKnownFileType = sourcecode.c.h; path = DateUtil.h; sourceTree = "<group>"; };
		B90418E5183E9DD40038554A /* DateUtil.m */ = {isa = PBXFileReference; fileEncoding = 4; lastKnownFileType = sourcecode.c.objc; path = DateUtil.m; sourceTree = "<group>"; };
		B97940251832BD2400BD66CB /* UIUtil.h */ = {isa = PBXFileReference; fileEncoding = 4; lastKnownFileType = sourcecode.c.h; path = UIUtil.h; sourceTree = "<group>"; };
		B97940261832BD2400BD66CB /* UIUtil.m */ = {isa = PBXFileReference; fileEncoding = 4; lastKnownFileType = sourcecode.c.objc; path = UIUtil.m; sourceTree = "<group>"; };
		B9EB5ABC1884C002007CBB57 /* MessageUI.framework */ = {isa = PBXFileReference; lastKnownFileType = wrapper.framework; name = MessageUI.framework; path = System/Library/Frameworks/MessageUI.framework; sourceTree = SDKROOT; };
		D17BB5C25D615AB49813100C /* Pods_Signal.framework */ = {isa = PBXFileReference; explicitFileType = wrapper.framework; includeInIndex = 0; path = Pods_Signal.framework; sourceTree = BUILT_PRODUCTS_DIR; };
		D2179CFB16BB0B3A0006F3AB /* CoreTelephony.framework */ = {isa = PBXFileReference; lastKnownFileType = wrapper.framework; name = CoreTelephony.framework; path = System/Library/Frameworks/CoreTelephony.framework; sourceTree = SDKROOT; };
		D2179CFD16BB0B480006F3AB /* SystemConfiguration.framework */ = {isa = PBXFileReference; lastKnownFileType = wrapper.framework; name = SystemConfiguration.framework; path = System/Library/Frameworks/SystemConfiguration.framework; sourceTree = SDKROOT; };
		D221A089169C9E5E00537ABF /* Relay.app */ = {isa = PBXFileReference; explicitFileType = wrapper.application; includeInIndex = 0; path = Relay.app; sourceTree = BUILT_PRODUCTS_DIR; };
		D221A08D169C9E5E00537ABF /* UIKit.framework */ = {isa = PBXFileReference; lastKnownFileType = wrapper.framework; name = UIKit.framework; path = System/Library/Frameworks/UIKit.framework; sourceTree = SDKROOT; };
		D221A08F169C9E5E00537ABF /* Foundation.framework */ = {isa = PBXFileReference; lastKnownFileType = wrapper.framework; name = Foundation.framework; path = System/Library/Frameworks/Foundation.framework; sourceTree = SDKROOT; };
		D221A091169C9E5E00537ABF /* CoreGraphics.framework */ = {isa = PBXFileReference; lastKnownFileType = wrapper.framework; name = CoreGraphics.framework; path = System/Library/Frameworks/CoreGraphics.framework; sourceTree = SDKROOT; };
		D221A095169C9E5E00537ABF /* Relay-Info.plist */ = {isa = PBXFileReference; lastKnownFileType = text.plist.xml; path = "Relay-Info.plist"; sourceTree = "<group>"; };
		D221A099169C9E5E00537ABF /* main.m */ = {isa = PBXFileReference; lastKnownFileType = sourcecode.c.objc; path = main.m; sourceTree = "<group>"; };
		D221A09B169C9E5E00537ABF /* Relay-Prefix.pch */ = {isa = PBXFileReference; lastKnownFileType = sourcecode.c.h; path = "Relay-Prefix.pch"; sourceTree = "<group>"; };
		D221A0AA169C9E5F00537ABF /* RelayTests.xctest */ = {isa = PBXFileReference; explicitFileType = wrapper.cfbundle; includeInIndex = 0; path = RelayTests.xctest; sourceTree = BUILT_PRODUCTS_DIR; };
		D221A0E7169DFFC500537ABF /* AVFoundation.framework */ = {isa = PBXFileReference; lastKnownFileType = wrapper.framework; name = AVFoundation.framework; path = ../../../../../../System/Library/Frameworks/AVFoundation.framework; sourceTree = "<group>"; };
		D24B5BD4169F568C00681372 /* AudioToolbox.framework */ = {isa = PBXFileReference; lastKnownFileType = wrapper.framework; name = AudioToolbox.framework; path = ../../../../../../System/Library/Frameworks/AudioToolbox.framework; sourceTree = "<group>"; };
		D2AEACDB16C426DA00C364C0 /* CFNetwork.framework */ = {isa = PBXFileReference; lastKnownFileType = wrapper.framework; name = CFNetwork.framework; path = System/Library/Frameworks/CFNetwork.framework; sourceTree = SDKROOT; };
		D3982FE81613EA6D4D796702 /* Pods_RelayTests.framework */ = {isa = PBXFileReference; explicitFileType = wrapper.framework; includeInIndex = 0; path = Pods_RelayTests.framework; sourceTree = BUILT_PRODUCTS_DIR; };
		D562B853DF3F1C3D5A1CB00B /* Pods-RelayTests.app store release.xcconfig */ = {isa = PBXFileReference; includeInIndex = 1; lastKnownFileType = text.xcconfig; name = "Pods-RelayTests.app store release.xcconfig"; path = "Pods/Target Support Files/Pods-RelayTests/Pods-RelayTests.app store release.xcconfig"; sourceTree = "<group>"; };
		DD2F0E9696373921805C505E /* Pods-RelayShareExtension.debug.xcconfig */ = {isa = PBXFileReference; includeInIndex = 1; lastKnownFileType = text.xcconfig; name = "Pods-RelayShareExtension.debug.xcconfig"; path = "Pods/Target Support Files/Pods-RelayShareExtension/Pods-RelayShareExtension.debug.xcconfig"; sourceTree = "<group>"; };
		E1A0AD8B16E13FDD0071E604 /* CoreFoundation.framework */ = {isa = PBXFileReference; lastKnownFileType = wrapper.framework; name = CoreFoundation.framework; path = System/Library/Frameworks/CoreFoundation.framework; sourceTree = SDKROOT; };
		EF764C331DB67CC5000D9A87 /* UIViewController+Permissions.h */ = {isa = PBXFileReference; fileEncoding = 4; lastKnownFileType = sourcecode.c.h; name = "UIViewController+Permissions.h"; path = "util/UIViewController+Permissions.h"; sourceTree = "<group>"; };
		EF764C341DB67CC5000D9A87 /* UIViewController+Permissions.m */ = {isa = PBXFileReference; fileEncoding = 4; lastKnownFileType = sourcecode.c.objc; name = "UIViewController+Permissions.m"; path = "util/UIViewController+Permissions.m"; sourceTree = "<group>"; };
		FC3BD9871A30A790005B96BB /* Social.framework */ = {isa = PBXFileReference; lastKnownFileType = wrapper.framework; name = Social.framework; path = System/Library/Frameworks/Social.framework; sourceTree = SDKROOT; };
		FC5CDF371A3393DD00B47253 /* error_white@2x.png */ = {isa = PBXFileReference; lastKnownFileType = image.png; path = "error_white@2x.png"; sourceTree = "<group>"; };
		FC5CDF381A3393DD00B47253 /* warning_white@2x.png */ = {isa = PBXFileReference; lastKnownFileType = image.png; path = "warning_white@2x.png"; sourceTree = "<group>"; };
		FC91203F1A39EFB70074545C /* qr@2x.png */ = {isa = PBXFileReference; lastKnownFileType = image.png; path = "qr@2x.png"; sourceTree = "<group>"; };
		FCB11D8B1A129A76002F93FB /* CoreMedia.framework */ = {isa = PBXFileReference; lastKnownFileType = wrapper.framework; name = CoreMedia.framework; path = System/Library/Frameworks/CoreMedia.framework; sourceTree = SDKROOT; };
/* End PBXFileReference section */

/* Begin PBXFrameworksBuildPhase section */
		453518651FC635DD00210559 /* Frameworks */ = {
			isa = PBXFrameworksBuildPhase;
			buildActionMask = 2147483647;
			files = (
				453518A21FC63E2900210559 /* RelayMessaging.framework in Frameworks */,
				346129731FD1E01700532771 /* PromiseKit.framework in Frameworks */,
				042AE02FEBA302AB373774E6 /* Pods_RelayShareExtension.framework in Frameworks */,
			);
			runOnlyForDeploymentPostprocessing = 0;
		};
		4535188E1FC63DBF00210559 /* Frameworks */ = {
			isa = PBXFrameworksBuildPhase;
			buildActionMask = 2147483647;
			files = (
				346129741FD1E02D00532771 /* PromiseKit.framework in Frameworks */,
				4070A49B3118F91857CED384 /* Pods_RelayMessaging.framework in Frameworks */,
			);
			runOnlyForDeploymentPostprocessing = 0;
		};
		D221A086169C9E5E00537ABF /* Frameworks */ = {
			isa = PBXFrameworksBuildPhase;
			buildActionMask = 2147483647;
			files = (
				7D7705C02114CD4B00B40BB9 /* WebRTC.framework in Frameworks */,
				455A16DD1F1FEA0000F86704 /* Metal.framework in Frameworks */,
				455A16DE1F1FEA0000F86704 /* MetalKit.framework in Frameworks */,
				45847E871E4283C30080EAB3 /* Intents.framework in Frameworks */,
				456C38961DC7B882007536A7 /* PromiseKit.framework in Frameworks */,
				4520D8D51D417D8E00123472 /* Photos.framework in Frameworks */,
				B6B226971BE4B7D200860F4D /* ContactsUI.framework in Frameworks */,
				45BD60821DE9547E00A8F436 /* Contacts.framework in Frameworks */,
				B6FE7EB71ADD62FA00A6D22F /* PushKit.framework in Frameworks */,
				FC3BD9881A30A790005B96BB /* Social.framework in Frameworks */,
				FCB11D8C1A129A76002F93FB /* CoreMedia.framework in Frameworks */,
				70377AAB1918450100CAF501 /* MobileCoreServices.framework in Frameworks */,
				B9EB5ABD1884C002007CBB57 /* MessageUI.framework in Frameworks */,
				453518991FC63DBF00210559 /* RelayMessaging.framework in Frameworks */,
				76C87F19181EFCE600C4ACAB /* MediaPlayer.framework in Frameworks */,
				768A1A2B17FC9CD300E00ED8 /* libz.dylib in Frameworks */,
				A11CD70D17FA230600A2D1B1 /* QuartzCore.framework in Frameworks */,
				A163E8AB16F3F6AA0094D68B /* Security.framework in Frameworks */,
				A1C32D5117A06544000A904E /* AddressBook.framework in Frameworks */,
				A1C32D5017A06538000A904E /* AddressBookUI.framework in Frameworks */,
				D2AEACDC16C426DA00C364C0 /* CFNetwork.framework in Frameworks */,
				D2179CFE16BB0B480006F3AB /* SystemConfiguration.framework in Frameworks */,
				D2179CFC16BB0B3A0006F3AB /* CoreTelephony.framework in Frameworks */,
				D221A08E169C9E5E00537ABF /* UIKit.framework in Frameworks */,
				D221A090169C9E5E00537ABF /* Foundation.framework in Frameworks */,
				D221A0E8169DFFC500537ABF /* AVFoundation.framework in Frameworks */,
				D24B5BD5169F568C00681372 /* AudioToolbox.framework in Frameworks */,
				E6431F0E7EAC0CB73D75A38B /* Pods_Relay.framework in Frameworks */,
			);
			runOnlyForDeploymentPostprocessing = 0;
		};
		D221A0A6169C9E5F00537ABF /* Frameworks */ = {
			isa = PBXFrameworksBuildPhase;
			buildActionMask = 2147483647;
			files = (
				B60EDE041A05A01700D73516 /* AudioToolbox.framework in Frameworks */,
				B69CD25119773E79005CE69A /* XCTest.framework in Frameworks */,
				E1368CBE18A1C36B00109378 /* MessageUI.framework in Frameworks */,
				A10FDF79184FB4BB007FF963 /* MediaPlayer.framework in Frameworks */,
				A1A018531805C60D00A052A6 /* CoreGraphics.framework in Frameworks */,
				A1A018521805C5E800A052A6 /* QuartzCore.framework in Frameworks */,
				A123C14916F902EE000AE905 /* Security.framework in Frameworks */,
				A194D3BA17A08CD5004BD3A9 /* AddressBookUI.framework in Frameworks */,
				A194D3B917A08CD1004BD3A9 /* AddressBook.framework in Frameworks */,
				D202868416DBE108009068E9 /* AVFoundation.framework in Frameworks */,
				D202868316DBE0FC009068E9 /* CoreTelephony.framework in Frameworks */,
				D202868216DBE0F4009068E9 /* SystemConfiguration.framework in Frameworks */,
				D202868116DBE0E7009068E9 /* CFNetwork.framework in Frameworks */,
				D221A0AD169C9E5F00537ABF /* UIKit.framework in Frameworks */,
				D221A0AE169C9E5F00537ABF /* Foundation.framework in Frameworks */,
				CC875800737563D6891B741D /* Pods_SignalTests.framework in Frameworks */,
				F619590C79CB11695ED108A9 /* Pods_RelayTests.framework in Frameworks */,
			);
			runOnlyForDeploymentPostprocessing = 0;
		};
/* End PBXFrameworksBuildPhase section */

/* Begin PBXGroup section */
		34074F54203D0722004596AE /* Sounds */ = {
			isa = PBXGroup;
			children = (
				45A2F004204473A3002E978A /* NewMessage.aifc */,
				34661FB720C1C0D60056EDD6 /* message_sent.aiff */,
				34CF0783203E6B77005C4D61 /* busy_tone_ansi.caf */,
				34CF0786203E6B78005C4D61 /* end_call_tone_cept.caf */,
				34074FC5203E5435004596AE /* messageReceivedSounds */,
				34CF0784203E6B77005C4D61 /* ringback_tone_ansi.caf */,
				34C3C78B20409F320000134C /* ringtoneSounds */,
				34C3C78E2040A4F70000134C /* sonarping.mp3 */,
			);
			path = Sounds;
			sourceTree = "<group>";
		};
		34074FC5203E5435004596AE /* messageReceivedSounds */ = {
			isa = PBXGroup;
			children = (
				45B74A5B2044AAB300CD42F8 /* aurora-quiet.aifc */,
				45B74A6F2044AAB500CD42F8 /* aurora.aifc */,
				45B74A5F2044AAB400CD42F8 /* bamboo-quiet.aifc */,
				45B74A6C2044AAB500CD42F8 /* bamboo.aifc */,
				45B74A682044AAB500CD42F8 /* chord-quiet.aifc */,
				45B74A622044AAB400CD42F8 /* chord.aifc */,
				45B74A702044AAB500CD42F8 /* circles-quiet.aifc */,
				45B74A6A2044AAB500CD42F8 /* circles.aifc */,
				4503F1BB20470A5B00CEE724 /* classic-quiet.aifc */,
				4503F1BC20470A5B00CEE724 /* classic.aifc */,
				45B74A6E2044AAB500CD42F8 /* complete-quiet.aifc */,
				45B74A652044AAB400CD42F8 /* complete.aifc */,
				45B74A632044AAB400CD42F8 /* hello-quiet.aifc */,
				45B74A5E2044AAB400CD42F8 /* hello.aifc */,
				45B74A732044AAB600CD42F8 /* input-quiet.aifc */,
				45B74A602044AAB400CD42F8 /* input.aifc */,
				45B74A5D2044AAB400CD42F8 /* keys-quiet.aifc */,
				45B74A612044AAB400CD42F8 /* keys.aifc */,
				45B74A662044AAB400CD42F8 /* note-quiet.aifc */,
				45B74A6D2044AAB500CD42F8 /* note.aifc */,
				45B74A642044AAB400CD42F8 /* popcorn-quiet.aifc */,
				45B74A6B2044AAB500CD42F8 /* popcorn.aifc */,
				45B74A672044AAB500CD42F8 /* pulse-quiet.aifc */,
				45B74A692044AAB500CD42F8 /* pulse.aifc */,
				45B74A5C2044AAB300CD42F8 /* synth-quiet.aifc */,
				45B74A722044AAB600CD42F8 /* synth.aifc */,
			);
			name = messageReceivedSounds;
			path = Relay/AudioFiles/messageReceivedSounds;
			sourceTree = SOURCE_ROOT;
		};
		340FC875204DAC8C007AEB0F /* Registration */ = {
			isa = PBXGroup;
			children = (
				7D7705C22114D8E600B40BB9 /* LoginViewController.swift */,
				7D7705C32114D8E600B40BB9 /* NewAccountViewController.swift */,
				7D7705C12114D8E600B40BB9 /* ValidationViewController.swift */,
				340FC879204DAC8C007AEB0F /* CodeVerificationViewController.h */,
				340FC877204DAC8C007AEB0F /* CodeVerificationViewController.m */,
				340FC878204DAC8C007AEB0F /* RegistrationViewController.h */,
				340FC876204DAC8C007AEB0F /* RegistrationViewController.m */,
			);
			path = Registration;
			sourceTree = "<group>";
		};
		340FC87A204DAC8C007AEB0F /* AppSettings */ = {
			isa = PBXGroup;
			children = (
				340FC884204DAC8C007AEB0F /* AboutTableViewController.h */,
				340FC893204DAC8C007AEB0F /* AboutTableViewController.m */,
				340FC892204DAC8C007AEB0F /* AddToBlockListViewController.h */,
				340FC886204DAC8C007AEB0F /* AddToBlockListViewController.m */,
				340FC881204DAC8C007AEB0F /* AdvancedSettingsTableViewController.h */,
				340FC88C204DAC8C007AEB0F /* AdvancedSettingsTableViewController.m */,
				340FC880204DAC8C007AEB0F /* AppSettingsViewController.h */,
				340FC88D204DAC8C007AEB0F /* AppSettingsViewController.m */,
				340FC890204DAC8C007AEB0F /* BlockListViewController.h */,
				340FC887204DAC8C007AEB0F /* BlockListViewController.m */,
				340FC889204DAC8C007AEB0F /* DomainFrontingCountryViewController.h */,
				340FC87D204DAC8C007AEB0F /* DomainFrontingCountryViewController.m */,
				340FC88B204DAC8C007AEB0F /* NotificationSettingsOptionsViewController.h */,
				340FC87B204DAC8C007AEB0F /* NotificationSettingsOptionsViewController.m */,
				340FC88A204DAC8C007AEB0F /* NotificationSettingsViewController.h */,
				340FC87C204DAC8C007AEB0F /* NotificationSettingsViewController.m */,
				340FC87F204DAC8C007AEB0F /* OWSBackupSettingsViewController.h */,
				340FC88E204DAC8C007AEB0F /* OWSBackupSettingsViewController.m */,
				340FC891204DAC8C007AEB0F /* OWSLinkDeviceViewController.h */,
				340FC885204DAC8C007AEB0F /* OWSLinkDeviceViewController.m */,
				340FC895204DAC8C007AEB0F /* OWSLinkedDevicesTableViewController.h */,
				340FC882204DAC8C007AEB0F /* OWSLinkedDevicesTableViewController.m */,
				340FC888204DAC8C007AEB0F /* OWSQRCodeScanningViewController.h */,
				340FC896204DAC8C007AEB0F /* OWSQRCodeScanningViewController.m */,
				340FC894204DAC8C007AEB0F /* OWSSoundSettingsViewController.h */,
				340FC883204DAC8C007AEB0F /* OWSSoundSettingsViewController.m */,
				340FC88F204DAC8C007AEB0F /* PrivacySettingsTableViewController.h */,
				340FC87E204DAC8C007AEB0F /* PrivacySettingsTableViewController.m */,
			);
			path = AppSettings;
			sourceTree = "<group>";
		};
		340FC897204DAC8D007AEB0F /* ThreadSettings */ = {
			isa = PBXGroup;
			children = (
				340FC8A4204DAC8D007AEB0F /* AddToGroupViewController.h */,
				340FC89B204DAC8D007AEB0F /* AddToGroupViewController.m */,
				340FC89D204DAC8D007AEB0F /* FingerprintViewController.h */,
				340FC8A2204DAC8D007AEB0F /* FingerprintViewController.m */,
				340FC8A5204DAC8D007AEB0F /* FingerprintViewScanController.h */,
				340FC89F204DAC8D007AEB0F /* FingerprintViewScanController.m */,
				340FC898204DAC8D007AEB0F /* OWSAddToContactViewController.h */,
				340FC8A1204DAC8D007AEB0F /* OWSAddToContactViewController.m */,
				340FC8A0204DAC8D007AEB0F /* OWSConversationSettingsViewController.h */,
				340FC89A204DAC8D007AEB0F /* OWSConversationSettingsViewController.m */,
				340FC899204DAC8D007AEB0F /* OWSConversationSettingsViewDelegate.h */,
				340FC89E204DAC8D007AEB0F /* ShowGroupMembersViewController.h */,
				340FC8A6204DAC8D007AEB0F /* ShowGroupMembersViewController.m */,
				340FC8A3204DAC8D007AEB0F /* UpdateGroupViewController.h */,
				340FC89C204DAC8D007AEB0F /* UpdateGroupViewController.m */,
			);
			path = ThreadSettings;
			sourceTree = "<group>";
		};
		342197FE210612F600C57195 /* iRate */ = {
			isa = PBXGroup;
			children = (
				342197FF210612F600C57195 /* iRate.m */,
				34219800210612F600C57195 /* iRate.h */,
			);
			name = iRate;
			path = Relay/Libraries/iRate;
			sourceTree = SOURCE_ROOT;
		};
		34219802210619C800C57195 /* Libraries */ = {
			isa = PBXGroup;
			children = (
				342197FE210612F600C57195 /* iRate */,
			);
			path = Libraries;
			sourceTree = "<group>";
		};
		34219803210619D300C57195 /* Libraries */ = {
			isa = PBXGroup;
			children = (
				3421980421061A0600C57195 /* JSQMessagesViewController */,
			);
			path = Libraries;
			sourceTree = "<group>";
		};
		3421980421061A0600C57195 /* JSQMessagesViewController */ = {
			isa = PBXGroup;
			children = (
				3421980521061A0600C57195 /* UIColor+JSQMessages.m */,
				3421980621061A0600C57195 /* JSQMessagesAvatarImage.m */,
				3421980721061A0600C57195 /* JSQMessagesAvatarImageFactory.h */,
				3421980821061A0600C57195 /* JSQMVC-LICENSE */,
				3421980921061A0700C57195 /* JSQMessagesAvatarImageFactory.m */,
				3421980A21061A0700C57195 /* JSQMessagesAvatarImage.h */,
				3421980B21061A0700C57195 /* UIColor+JSQMessages.h */,
				3421980C21061A0700C57195 /* JSQMVC-README.md */,
				3421980D21061A0700C57195 /* JSQMVC-SIGNAL.md */,
				3421980E21061A0700C57195 /* JSQMessageAvatarImageDataSource.h */,
			);
			path = JSQMessagesViewController;
			sourceTree = "<group>";
		};
		34330A581E7875FB00DF2FB9 /* Fonts */ = {
			isa = PBXGroup;
			children = (
				34330A5B1E787A9800DF2FB9 /* dripicons-v2.ttf */,
				34330A5D1E787BD800DF2FB9 /* ElegantIcons.ttf */,
				34330A591E7875FB00DF2FB9 /* fontawesome-webfont.ttf */,
			);
			path = Fonts;
			sourceTree = "<group>";
		};
		34386A4C207D0C01009F5D9C /* HomeView */ = {
			isa = PBXGroup;
			children = (
				34386A4E207D0C01009F5D9C /* HomeViewCell.h */,
				34386A50207D0C01009F5D9C /* HomeViewCell.m */,
				34386A4F207D0C01009F5D9C /* HomeViewController.h */,
				34386A4D207D0C01009F5D9C /* HomeViewController.m */,
				4C20B2B820CA10DE001BAC90 /* ConversationSearchViewController.swift */,
				4C11AA4F20FD59C700351FBD /* MessageStatusView.swift */,
			);
			path = HomeView;
			sourceTree = "<group>";
		};
		34480B2F1FD0921000BC14EF /* utils */ = {
			isa = PBXGroup;
			children = (
				34480B341FD0929200BC14EF /* ShareAppExtensionContext.h */,
				34480B351FD0929200BC14EF /* ShareAppExtensionContext.m */,
			);
			path = utils;
			sourceTree = "<group>";
		};
		34480B471FD0A60200BC14EF /* utils */ = {
			isa = PBXGroup;
			children = (
				452EC6E0205FF5DC000E787C /* Bench.swift */,
				343D3D991E9283F100165CA4 /* BlockListUIUtils.h */,
				343D3D9A1E9283F100165CA4 /* BlockListUIUtils.m */,
				451777C71FD61554001225FF /* ConversationSearcher.swift */,
				3466087120E550F300AFFE73 /* ConversationStyle.swift */,
				34480B4D1FD0A7A300BC14EF /* DebugLogger.h */,
				34480B4E1FD0A7A300BC14EF /* DebugLogger.m */,
				348F2EAD1F0D21BC00D4ECE0 /* DeviceSleepManager.swift */,
				344F248C2007CCD600CFB4F4 /* DisplayableText.swift */,
				346129AC1FD1F34E00532771 /* ImageCache.swift */,
				4523D015206EDC2B00A2AB51 /* LRUCache.swift */,
				34C3C7902040B0DC0000134C /* OWSAudioPlayer.h */,
				34C3C7912040B0DC0000134C /* OWSAudioPlayer.m */,
				45666EC41D99483D008FE134 /* OWSAvatarBuilder.h */,
				45666EC51D99483D008FE134 /* OWSAvatarBuilder.m */,
				45855F351D9498A40084F340 /* OWSContactAvatarBuilder.h */,
				45855F361D9498A40084F340 /* OWSContactAvatarBuilder.m */,
				346129A81FD1F0DF00532771 /* OWSFormat.h */,
				346129AA1FD1F0EE00532771 /* OWSFormat.m */,
				45666EC71D994C0D008FE134 /* OWSGroupAvatarBuilder.h */,
				45666EC81D994C0D008FE134 /* OWSGroupAvatarBuilder.m */,
				34480B481FD0A60200BC14EF /* OWSMath.h */,
				3461293B1FD1D46900532771 /* OWSMath.m */,
				346129371FD1B47200532771 /* OWSPreferences.h */,
				346129381FD1B47200532771 /* OWSPreferences.m */,
				34641E172088D7E900E2EDE5 /* OWSScreenLock.swift */,
				34480B4F1FD0A7A300BC14EF /* OWSScrubbingLogFormatter.h */,
				34480B511FD0A7A400BC14EF /* OWSScrubbingLogFormatter.m */,
				34B6D27220F664C800765BE2 /* OWSUnreadIndicator.h */,
				34B6D27320F664C800765BE2 /* OWSUnreadIndicator.m */,
				34641E1120878FB000E2EDE5 /* OWSWindowManager.h */,
				34641E1020878FAF00E2EDE5 /* OWSWindowManager.m */,
				45360B8C1F9521F800FA666C /* Searcher.swift */,
				347850581FD9972E007B8332 /* SwiftSingletons.swift */,
				346129BD1FD2068600532771 /* ThreadUtil.h */,
				346129BE1FD2068600532771 /* ThreadUtil.m */,
				B97940251832BD2400BD66CB /* UIUtil.h */,
				B97940261832BD2400BD66CB /* UIUtil.m */,
				45F170D51E315310003FC1F2 /* Weak.swift */,
			);
			path = utils;
			sourceTree = "<group>";
		};
		34480B5C1FD0A98800BC14EF /* categories */ = {
			isa = PBXGroup;
			children = (
				4551DB59205C562300C8AE75 /* Collection+OWS.swift */,
				346129C51FD2072D00532771 /* NSAttributedString+OWS.h */,
				346129C11FD2072D00532771 /* NSAttributedString+OWS.m */,
				346129C01FD2072C00532771 /* NSString+OWS.h */,
				346129C21FD2072D00532771 /* NSString+OWS.m */,
				452D1AF220810B6F00A67F7F /* String+OWS.swift */,
				34C82E4F20F8E1F000E9688D /* Theme.h */,
				34C82E5020F8E1F100E9688D /* Theme.m */,
				34480B5D1FD0A98800BC14EF /* UIColor+OWS.h */,
				34480B5E1FD0A98800BC14EF /* UIColor+OWS.m */,
				45BB93371E688E14001E3939 /* UIDevice+featureSupport.swift */,
				34480B661FD0AA9400BC14EF /* UIFont+OWS.h */,
				34480B651FD0AA9400BC14EF /* UIFont+OWS.m */,
				34480B5F1FD0A98800BC14EF /* UIView+OWS.h */,
				34480B601FD0A98800BC14EF /* UIView+OWS.m */,
				346129D41FD20ADC00532771 /* UIViewController+OWS.h */,
				346129D31FD20ADB00532771 /* UIViewController+OWS.m */,
			);
			path = categories;
			sourceTree = "<group>";
		};
		3448BFC01EDF0EA7005B2D69 /* ConversationView */ = {
			isa = PBXGroup;
			children = (
				34D1F0951F867BFC0066283D /* Cells */,
				34D1F0B21F86D31D0066283D /* ConversationCollectionView.h */,
				34D1F0B31F86D31D0066283D /* ConversationCollectionView.m */,
				45DDA6232090CEB500DE97F8 /* ConversationHeaderView.swift */,
				34D1F0671F8678AA0066283D /* ConversationInputTextView.h */,
				34D1F0681F8678AA0066283D /* ConversationInputTextView.m */,
				34D1F0691F8678AA0066283D /* ConversationInputToolbar.h */,
				34D1F06A1F8678AA0066283D /* ConversationInputToolbar.m */,
				343A65971FC4CFE7000477A1 /* ConversationScrollButton.h */,
				343A65961FC4CFE6000477A1 /* ConversationScrollButton.m */,
				34D1F06D1F8678AA0066283D /* ConversationViewController.h */,
				34D1F06E1F8678AA0066283D /* ConversationViewController.m */,
				34D1F06F1F8678AA0066283D /* ConversationViewItem.h */,
				34D1F0701F8678AA0066283D /* ConversationViewItem.m */,
				34D1F0711F8678AA0066283D /* ConversationViewLayout.h */,
				34D1F0721F8678AA0066283D /* ConversationViewLayout.m */,
			);
			path = ConversationView;
			sourceTree = "<group>";
		};
		3461293F1FD1D74B00532771 /* environment */ = {
			isa = PBXGroup;
			children = (
				347850661FD9B789007B8332 /* AppSetup.h */,
				347850651FD9B789007B8332 /* AppSetup.m */,
				346129401FD1D74B00532771 /* Environment.h */,
				346129411FD1D74B00532771 /* Environment.m */,
				346129921FD1E30000532771 /* migrations */,
				347850671FD9B78A007B8332 /* NoopCallMessageHandler.swift */,
				347850681FD9B78A007B8332 /* NoopNotificationsManager.swift */,
				45F170AB1E2F0351003FC1F2 /* OWSAudioSession.swift */,
				34074F60203D0CBE004596AE /* OWSSounds.h */,
				34074F5F203D0CBD004596AE /* OWSSounds.m */,
				346129561FD1D74B00532771 /* Release.h */,
				346129571FD1D74B00532771 /* Release.m */,
				346129581FD1D74B00532771 /* SignalKeyingStorage.h */,
				346129591FD1D74B00532771 /* SignalKeyingStorage.m */,
				346129E01FD5C0BE00532771 /* VersionMigrations.h */,
				346129E11FD5C0BE00532771 /* VersionMigrations.m */,
			);
			path = environment;
			sourceTree = "<group>";
		};
		346129921FD1E30000532771 /* migrations */ = {
			isa = PBXGroup;
			children = (
				346129ED1FD5F31300532771 /* OWS100RemoveTSRecipientsMigration.h */,
				346129EB1FD5F31300532771 /* OWS100RemoveTSRecipientsMigration.m */,
				346129EF1FD5F31400532771 /* OWS101ExistingUsersBlockOnIdentityChange.h */,
				346129EE1FD5F31300532771 /* OWS101ExistingUsersBlockOnIdentityChange.m */,
				346129F01FD5F31400532771 /* OWS102MoveLoggingPreferenceToUserDefaults.h */,
				346129E81FD5F31200532771 /* OWS102MoveLoggingPreferenceToUserDefaults.m */,
				346129E91FD5F31300532771 /* OWS103EnableVideoCalling.h */,
				346129F21FD5F31400532771 /* OWS103EnableVideoCalling.m */,
				346129F41FD5F31400532771 /* OWS104CreateRecipientIdentities.h */,
				346129EC1FD5F31300532771 /* OWS104CreateRecipientIdentities.m */,
				346129F31FD5F31400532771 /* OWS105AttachmentFilePaths.h */,
				346129EA1FD5F31300532771 /* OWS105AttachmentFilePaths.m */,
				346129F11FD5F31400532771 /* OWS106EnsureProfileComplete.swift */,
				4503F1C2204711D200CEE724 /* OWS107LegacySounds.h */,
				4503F1C1204711D200CEE724 /* OWS107LegacySounds.m */,
				4598198C204E2F28009414F2 /* OWS108CallLoggingPreference.h */,
				4598198D204E2F28009414F2 /* OWS108CallLoggingPreference.m */,
				34D5872E208E2C4100D2255A /* OWS109OutgoingMessageState.h */,
				34D5872D208E2C4100D2255A /* OWS109OutgoingMessageState.m */,
				346129931FD1E30000532771 /* OWSDatabaseMigration.h */,
				346129941FD1E30000532771 /* OWSDatabaseMigration.m */,
				346129E51FD5C0C600532771 /* OWSDatabaseMigrationRunner.h */,
				346129E41FD5C0C600532771 /* OWSDatabaseMigrationRunner.m */,
				34ABB2C32090C59700C727A6 /* OWSResaveCollectionDBMigration.h */,
				34ABB2C22090C59600C727A6 /* OWSResaveCollectionDBMigration.m */,
			);
			path = migrations;
			sourceTree = "<group>";
		};
		346129A11FD1F09100532771 /* contacts */ = {
			isa = PBXGroup;
			children = (
				7D6564EB2113BD8A00365A19 /* CountryCodeViewController.h */,
				7D6564F12113BD8A00365A19 /* CountryCodeViewController.m */,
				7D65650F2113C5DD00365A19 /* ModalActivityIndicatorViewController.swift */,
				7D6564E72113BD8900365A19 /* NewNonContactConversationViewController.h */,
				7D6564E52113BD8900365A19 /* NewNonContactConversationViewController.m */,
				7D6565182113CB3E00365A19 /* OWSContactsManager.h */,
				7D6565172113CB3E00365A19 /* OWSContactsManager.m */,
				7D6564EC2113BD8A00365A19 /* OWSContactsSyncing.h */,
				7D6564E62113BD8900365A19 /* OWSContactsSyncing.m */,
				7D6564EE2113BD8A00365A19 /* SelectRecipientViewController.h */,
				7D6564F02113BD8A00365A19 /* SelectRecipientViewController.m */,
				7D6564F22113BD8A00365A19 /* SelectThreadViewController.h */,
				7D6564E42113BD8900365A19 /* SelectThreadViewController.m */,
				7D6564ED2113BD8A00365A19 /* SystemContactsFetcher.swift */,
				7D6564EA2113BD8900365A19 /* ViewControllerUtils.h */,
				7D6564E82113BD8900365A19 /* ViewControllerUtils.m */,
			);
			path = contacts;
			sourceTree = "<group>";
		};
		346129B01FD1F7E800532771 /* profiles */ = {
			isa = PBXGroup;
			children = (
				346129B11FD1F7E800532771 /* OWSProfileManager.h */,
				346129B21FD1F7E800532771 /* OWSProfileManager.m */,
				347850701FDAEB16007B8332 /* OWSUserProfile.h */,
				3478506F1FDAEB16007B8332 /* OWSUserProfile.m */,
				346129B31FD1F7E800532771 /* ProfileFetcherJob.swift */,
			);
			path = profiles;
			sourceTree = "<group>";
		};
		346129CE1FD207F200532771 /* views */ = {
			isa = PBXGroup;
			children = (
				45F3AEB51DFDE7900080CE33 /* AvatarImageView.swift */,
				346129D11FD2085A00532771 /* CommonStrings.swift */,
				34D2014F20DC160D00A6FD3A /* ContactCellView.h */,
				34D2015020DC160D00A6FD3A /* ContactCellView.m */,
				340CB2221EAC155C0001CAA1 /* ContactsViewHelper.h */,
				340CB2231EAC155C0001CAA1 /* ContactsViewHelper.m */,
				76EB052E18170B33006006FC /* ContactTableViewCell.h */,
				76EB052F18170B33006006FC /* ContactTableViewCell.m */,
				45BE4EA12012AD2000935E59 /* DisappearingTimerConfigurationView.swift */,
				451573952061B49500803601 /* GradientView.swift */,
				346129CF1FD207F200532771 /* OWSAlerts.swift */,
				454A965E1FD60EA2008D2A0E /* OWSFlatButton.swift */,
				45FDA43420A4D22700396358 /* OWSNavigationBar.swift */,
				348BB258209CF8E40047AEC2 /* TappableStackView.swift */,
				348BB259209CF8E50047AEC2 /* TappableView.swift */,
				3400C7971EAFB772008A8584 /* ThreadViewHelper.h */,
				3400C7981EAFB772008A8584 /* ThreadViewHelper.m */,
			);
			path = views;
			sourceTree = "<group>";
		};
		346129DB1FD5C02900532771 /* viewControllers */ = {
			isa = PBXGroup;
			children = (
				34382265209A4E3F0094FEB7 /* ContactShareApprovalViewController.swift */,
				344F248220069E9B00CFB4F4 /* CountryCodeViewController.h */,
				344F248320069E9B00CFB4F4 /* CountryCodeViewController.m */,
				34382269209B63500094FEB7 /* EditContactShareNameViewController.swift */,
				346129DC1FD5C02900532771 /* LockInteractionController.h */,
				346129DD1FD5C02900532771 /* LockInteractionController.m */,
				344D6CE920069E070042AF96 /* NewNonContactConversationViewController.h */,
				344D6CE820069E070042AF96 /* NewNonContactConversationViewController.m */,
				34641E1A2088DA4000E2EDE5 /* ScreenLockViewController.h */,
				34641E192088DA3F00E2EDE5 /* ScreenLockViewController.m */,
				344D6CE620069E060042AF96 /* SelectRecipientViewController.h */,
				344D6CE720069E060042AF96 /* SelectRecipientViewController.m */,
				344F2495200FD03200CFB4F4 /* SharingThreadPickerViewController.h */,
				344F2497200FD03200CFB4F4 /* SharingThreadPickerViewController.m */,
				344F248820069F0600CFB4F4 /* ViewControllerUtils.h */,
				344F248920069F0600CFB4F4 /* ViewControllerUtils.m */,
			);
			path = viewControllers;
			sourceTree = "<group>";
		};
		34B3F8331E8DF1700035BE1A /* ViewControllers */ = {
			isa = PBXGroup;
			children = (
				340FC87A204DAC8C007AEB0F /* AppSettings */,
				34D5CCA71EAE3D30005515DB /* AvatarViewHelper.h */,
				34D5CCA81EAE3D30005515DB /* AvatarViewHelper.m */,
				34B3F83B1E8DF1700035BE1A /* CallViewController.swift */,
				348BB25C20A0C5530047AEC2 /* ContactShareViewHelper.swift */,
				34B3F83E1E8DF1700035BE1A /* ContactsPicker.swift */,
				34B3F83F1E8DF1700035BE1A /* ContactsPicker.xib */,
				34E88D252098C5AE00A608F4 /* ContactViewController.swift */,
				3448BFC01EDF0EA7005B2D69 /* ConversationView */,
				346B66301F4E29B200E5122F /* CropScaleImageViewController.swift */,
				34D8C0221ED3673300188D7C /* DebugUI */,
				34B3F8441E8DF1700035BE1A /* ExperienceUpgradesPageViewController.swift */,
				34BECE2C1F7ABCE000D7438D /* GifPicker */,
				34386A4C207D0C01009F5D9C /* HomeView */,
				34B3F84C1E8DF1700035BE1A /* InviteFlow.swift */,
				4542DF53208D40AC007B4E76 /* LoadingViewController.swift */,
				3496744E2076ACCE00080B5F /* LongTextViewController.swift */,
				45B9EE9A200E91FB005D2F2D /* MediaDetailViewController.h */,
				45B9EE9B200E91FB005D2F2D /* MediaDetailViewController.m */,
				452EC6DE205E9E30000E787C /* MediaGalleryViewController.swift */,
				45F32C1D205718B000A300D5 /* MediaPageViewController.swift */,
				454A84032059C787008B8C75 /* MediaTileViewController.swift */,
				4CFF4C0920F55BBA005DA313 /* MenuActionsViewController.swift */,
				34CA1C261F7156F300E51C51 /* MessageDetailViewController.swift */,
				34B3F84F1E8DF1700035BE1A /* NewContactThreadViewController.h */,
				34B3F8501E8DF1700035BE1A /* NewContactThreadViewController.m */,
				34B3F8541E8DF1700035BE1A /* NewGroupViewController.h */,
				34B3F8551E8DF1700035BE1A /* NewGroupViewController.m */,
				34A55F3620485464002CC6DE /* OWS2FARegistrationViewController.h */,
				34A55F3520485464002CC6DE /* OWS2FARegistrationViewController.m */,
				45D2AC01204885170033C692 /* OWS2FAReminderViewController.swift */,
				345BC30A2047030600257B7C /* OWS2FASettingsViewController.h */,
				345BC30B2047030600257B7C /* OWS2FASettingsViewController.m */,
				34CE88E51F2FB9A10098030F /* ProfileViewController.h */,
				34CE88E61F2FB9A10098030F /* ProfileViewController.m */,
				340FC875204DAC8C007AEB0F /* Registration */,
				4585C4671ED8F8D200896AEA /* SafetyNumberConfirmationAlert.swift */,
				34B3F86D1E8DF1700035BE1A /* SignalsNavigationController.h */,
				34B3F86E1E8DF1700035BE1A /* SignalsNavigationController.m */,
				340FC897204DAC8D007AEB0F /* ThreadSettings */,
				34D1F0BE1F8EC1760066283D /* Utils */,
				452B998F20A34B6B006F2F9E /* AddContactShareToExistingContactViewController.swift */,
				4C13C9F520E57BA30089A98B /* ColorPickerViewController.swift */,
			);
			path = ViewControllers;
			sourceTree = "<group>";
		};
		34B3F8951E8DF1B90035BE1A /* ViewControllers */ = {
			isa = PBXGroup;
			children = (
				340B02B91FA0D6C700F9CFEC /* ConversationViewItemTest.m */,
			);
			path = ViewControllers;
			sourceTree = "<group>";
		};
		34BECE2C1F7ABCE000D7438D /* GifPicker */ = {
			isa = PBXGroup;
			children = (
				34D1F04F1F7D45A60066283D /* GifPickerCell.swift */,
				34BECE2F1F7ABCF800D7438D /* GifPickerLayout.swift */,
				34BECE2D1F7ABCE000D7438D /* GifPickerViewController.swift */,
			);
			path = GifPicker;
			sourceTree = "<group>";
		};
		34C3C78B20409F320000134C /* ringtoneSounds */ = {
			isa = PBXGroup;
			children = (
				34C3C78C20409F320000134C /* Opening.m4r */,
			);
			name = ringtoneSounds;
			path = Relay/AudioFiles/ringtoneSounds;
			sourceTree = SOURCE_ROOT;
		};
		34C6B0A41FA0E46F00D35993 /* Assets */ = {
			isa = PBXGroup;
			children = (
				34C6B0A51FA0E46F00D35993 /* test-gif.gif */,
				34C6B0AD1FA0E4AA00D35993 /* test-jpg.jpg */,
				34C6B0A71FA0E46F00D35993 /* test-mp3.mp3 */,
				34C6B0A81FA0E46F00D35993 /* test-mp4.mp4 */,
			);
			path = Assets;
			sourceTree = "<group>";
		};
		34D1F0951F867BFC0066283D /* Cells */ = {
			isa = PBXGroup;
			children = (
				34D1F0BB1F8D108C0066283D /* AttachmentUploadView.h */,
				34D1F0BC1F8D108C0066283D /* AttachmentUploadView.m */,
				34D1F0961F867BFC0066283D /* ConversationViewCell.h */,
				34D1F0971F867BFC0066283D /* ConversationViewCell.m */,
				34D1F0B81F8800D90066283D /* OWSAudioMessageView.h */,
				34D1F0B91F8800D90066283D /* OWSAudioMessageView.m */,
				34DBF005206C3CB100025978 /* OWSBubbleShapeView.h */,
				34DBF006206C3CB200025978 /* OWSBubbleShapeView.m */,
				34DBF002206BD5A500025978 /* OWSBubbleView.h */,
				34DBF001206BD5A500025978 /* OWSBubbleView.m */,
				34D1F09A1F867BFC0066283D /* OWSContactOffersCell.h */,
				34D1F09B1F867BFC0066283D /* OWSContactOffersCell.m */,
				3403B95C20EA9527001A1F44 /* OWSContactShareButtonsView.h */,
				3403B95B20EA9526001A1F44 /* OWSContactShareButtonsView.m */,
				34CA63192097806E00E526A0 /* OWSContactShareView.h */,
				34CA631A2097806E00E526A0 /* OWSContactShareView.m */,
				34D1F0B51F87F8850066283D /* OWSGenericAttachmentView.h */,
				34D1F0B61F87F8850066283D /* OWSGenericAttachmentView.m */,
				3496744B2076768600080B5F /* OWSMessageBubbleView.h */,
				3496744C2076768700080B5F /* OWSMessageBubbleView.m */,
				34D1F0A11F867BFC0066283D /* OWSMessageCell.h */,
				34D1F0A21F867BFC0066283D /* OWSMessageCell.m */,
				34D920E520E179C100D51158 /* OWSMessageFooterView.h */,
				34D920E620E179C200D51158 /* OWSMessageFooterView.m */,
				348570A720F67574004FF32B /* OWSMessageHeaderView.h */,
				348570A620F67574004FF32B /* OWSMessageHeaderView.m */,
				34DBF000206BD5A400025978 /* OWSMessageTextView.h */,
				34DBEFFF206BD5A400025978 /* OWSMessageTextView.m */,
				3427C64120F500DE00EEC730 /* OWSMessageTimerView.h */,
				3427C64220F500DF00EEC730 /* OWSMessageTimerView.m */,
				34277A5D20751BDC006049F2 /* OWSQuotedMessageView.h */,
				34277A5C20751BDC006049F2 /* OWSQuotedMessageView.m */,
				34D1F0A51F867BFC0066283D /* OWSSystemMessageCell.h */,
				34D1F0A61F867BFC0066283D /* OWSSystemMessageCell.m */,
			);
			path = Cells;
			sourceTree = "<group>";
		};
		34D1F0BE1F8EC1760066283D /* Utils */ = {
			isa = PBXGroup;
			children = (
				34D1F0BF1F8EC1760066283D /* MessageRecipientStatusUtils.swift */,
			);
			path = Utils;
			sourceTree = "<group>";
		};
		34D8C0221ED3673300188D7C /* DebugUI */ = {
			isa = PBXGroup;
			children = (
				340FC8C3204DE223007AEB0F /* DebugUIBackup.h */,
				340FC8C4204DE223007AEB0F /* DebugUIBackup.m */,
				45638BDB1F3DD0D400128435 /* DebugUICalling.swift */,
				34D8C0291ED3685800188D7C /* DebugUIContacts.h */,
				34D8C02A1ED3685800188D7C /* DebugUIContacts.m */,
				34E3EF0B1EFC235B007F6822 /* DebugUIDiskUsage.h */,
				34E3EF0C1EFC235B007F6822 /* DebugUIDiskUsage.m */,
				45B27B852037FFB400A539DF /* DebugUIFileBrowser.swift */,
				34D8C0231ED3673300188D7C /* DebugUIMessages.h */,
				34D8C0241ED3673300188D7C /* DebugUIMessages.m */,
				34D2CCDD206939B200CB1A14 /* DebugUIMessagesAction.h */,
				34D2CCDB206939B100CB1A14 /* DebugUIMessagesAction.m */,
				34D2CCDE206939B400CB1A14 /* DebugUIMessagesAssetLoader.h */,
				34D2CCDC206939B200CB1A14 /* DebugUIMessagesAssetLoader.m */,
				34D2CCE220693A1700CB1A14 /* DebugUIMessagesUtils.h */,
				341F2C0D1F2B8AE700D07D6B /* DebugUIMisc.h */,
				341F2C0E1F2B8AE700D07D6B /* DebugUIMisc.m */,
				457C87B72032645C008D52D6 /* DebugUINotifications.swift */,
				34E3EF0E1EFC2684007F6822 /* DebugUIPage.h */,
				34E3EF0F1EFC2684007F6822 /* DebugUIPage.m */,
				4556FA671F54AA9500AF40DD /* DebugUIProfile.swift */,
				452037CF1EE84975004E4CDF /* DebugUISessionState.h */,
				452037D01EE84975004E4CDF /* DebugUISessionState.m */,
				34BECE291F74C12700D7438D /* DebugUIStress.h */,
				34BECE2A1F74C12700D7438D /* DebugUIStress.m */,
				343A65931FC47D5D000477A1 /* DebugUISyncMessages.h */,
				343A65941FC47D5E000477A1 /* DebugUISyncMessages.m */,
				34D8C0251ED3673300188D7C /* DebugUITableViewController.h */,
				34D8C0261ED3673300188D7C /* DebugUITableViewController.m */,
			);
			path = DebugUI;
			sourceTree = "<group>";
		};
		4505C2BD1E648E6E00CEBF41 /* ExperienceUpgrades */ = {
			isa = PBXGroup;
			children = (
				4505C2BE1E648EA300CEBF41 /* ExperienceUpgrade.swift */,
				3461293D1FD1D72B00532771 /* ExperienceUpgradeFinder.swift */,
			);
			name = ExperienceUpgrades;
			sourceTree = "<group>";
		};
		450DF2061E0DD28D003D14BE /* UserInterface */ = {
			isa = PBXGroup;
			children = (
				450DF2071E0DD29E003D14BE /* Notifications */,
				4C090A1A210FD9C7001FD7F9 /* HapticFeedback.swift */,
				34FD936E1E3BD43A00109093 /* OWSAnyTouchGestureRecognizer.h */,
				34FD936F1E3BD43A00109093 /* OWSAnyTouchGestureRecognizer.m */,
				34B3F8331E8DF1700035BE1A /* ViewControllers */,
				76EB052B18170B33006006FC /* Views */,
			);
			name = UserInterface;
			sourceTree = "<group>";
		};
		450DF2071E0DD29E003D14BE /* Notifications */ = {
			isa = PBXGroup;
			children = (
				450DF2081E0DD2C6003D14BE /* UserNotificationsAdaptee.swift */,
			);
			name = Notifications;
			sourceTree = "<group>";
		};
		45194F911FD7214600333B2C /* Models */ = {
			isa = PBXGroup;
			children = (
				34C42D621F4734ED0072EC04 /* OWSContactOffersInteraction.h */,
				34C42D631F4734ED0072EC04 /* OWSContactOffersInteraction.m */,
				34C42D641F4734ED0072EC04 /* TSUnreadIndicatorInteraction.h */,
				34C42D651F4734ED0072EC04 /* TSUnreadIndicatorInteraction.m */,
			);
			path = Models;
			sourceTree = "<group>";
		};
		451F8A361FD7115D005CB9DA /* ViewControllers */ = {
			isa = PBXGroup;
			children = (
				34C42D591F45F7A80072EC04 /* OWSNavigationController.h */,
				34C42D5A1F45F7A80072EC04 /* OWSNavigationController.m */,
				34B3F89D1E8DF5490035BE1A /* OWSTableViewController.h */,
				34B3F89E1E8DF5490035BE1A /* OWSTableViewController.m */,
				34D99C8A1F27B13B00D284D6 /* OWSViewController.h */,
				34D99C8B1F27B13B00D284D6 /* OWSViewController.m */,
				45A60E7220AC674100FB1ABF /* ReturnToCallViewController.swift */,
			);
			path = ViewControllers;
			sourceTree = "<group>";
		};
		453518691FC635DD00210559 /* RelayShareExtension */ = {
			isa = PBXGroup;
			children = (
				7D6564C22113B74900365A19 /* RelayShareExtension.entitlements */,
				4535186F1FC635DD00210559 /* Info.plist */,
				4535186C1FC635DD00210559 /* MainInterface.storyboard */,
				347850561FD86544007B8332 /* SAEFailedViewController.swift */,
				3461284A1FD0B93F00532771 /* SAELoadViewController.swift */,
				34641E1D2088DA6C00E2EDE5 /* SAEScreenLockViewController.h */,
				34641E1E2088DA6D00E2EDE5 /* SAEScreenLockViewController.m */,
				4535186A1FC635DD00210559 /* ShareViewController.swift */,
				34480B371FD092A900BC14EF /* RelayShareExtension-Bridging-Header.h */,
				34480B381FD092E300BC14EF /* RelayShareExtension-Prefix.pch */,
				34B0796E1FD07B1E00E248C2 /* SignalShareExtension.entitlements */,
				34480B2F1FD0921000BC14EF /* utils */,
			);
			path = RelayShareExtension;
			sourceTree = "<group>";
		};
		453518931FC63DBF00210559 /* RelayMessaging */ = {
			isa = PBXGroup;
			children = (
				454A96571FD600B4008D2A0E /* attachments */,
				34480B5C1FD0A98800BC14EF /* categories */,
				346129A11FD1F09100532771 /* contacts */,
				3461293F1FD1D74B00532771 /* environment */,
				453518951FC63DBF00210559 /* Info.plist */,
				34219803210619D300C57195 /* Libraries */,
				45194F911FD7214600333B2C /* Models */,
				346129B01FD1F7E800532771 /* profiles */,
				34480B5A1FD0A7E300BC14EF /* RelayMessaging-Prefix.pch */,
				453518941FC63DBF00210559 /* RelayMessaging.h */,
				34480B471FD0A60200BC14EF /* utils */,
				346129DB1FD5C02900532771 /* viewControllers */,
				451F8A361FD7115D005CB9DA /* ViewControllers */,
				4541B71C209D3B4F0008608F /* ViewModels */,
				346129CE1FD207F200532771 /* views */,
			);
			path = RelayMessaging;
			sourceTree = "<group>";
		};
		4541B71C209D3B4F0008608F /* ViewModels */ = {
			isa = PBXGroup;
			children = (
				4541B71A209D2DAE0008608F /* ContactShareViewModel.swift */,
				459B7759207BA3A80071D0AB /* OWSQuotedReplyModel.h */,
				459B775A207BA3A80071D0AB /* OWSQuotedReplyModel.m */,
				4542DF51208B82E9007B4E76 /* ThreadViewModel.swift */,
			);
			path = ViewModels;
			sourceTree = "<group>";
		};
		45464DB81DFA03D8001D3FD6 /* Signaling */ = {
			isa = PBXGroup;
			children = (
				45C9DEB71DF4E35A0065CA84 /* WebRTCCallMessageHandler.swift */,
				45AE48501E0732D6004D96C2 /* TurnServerInfo.swift */,
				458DE9D71DEE7B360071BB03 /* OWSWebRTCDataProtos.pb.h */,
				458DE9D81DEE7B360071BB03 /* OWSWebRTCDataProtos.pb.m */,
				45464DBB1DFA041F001D3FD6 /* DataChannelMessage.swift */,
			);
			name = Signaling;
			sourceTree = "<group>";
		};
		454A96571FD600B4008D2A0E /* attachments */ = {
			isa = PBXGroup;
			children = (
				7D65650D2113C53C00365A19 /* AttachmentApprovalViewController.swift */,
				34B3F8391E8DF1700035BE1A /* AttachmentSharing.h */,
				34B3F83A1E8DF1700035BE1A /* AttachmentSharing.m */,
				7D6565152113C6AD00365A19 /* ContactFieldView.swift */,
				34D913491F62D4A500722898 /* SignalAttachment.swift */,
				34CA1C281F7164F700E51C51 /* MediaMessageView.swift */,
				7D6565032113BDF400365A19 /* MessageApprovalViewController.swift */,
				45BC829C1FD9C4B400011CF3 /* ShareViewDelegate.swift */,
				453034AA200289F50018945D /* VideoPlayerView.swift */,
				45F59A092029140500E8D2B0 /* OWSVideoPlayer.swift */,
			);
			path = attachments;
			sourceTree = "<group>";
		};
		45794E841E0061CF00066731 /* UserInterface */ = {
			isa = PBXGroup;
			children = (
				45FBC57A1DF8575700E9B410 /* CallKit */,
				45E2E91E1E13EE3500457AA0 /* OWSCallNotificationsAdaptee.h */,
				451A13B01E13DED2000A50FD /* CallNotificationsAdapter.swift */,
				45794E851E00620000066731 /* CallUIAdapter.swift */,
				45F659811E1BE77000444429 /* NonCallKitCallUIAdaptee.swift */,
			);
			name = UserInterface;
			sourceTree = "<group>";
		};
		457F3AC01D14A0F700C51351 /* Models */ = {
			isa = PBXGroup;
			children = (
				451166BF1FD86B98000739BA /* AccountManager.swift */,
				45DF5DF11DDB843F00C936C7 /* CompareSafetyNumbersActivity.swift */,
				458E38351D668EBF0094BD24 /* OWSDeviceProvisioningURLParser.h */,
				458E38361D668EBF0094BD24 /* OWSDeviceProvisioningURLParser.m */,
				4CB5F26820F7D060004D1B42 /* MessageActions.swift */,
			);
			path = Models;
			sourceTree = "<group>";
		};
		458E38381D6699110094BD24 /* Models */ = {
			isa = PBXGroup;
			children = (
				4C4BC6C22102D697004040C9 /* ContactDiscoveryOperationTest.swift */,
				458E38391D6699FA0094BD24 /* OWSDeviceProvisioningURLParserTest.m */,
				458967101DC117CC00E9DD21 /* AccountManagerTest.swift */,
			);
			name = Models;
			sourceTree = "<group>";
		};
		45CD81A41DBFF8CF004C9430 /* Storyboards */ = {
			isa = PBXGroup;
			children = (
				45CB2FA71CB7146C00E1B343 /* Launch Screen.storyboard */,
				A5509EC91A69AB8B00ABA4BC /* Main.storyboard */,
			);
			name = Storyboards;
			sourceTree = "<group>";
		};
		45D231751DC7E8C50034FA89 /* Jobs */ = {
			isa = PBXGroup;
			children = (
				45D231761DC7E8F10034FA89 /* SessionResetJob.swift */,
				45CD81EE1DC030E7004C9430 /* SyncPushTokensJob.swift */,
				452ECA4C1E087E7200E2F016 /* MessageFetcherJob.swift */,
				451686AA1F520CDA00AC3D4B /* MultiDeviceProfileKeyUpdateJob.swift */,
				4CC0B59B20EC5F2E00CF6EE0 /* ConversationConfigurationSyncOperation.swift */,
			);
			path = Jobs;
			sourceTree = "<group>";
		};
		45FBC57A1DF8575700E9B410 /* CallKit */ = {
			isa = PBXGroup;
			children = (
				45FBC59A1DF8575700E9B410 /* CallKitCallManager.swift */,
				45F659721E1BD99C00444429 /* CallKitCallUIAdaptee.swift */,
			);
			name = CallKit;
			path = Speakerbox;
			sourceTree = "<group>";
		};
		4C3EF8002109184A0007EBF7 /* SSKTests */ = {
			isa = PBXGroup;
			children = (
				4C3EF7FC2107DDEE0007EBF7 /* ParamParserTest.swift */,
				4C3EF801210918740007EBF7 /* SSKEnvelopeTest.swift */,
			);
			path = SSKTests;
			sourceTree = "<group>";
		};
		76EB03C118170B33006006FC /* src */ = {
			isa = PBXGroup;
			children = (
				76EB03C218170B33006006FC /* AppDelegate.h */,
				76EB03C318170B33006006FC /* AppDelegate.m */,
				76EB03FE18170B33006006FC /* call */,
				76EB041118170B33006006FC /* environment */,
				45D231751DC7E8C50034FA89 /* Jobs */,
				457F3AC01D14A0F700C51351 /* Models */,
				76EB041D18170B33006006FC /* network */,
				45B201741DAECBFD00C461E0 /* Signal-Bridging-Header.h */,
				45CD81A41DBFF8CF004C9430 /* Storyboards */,
				450DF2061E0DD28D003D14BE /* UserInterface */,
				76EB04C818170B33006006FC /* util */,
			);
			path = src;
			sourceTree = "<group>";
		};
		76EB03FE18170B33006006FC /* call */ = {
			isa = PBXGroup;
			children = (
				45794E841E0061CF00066731 /* UserInterface */,
				45464DB81DFA03D8001D3FD6 /* Signaling */,
				45FBC5D01DF8592E00E9B410 /* SignalCall.swift */,
				458DE9D51DEE3FD00071BB03 /* PeerConnectionClient.swift */,
				4574A5D51DD6704700C6B692 /* CallService.swift */,
				45F170BA1E2FC5D3003FC1F2 /* CallAudioService.swift */,
				452C468E1E427E200087B011 /* OutboundCallInitiator.swift */,
			);
			path = call;
			sourceTree = "<group>";
		};
		76EB041118170B33006006FC /* environment */ = {
			isa = PBXGroup;
			children = (
				4505C2BD1E648E6E00CEBF41 /* ExperienceUpgrades */,
				3461299A1FD1EA9E00532771 /* NotificationsManager.h */,
				3461299B1FD1EA9E00532771 /* NotificationsManager.m */,
				4539B5851F79348F007141FF /* PushRegistrationManager.swift */,
				346129981FD1E4DA00532771 /* SignalApp.h */,
				346129971FD1E4D900532771 /* SignalApp.m */,
			);
			path = environment;
			sourceTree = "<group>";
		};
		76EB041D18170B33006006FC /* network */ = {
			isa = PBXGroup;
			children = (
				3430FE171F7751D4000EC51B /* GiphyAPI.swift */,
				34D1F0511F7E8EA30066283D /* GiphyDownloader.swift */,
				B6B9ECFA198B31BA00C620D3 /* PushManager.h */,
				B6B9ECFB198B31BA00C620D3 /* PushManager.m */,
			);
			path = network;
			sourceTree = "<group>";
		};
		76EB04C818170B33006006FC /* util */ = {
			isa = PBXGroup;
			children = (
				B6DA6B051B8A2F9A00CA6F98 /* AppStoreRating.h */,
				B6DA6B061B8A2F9A00CA6F98 /* AppStoreRating.m */,
				34CCAF361F0C0599004084F4 /* AppUpdateNag.h */,
				34CCAF371F0C0599004084F4 /* AppUpdateNag.m */,
				B90418E4183E9DD40038554A /* DateUtil.h */,
				B90418E5183E9DD40038554A /* DateUtil.m */,
				76EB04EA18170B33006006FC /* FunctionalUtil.h */,
				76EB04EB18170B33006006FC /* FunctionalUtil.m */,
				34B0796C1FCF46B000E248C2 /* MainAppContext.h */,
				34B0796B1FCF46B000E248C2 /* MainAppContext.m */,
				34D99C911F2937CC00D284D6 /* OWSAnalytics.swift */,
				34A9105E1FFEB113000C4745 /* OWSBackup.h */,
				34A9105F1FFEB114000C4745 /* OWSBackup.m */,
				340FC8C6204DE64D007AEB0F /* OWSBackupAPI.swift */,
				340FC8BE204DB7D1007AEB0F /* OWSBackupExportJob.h */,
				340FC8BF204DB7D2007AEB0F /* OWSBackupExportJob.m */,
				340FC8C920517B84007AEB0F /* OWSBackupImportJob.h */,
				340FC8C820517B84007AEB0F /* OWSBackupImportJob.m */,
				340FC8CF205BF2FA007AEB0F /* OWSBackupIO.h */,
				340FC8CE205BF2FA007AEB0F /* OWSBackupIO.m */,
				340FC8CB20518C76007AEB0F /* OWSBackupJob.h */,
				340FC8CC20518C76007AEB0F /* OWSBackupJob.m */,
				34D2CCD120618B2F00CB1A14 /* OWSBackupLazyRestoreJob.swift */,
				34D2CCD82062E7D000CB1A14 /* OWSScreenLockUI.h */,
				34D2CCD92062E7D000CB1A14 /* OWSScreenLockUI.m */,
				4579431C1E7C8CE9008ED0C0 /* Pastelog.h */,
				4579431D1E7C8CE9008ED0C0 /* Pastelog.m */,
				450DF2041E0D74AC003D14BE /* Platform.swift */,
				34E5DC8020D8050D00C08145 /* RegistrationUtils.h */,
				34E5DC8120D8050D00C08145 /* RegistrationUtils.m */,
				4521C3BF1F59F3BA00B4C582 /* TextFieldHelper.swift */,
				FCFA64B11A24F29E0007FB87 /* UI Categories */,
			);
			path = util;
			sourceTree = "<group>";
		};
		76EB052B18170B33006006FC /* Views */ = {
			isa = PBXGroup;
			children = (
				452EA09D1EA7ABE00078744B /* AttachmentPointerView.swift */,
				34E3E5671EC4B19400495BAC /* AudioProgressView.swift */,
				451764291DE939FD00EDB8B9 /* ContactCell.swift */,
				4523149F1F7E9E18003A428C /* DirectionalPanGestureRecognizer.swift */,
				45A663C41F92EC760027B59E /* GroupTableViewCell.swift */,
				45E5A6981F61E6DD001E4A8A /* MarqueeLabel.swift */,
				34386A53207D271C009F5D9C /* NeverClearView.swift */,
				34F308A01ECB469700BB7697 /* OWSBezierPathView.h */,
				34F308A11ECB469700BB7697 /* OWSBezierPathView.m */,
				459311FA1D75C948008DD4F0 /* OWSDeviceTableViewCell.h */,
				459311FB1D75C948008DD4F0 /* OWSDeviceTableViewCell.m */,
				3466087320E5649700AFFE73 /* OWSLayerView.swift */,
				34330AA11E79686200DF2FB9 /* OWSProgressView.h */,
				34330AA21E79686200DF2FB9 /* OWSProgressView.m */,
				45D308AB2049A439000189E4 /* PinEntryView.h */,
				45D308AC2049A439000189E4 /* PinEntryView.m */,
				457F671A20746193000EABCD /* QuotedReplyPreview.swift */,
				45A6DAD51EBBF85500893231 /* ReminderView.swift */,
				450D19111F85236600970622 /* RemoteVideoView.h */,
				450D19121F85236600970622 /* RemoteVideoView.m */,
				4C4AEC4420EC343B0020E72B /* DismissableTextField.swift */,
			);
			name = Views;
			path = views;
			sourceTree = "<group>";
		};
		9404664EC513585B05DF1350 /* Pods */ = {
			isa = PBXGroup;
			children = (
				A656FD71C7A3C79B7AEB3801 /* Pods-Relay.debug.xcconfig */,
				53B4BAFE3F3D8E5CFB79BF26 /* Pods-Relay.app store release.xcconfig */,
				6F5AC463F739F55FA0A2353F /* Pods-RelayMessaging.debug.xcconfig */,
				B8F9072AC883E99EAC2AA0A3 /* Pods-RelayMessaging.app store release.xcconfig */,
				DD2F0E9696373921805C505E /* Pods-RelayShareExtension.debug.xcconfig */,
				1109BE332A1FE87763659499 /* Pods-RelayShareExtension.app store release.xcconfig */,
				0EB06AC3F26DB309BD8C3952 /* Pods-RelayTests.debug.xcconfig */,
				D562B853DF3F1C3D5A1CB00B /* Pods-RelayTests.app store release.xcconfig */,
			);
			name = Pods;
			sourceTree = "<group>";
		};
		B633C4FD1A1D190B0059AC12 /* Images */ = {
			isa = PBXGroup;
			children = (
				7D7705C72114E5C300B40BB9 /* forsta_splash.png */,
				AD83FF461A73428300B5C81A /* audio_play_button_blue.png */,
				AD83FF381A73426500B5C81A /* audio_pause_button_blue.png */,
				AD83FF391A73426500B5C81A /* audio_pause_button_blue@2x.png */,
				AD83FF3A1A73426500B5C81A /* audio_play_button_blue@2x.png */,
				AD83FF3B1A73426500B5C81A /* audio_play_button.png */,
				AD83FF3C1A73426500B5C81A /* audio_play_button@2x.png */,
				AD83FF3D1A73426500B5C81A /* audio_pause_button.png */,
				AD83FF3E1A73426500B5C81A /* audio_pause_button@2x.png */,
				B10C9B5B1A7049EC00ECA2BF /* pause_icon.png */,
				B10C9B5C1A7049EC00ECA2BF /* pause_icon@2x.png */,
				B10C9B5D1A7049EC00ECA2BF /* play_icon.png */,
				B10C9B5E1A7049EC00ECA2BF /* play_icon@2x.png */,
				B633C5041A1D190B0059AC12 /* call@2x.png */,
				B633C50B1A1D190B0059AC12 /* contact_default_feed.png */,
				B633C51B1A1D190B0059AC12 /* endcall@2x.png */,
				FC5CDF371A3393DD00B47253 /* error_white@2x.png */,
				B633C5411A1D190B0059AC12 /* mute_off@2x.png */,
				B633C5421A1D190B0059AC12 /* mute_on@2x.png */,
				FC91203F1A39EFB70074545C /* qr@2x.png */,
				B633C54C1A1D190B0059AC12 /* quit@2x.png */,
				B633C5501A1D190B0059AC12 /* savephoto@2x.png */,
				FC5CDF381A3393DD00B47253 /* warning_white@2x.png */,
			);
			path = Images;
			sourceTree = "<group>";
		};
		B660F66C1C29867F00687D6E /* test */ = {
			isa = PBXGroup;
			children = (
				4C3EF8002109184A0007EBF7 /* SSKTests */,
				34C6B0A41FA0E46F00D35993 /* Assets */,
				B660F6731C29867F00687D6E /* call */,
				B660F6751C29867F00687D6E /* contact */,
				458E38381D6699110094BD24 /* Models */,
				B660F69B1C29868000687D6E /* push */,
				4589670F1DC117CC00E9DD21 /* SignalTests-Bridging-Header.h */,
				B660F69D1C29868000687D6E /* Supporting Files */,
				B660F6A01C29868000687D6E /* TestUtil.h */,
				B660F6A21C29868000687D6E /* util */,
				34B3F8951E8DF1B90035BE1A /* ViewControllers */,
			);
			path = test;
			sourceTree = "<group>";
		};
		B660F6731C29867F00687D6E /* call */ = {
			isa = PBXGroup;
			children = (
				456F6E2E1E261D1000FD2210 /* PeerConnectionClientTest.swift */,
			);
			path = call;
			sourceTree = "<group>";
		};
		B660F6751C29867F00687D6E /* contact */ = {
			isa = PBXGroup;
			children = (
				B660F6761C29867F00687D6E /* OWSContactsManagerTest.m */,
				954AEE681DF33D32002E5410 /* ContactsPickerTest.swift */,
			);
			path = contact;
			sourceTree = "<group>";
		};
		B660F69B1C29868000687D6E /* push */ = {
			isa = PBXGroup;
			children = (
				B660F69C1C29868000687D6E /* PushManagerTest.m */,
			);
			path = push;
			sourceTree = "<group>";
		};
		B660F69D1C29868000687D6E /* Supporting Files */ = {
			isa = PBXGroup;
			children = (
				B660F69E1C29868000687D6E /* RelayTests-Info.plist */,
				B660F69F1C29868000687D6E /* whisperFake.cer */,
			);
			path = "Supporting Files";
			sourceTree = "<group>";
		};
		B660F6A21C29868000687D6E /* util */ = {
			isa = PBXGroup;
			children = (
				3491D9A021022DB7001EF5A1 /* CDSSigningCertificateTest.m */,
				3421981B21061D2E00C57195 /* ByteParserTest.swift */,
				45E7A6A61E71CA7E00D44FB5 /* DisplayableTextFilterTest.swift */,
				B660F6AA1C29868000687D6E /* ExceptionsTest.h */,
				B660F6AB1C29868000687D6E /* ExceptionsTest.m */,
				B660F6AC1C29868000687D6E /* FunctionalUtilTest.h */,
				B660F6AD1C29868000687D6E /* FunctionalUtilTest.m */,
				455AC69D1F4F8B0300134004 /* ImageCacheTest.swift */,
				34DB0BEB2011548A007B313F /* OWSDatabaseConverterTest.h */,
				34DB0BEC2011548B007B313F /* OWSDatabaseConverterTest.m */,
				45666F571D9B2880008FE134 /* OWSScrubbingLogFormatterTest.m */,
				34E8A8D02085238900B272B1 /* ProtoParsingTest.m */,
				45360B8F1F9527DA00FA666C /* SearcherTest.swift */,
				452D1AF02081059C00A67F7F /* StringAdditionsTest.swift */,
				B660F6B31C29868000687D6E /* UtilTest.h */,
				B660F6B41C29868000687D6E /* UtilTest.m */,
			);
			path = util;
			sourceTree = "<group>";
		};
		B6B6C3C419193F5B00C0B76B /* Translations */ = {
			isa = PBXGroup;
			children = (
				B6F509951AA53F760068F56A /* Localizable.strings */,
			);
			name = Translations;
			sourceTree = "<group>";
		};
		D221A07E169C9E5E00537ABF = {
			isa = PBXGroup;
			children = (
				D221A093169C9E5E00537ABF /* Relay */,
				453518691FC635DD00210559 /* RelayShareExtension */,
				453518931FC63DBF00210559 /* RelayMessaging */,
				D221A08C169C9E5E00537ABF /* Frameworks */,
				D221A08A169C9E5E00537ABF /* Products */,
				9404664EC513585B05DF1350 /* Pods */,
			);
			sourceTree = "<group>";
		};
		D221A08A169C9E5E00537ABF /* Products */ = {
			isa = PBXGroup;
			children = (
				D221A089169C9E5E00537ABF /* Relay.app */,
				D221A0AA169C9E5F00537ABF /* RelayTests.xctest */,
				453518681FC635DD00210559 /* RelayShareExtension.appex */,
				453518921FC63DBF00210559 /* RelayMessaging.framework */,
			);
			name = Products;
			sourceTree = "<group>";
		};
		D221A08C169C9E5E00537ABF /* Frameworks */ = {
			isa = PBXGroup;
			children = (
				455A16DB1F1FEA0000F86704 /* Metal.framework */,
				455A16DC1F1FEA0000F86704 /* MetalKit.framework */,
				45847E861E4283C30080EAB3 /* Intents.framework */,
				45BD60811DE9547E00A8F436 /* Contacts.framework */,
				4509E7991DD653700025A59F /* WebRTC.framework */,
				451DE9F11DC1585F00810E42 /* PromiseKit.framework */,
				4520D8D41D417D8E00123472 /* Photos.framework */,
				B6B226961BE4B7D200860F4D /* ContactsUI.framework */,
				B6FE7EB61ADD62FA00A6D22F /* PushKit.framework */,
				FC3BD9871A30A790005B96BB /* Social.framework */,
				B60EDE031A05A01700D73516 /* AudioToolbox.framework */,
				FCB11D8B1A129A76002F93FB /* CoreMedia.framework */,
				B69CD25019773E79005CE69A /* XCTest.framework */,
				70377AAA1918450100CAF501 /* MobileCoreServices.framework */,
				B9EB5ABC1884C002007CBB57 /* MessageUI.framework */,
				A1C32D4D17A0652C000A904E /* AddressBook.framework */,
				A1C32D4F17A06537000A904E /* AddressBookUI.framework */,
				A163E8AA16F3F6A90094D68B /* Security.framework */,
				76C87F18181EFCE600C4ACAB /* MediaPlayer.framework */,
				768A1A2A17FC9CD300E00ED8 /* libz.dylib */,
				A11CD70C17FA230600A2D1B1 /* QuartzCore.framework */,
				E1A0AD8B16E13FDD0071E604 /* CoreFoundation.framework */,
				A1FDCBEE16DAA6C300868894 /* AVFoundation.framework */,
				D2AEACDB16C426DA00C364C0 /* CFNetwork.framework */,
				D2179CFB16BB0B3A0006F3AB /* CoreTelephony.framework */,
				D2179CFD16BB0B480006F3AB /* SystemConfiguration.framework */,
				D24B5BD4169F568C00681372 /* AudioToolbox.framework */,
				D221A0E7169DFFC500537ABF /* AVFoundation.framework */,
				D221A08D169C9E5E00537ABF /* UIKit.framework */,
				D221A08F169C9E5E00537ABF /* Foundation.framework */,
				D221A091169C9E5E00537ABF /* CoreGraphics.framework */,
				D17BB5C25D615AB49813100C /* Pods_Signal.framework */,
				0F94C85CB0B235DA37F68ED0 /* Pods_SignalShareExtension.framework */,
				748A5CAEDD7C919FC64C6807 /* Pods_SignalTests.framework */,
				264242150E87D10A357DB07B /* Pods_RelayMessaging.framework */,
				ACE34D2C7844709C73962401 /* Pods_Relay.framework */,
				04F98C3E458646751D685473 /* Pods_RelayMessaging.framework */,
				00B0C1C254310E207F4F8169 /* Pods_RelayShareExtension.framework */,
				D3982FE81613EA6D4D796702 /* Pods_RelayTests.framework */,
			);
			name = Frameworks;
			sourceTree = "<group>";
		};
		D221A093169C9E5E00537ABF /* Relay */ = {
			isa = PBXGroup;
			children = (
				7D6564C12113B1C200365A19 /* Relay.entitlements */,
				34330A581E7875FB00DF2FB9 /* Fonts */,
				B633C4FD1A1D190B0059AC12 /* Images */,
				B66DBF4919D5BBC8006EA940 /* Images.xcassets */,
				34219802210619C800C57195 /* Libraries */,
				B67EBF5C19194AC60084CCFD /* Settings.bundle */,
				34074F54203D0722004596AE /* Sounds */,
				76EB03C118170B33006006FC /* src */,
				D221A094169C9E5E00537ABF /* Supporting Files */,
				B660F66C1C29867F00687D6E /* test */,
			);
			path = Relay;
			sourceTree = "<group>";
		};
		D221A094169C9E5E00537ABF /* Supporting Files */ = {
			isa = PBXGroup;
			children = (
				4C63CBFF210A620B003AE45C /* SignalTSan.supp */,
				4C6F527B20FFE8400097DEEE /* SignalUBSan.supp */,
				B6B6C3C419193F5B00C0B76B /* Translations */,
				D221A099169C9E5E00537ABF /* main.m */,
				D221A095169C9E5E00537ABF /* Relay-Info.plist */,
				D221A09B169C9E5E00537ABF /* Relay-Prefix.pch */,
			);
			name = "Supporting Files";
			sourceTree = "<group>";
		};
		FCFA64B11A24F29E0007FB87 /* UI Categories */ = {
			isa = PBXGroup;
			children = (
				45638BDE1F3DDB2200128435 /* MessageSender+Promise.swift */,
				45C0DC1A1E68FE9000E04C47 /* UIApplication+OWS.swift */,
				45C0DC1D1E69011F00E04C47 /* UIStoryboard+OWS.swift */,
				EF764C331DB67CC5000D9A87 /* UIViewController+Permissions.h */,
				EF764C341DB67CC5000D9A87 /* UIViewController+Permissions.m */,
				45B5360D206DD8BB00D61655 /* UIResponder+OWS.swift */,
			);
			name = "UI Categories";
			path = ..;
			sourceTree = "<group>";
		};
/* End PBXGroup section */

/* Begin PBXHeadersBuildPhase section */
		4535188F1FC63DBF00210559 /* Headers */ = {
			isa = PBXHeadersBuildPhase;
			buildActionMask = 2147483647;
			files = (
				7DD9C9ED2114A60C000A1CDC /* RelayMessaging.h in Headers */,
				7D6565022113BD8B00365A19 /* SelectThreadViewController.h in Headers */,
				451F8A3A1FD711D9005CB9DA /* ContactsViewHelper.h in Headers */,
				34480B491FD0A60200BC14EF /* OWSMath.h in Headers */,
				34641E1C2088DA4100E2EDE5 /* ScreenLockViewController.h in Headers */,
				7D6564FA2113BD8B00365A19 /* ViewControllerUtils.h in Headers */,
				346129E71FD5C0C600532771 /* OWSDatabaseMigrationRunner.h in Headers */,
				344D6CEA20069E070042AF96 /* SelectRecipientViewController.h in Headers */,
				34ABB2C52090C59700C727A6 /* OWSResaveCollectionDBMigration.h in Headers */,
				459B775D207BA4810071D0AB /* OWSQuotedReplyModel.h in Headers */,
				34612A001FD5F31400532771 /* OWS105AttachmentFilePaths.h in Headers */,
				346129F61FD5F31400532771 /* OWS103EnableVideoCalling.h in Headers */,
				344F248A20069F0600CFB4F4 /* ViewControllerUtils.h in Headers */,
				450C800D20AD193100F3A091 /* OWSNavigationController.h in Headers */,
				346129A91FD1F0E000532771 /* OWSFormat.h in Headers */,
				34480B551FD0A7A400BC14EF /* DebugLogger.h in Headers */,
				344F248420069E9C00CFB4F4 /* CountryCodeViewController.h in Headers */,
				4503F1C4204711D300CEE724 /* OWS107LegacySounds.h in Headers */,
				346129711FD1D74C00532771 /* SignalKeyingStorage.h in Headers */,
				7D6564FC2113BD8B00365A19 /* OWSContactsSyncing.h in Headers */,
				3421981121061A0700C57195 /* JSQMessagesAvatarImageFactory.h in Headers */,
				34C82E5120F8E1F300E9688D /* Theme.h in Headers */,
				34612A011FD5F31400532771 /* OWS104CreateRecipientIdentities.h in Headers */,
				450998691FD8C10200D89EB3 /* AttachmentSharing.h in Headers */,
				346129C71FD2072E00532771 /* NSString+OWS.h in Headers */,
				451F8A3C1FD71392005CB9DA /* UIUtil.h in Headers */,
				346129D61FD20ADC00532771 /* UIViewController+OWS.h in Headers */,
				451F8A401FD7145D005CB9DA /* OWSTableViewController.h in Headers */,
				3421981421061A0700C57195 /* JSQMessagesAvatarImage.h in Headers */,
				3461296F1FD1D74C00532771 /* Release.h in Headers */,
				34480B571FD0A7A400BC14EF /* OWSScrubbingLogFormatter.h in Headers */,
				7D65651A2113CB3E00365A19 /* OWSContactsManager.h in Headers */,
				346129FC1FD5F31400532771 /* OWS101ExistingUsersBlockOnIdentityChange.h in Headers */,
				451F8A491FD715CF005CB9DA /* OWSAvatarBuilder.h in Headers */,
				346129951FD1E30000532771 /* OWSDatabaseMigration.h in Headers */,
				34B6D27420F664C900765BE2 /* OWSUnreadIndicator.h in Headers */,
				3421981821061A0700C57195 /* JSQMessageAvatarImageDataSource.h in Headers */,
				7D6564F72113BD8B00365A19 /* NewNonContactConversationViewController.h in Headers */,
				346129B41FD1F7E800532771 /* OWSProfileManager.h in Headers */,
				3421981521061A0700C57195 /* UIColor+JSQMessages.h in Headers */,
				34D2015120DC160E00A6FD3A /* ContactCellView.h in Headers */,
				346129FA1FD5F31400532771 /* OWS100RemoveTSRecipientsMigration.h in Headers */,
				346129E21FD5C0BE00532771 /* VersionMigrations.h in Headers */,
				34480B611FD0A98800BC14EF /* UIColor+OWS.h in Headers */,
				3461295A1FD1D74C00532771 /* Environment.h in Headers */,
				450C801020AD1AE400F3A091 /* OWSWindowManager.h in Headers */,
				34D58730208E2C4200D2255A /* OWS109OutgoingMessageState.h in Headers */,
				4598198E204E2F28009414F2 /* OWS108CallLoggingPreference.h in Headers */,
				34480B631FD0A98800BC14EF /* UIView+OWS.h in Headers */,
				451F8A4B1FD715E1005CB9DA /* OWSGroupAvatarBuilder.h in Headers */,
				7D6564FB2113BD8B00365A19 /* CountryCodeViewController.h in Headers */,
				347850721FDAEB17007B8332 /* OWSUserProfile.h in Headers */,
				451F8A371FD71179005CB9DA /* OWSViewController.h in Headers */,
				451F8A3E1FD713D2005CB9DA /* ThreadViewHelper.h in Headers */,
				346129391FD1B47300532771 /* OWSPreferences.h in Headers */,
				344D6CED20069E070042AF96 /* NewNonContactConversationViewController.h in Headers */,
				346129DE1FD5C02A00532771 /* LockInteractionController.h in Headers */,
				451F8A451FD71570005CB9DA /* BlockListUIUtils.h in Headers */,
				34C3C7922040B0DD0000134C /* OWSAudioPlayer.h in Headers */,
				451F8A4A1FD715D9005CB9DA /* OWSContactAvatarBuilder.h in Headers */,
				34480B5B1FD0A7E300BC14EF /* RelayMessaging-Prefix.pch in Headers */,
				45194F921FD7215600333B2C /* OWSContactOffersInteraction.h in Headers */,
				3478506A1FD9B78A007B8332 /* AppSetup.h in Headers */,
				451F8A421FD714C7005CB9DA /* ContactTableViewCell.h in Headers */,
				34480B681FD0AA9400BC14EF /* UIFont+OWS.h in Headers */,
				45194F941FD7216000333B2C /* TSUnreadIndicatorInteraction.h in Headers */,
				45194F901FD7200000333B2C /* ThreadUtil.h in Headers */,
				346129CC1FD2072E00532771 /* NSAttributedString+OWS.h in Headers */,
				7D6564FE2113BD8B00365A19 /* SelectRecipientViewController.h in Headers */,
				346129FD1FD5F31400532771 /* OWS102MoveLoggingPreferenceToUserDefaults.h in Headers */,
				34074F62203D0CBE004596AE /* OWSSounds.h in Headers */,
				344F2499200FD03300CFB4F4 /* SharingThreadPickerViewController.h in Headers */,
			);
			runOnlyForDeploymentPostprocessing = 0;
		};
/* End PBXHeadersBuildPhase section */

/* Begin PBXNativeTarget section */
		453518671FC635DD00210559 /* RelayShareExtension */ = {
			isa = PBXNativeTarget;
			buildConfigurationList = 453518761FC635DD00210559 /* Build configuration list for PBXNativeTarget "RelayShareExtension" */;
			buildPhases = (
				16FA77C536F8C08C5046FA6B /* [CP] Check Pods Manifest.lock */,
				453518641FC635DD00210559 /* Sources */,
				453518651FC635DD00210559 /* Frameworks */,
				453518661FC635DD00210559 /* Resources */,
			);
			buildRules = (
			);
			dependencies = (
				34480B3A1FD0950000BC14EF /* PBXTargetDependency */,
			);
			name = RelayShareExtension;
			productName = SignalShareExtension;
			productReference = 453518681FC635DD00210559 /* RelayShareExtension.appex */;
			productType = "com.apple.product-type.app-extension";
		};
		453518911FC63DBF00210559 /* RelayMessaging */ = {
			isa = PBXNativeTarget;
			buildConfigurationList = 4535189E1FC63DBF00210559 /* Build configuration list for PBXNativeTarget "RelayMessaging" */;
			buildPhases = (
				F4C416F20E3CB0B25DC10C56 /* [CP] Check Pods Manifest.lock */,
				4535188D1FC63DBF00210559 /* Sources */,
				4535188E1FC63DBF00210559 /* Frameworks */,
				4535188F1FC63DBF00210559 /* Headers */,
				453518901FC63DBF00210559 /* Resources */,
			);
			buildRules = (
			);
			dependencies = (
			);
			name = RelayMessaging;
			productName = RelayMessaging;
			productReference = 453518921FC63DBF00210559 /* RelayMessaging.framework */;
			productType = "com.apple.product-type.framework";
		};
		D221A088169C9E5E00537ABF /* Relay */ = {
			isa = PBXNativeTarget;
			buildConfigurationList = D221A0BC169C9E5F00537ABF /* Build configuration list for PBXNativeTarget "Relay" */;
			buildPhases = (
				1460156AE01E0DB0949D61FE /* [CP] Check Pods Manifest.lock */,
				45AE48531E073428004D96C2 /* Swift Lint */,
				D221A085169C9E5E00537ABF /* Sources */,
				D221A086169C9E5E00537ABF /* Frameworks */,
				D221A087169C9E5E00537ABF /* Resources */,
				59C9DBA462715B5C999FFB02 /* [CP] Embed Pods Frameworks */,
				451DE9EE1DC1546A00810E42 /* [Carthage] Copy Frameworks */,
				453518771FC635DD00210559 /* Embed App Extensions */,
				4535189F1FC63DBF00210559 /* Embed Frameworks */,
			);
			buildRules = (
			);
			dependencies = (
				453518711FC635DD00210559 /* PBXTargetDependency */,
				453518981FC63DBF00210559 /* PBXTargetDependency */,
			);
			name = Relay;
			productName = RedPhone;
			productReference = D221A089169C9E5E00537ABF /* Relay.app */;
			productType = "com.apple.product-type.application";
		};
		D221A0A9169C9E5F00537ABF /* RelayTests */ = {
			isa = PBXNativeTarget;
			buildConfigurationList = D221A0BF169C9E5F00537ABF /* Build configuration list for PBXNativeTarget "RelayTests" */;
			buildPhases = (
				6565655F4068F9E5CDC5687F /* [CP] Check Pods Manifest.lock */,
				D221A0A5169C9E5F00537ABF /* Sources */,
				D221A0A6169C9E5F00537ABF /* Frameworks */,
				D221A0A7169C9E5F00537ABF /* Resources */,
				B4E9B04E862FB64FC9A8F79B /* [CP] Embed Pods Frameworks */,
				451DE9FB1DC18D4500810E42 /* [Carthage] Copy Frameworks */,
			);
			buildRules = (
			);
			dependencies = (
				3478506E1FD9CFF4007B8332 /* PBXTargetDependency */,
				B6AFCEBB19A93DA60098CFCB /* PBXTargetDependency */,
			);
			name = RelayTests;
			productName = RedPhoneTests;
			productReference = D221A0AA169C9E5F00537ABF /* RelayTests.xctest */;
			productType = "com.apple.product-type.bundle.unit-test";
		};
/* End PBXNativeTarget section */

/* Begin PBXProject section */
		D221A080169C9E5E00537ABF /* Project object */ = {
			isa = PBXProject;
			attributes = {
				LastSwiftUpdateCheck = 0920;
				LastTestingUpgradeCheck = 0600;
				LastUpgradeCheck = 0940;
				ORGANIZATIONNAME = "Open Whisper Systems";
				TargetAttributes = {
					453518671FC635DD00210559 = {
						CreatedOnToolsVersion = 9.2;
						DevelopmentTeam = THHR8L4QV3;
						LastSwiftMigration = 0910;
						ProvisioningStyle = Automatic;
						SystemCapabilities = {
							com.apple.ApplicationGroups.iOS = {
								enabled = 1;
							};
							com.apple.DataProtection = {
								enabled = 1;
							};
							com.apple.Keychain = {
								enabled = 1;
							};
							com.apple.iCloud = {
								enabled = 0;
							};
						};
					};
					453518911FC63DBF00210559 = {
						CreatedOnToolsVersion = 9.2;
						DevelopmentTeam = THHR8L4QV3;
						LastSwiftMigration = 0930;
						ProvisioningStyle = Automatic;
					};
					D221A088169C9E5E00537ABF = {
						DevelopmentTeam = THHR8L4QV3;
						LastSwiftMigration = 0930;
						ProvisioningStyle = Automatic;
						SystemCapabilities = {
							com.apple.ApplicationGroups.iOS = {
								enabled = 1;
							};
							com.apple.DataProtection = {
								enabled = 1;
							};
							com.apple.InAppPurchase = {
								enabled = 0;
							};
							com.apple.InterAppAudio = {
								enabled = 0;
							};
							com.apple.Keychain = {
								enabled = 1;
							};
							com.apple.Push = {
								enabled = 1;
							};
							com.apple.VPNLite = {
								enabled = 0;
							};
							com.apple.iCloud = {
								enabled = 1;
							};
						};
					};
					D221A0A9169C9E5F00537ABF = {
						DevelopmentTeam = THHR8L4QV3;
						LastSwiftMigration = 0930;
						ProvisioningStyle = Automatic;
						TestTargetID = D221A088169C9E5E00537ABF;
					};
				};
			};
			buildConfigurationList = D221A083169C9E5E00537ABF /* Build configuration list for PBXProject "Relay" */;
			compatibilityVersion = "Xcode 3.2";
			developmentRegion = English;
			hasScannedForEncodings = 0;
			knownRegions = (
				en,
				az_AZ,
				bg_BG,
				bs,
				ca,
				cs,
				da,
				de,
				el_GR,
				es,
				et_EE,
				fi,
				fr,
				fil,
				hi_IN,
				hu,
				it_IT,
				ja_JP,
				ko_KR,
				lv,
				nb_NO,
				nl,
				pl,
				pt_BR,
				pt_PT,
				ro_RO,
				ru,
				sl,
				sv_SE,
				th_TH,
				tr_TR,
				zh_CN,
				hr,
				ro,
				sn,
				id,
				gl,
				mk,
				sq,
				bg,
				Base,
				ar,
				km,
				lt,
				he,
				my,
				fa,
				et,
				zh_TW,
			);
			mainGroup = D221A07E169C9E5E00537ABF;
			productRefGroup = D221A08A169C9E5E00537ABF /* Products */;
			projectDirPath = "";
			projectRoot = "";
			targets = (
				D221A088169C9E5E00537ABF /* Relay */,
				D221A0A9169C9E5F00537ABF /* RelayTests */,
				453518671FC635DD00210559 /* RelayShareExtension */,
				453518911FC63DBF00210559 /* RelayMessaging */,
			);
		};
/* End PBXProject section */

/* Begin PBXResourcesBuildPhase section */
		453518661FC635DD00210559 /* Resources */ = {
			isa = PBXResourcesBuildPhase;
			buildActionMask = 2147483647;
			files = (
				347850321FD7494A007B8332 /* ElegantIcons.ttf in Resources */,
				4535186E1FC635DD00210559 /* MainInterface.storyboard in Resources */,
				347850551FD749C0007B8332 /* Localizable.strings in Resources */,
				347850331FD7494A007B8332 /* fontawesome-webfont.ttf in Resources */,
				3478504C1FD7496D007B8332 /* Images.xcassets in Resources */,
				347850311FD7494A007B8332 /* dripicons-v2.ttf in Resources */,
			);
			runOnlyForDeploymentPostprocessing = 0;
		};
		453518901FC63DBF00210559 /* Resources */ = {
			isa = PBXResourcesBuildPhase;
			buildActionMask = 2147483647;
			files = (
				3421981621061A0700C57195 /* JSQMVC-README.md in Resources */,
				3421981721061A0700C57195 /* JSQMVC-SIGNAL.md in Resources */,
				3421981221061A0700C57195 /* JSQMVC-LICENSE in Resources */,
			);
			runOnlyForDeploymentPostprocessing = 0;
		};
		D221A087169C9E5E00537ABF /* Resources */ = {
			isa = PBXResourcesBuildPhase;
			buildActionMask = 2147483647;
			files = (
				4C63CC00210A620B003AE45C /* SignalTSan.supp in Resources */,
				4C6F527C20FFE8400097DEEE /* SignalUBSan.supp in Resources */,
				34CF078A203E6B78005C4D61 /* end_call_tone_cept.caf in Resources */,
				AD83FF3F1A73426500B5C81A /* audio_pause_button_blue.png in Resources */,
				34330A5A1E7875FB00DF2FB9 /* fontawesome-webfont.ttf in Resources */,
				A5509ECA1A69AB8B00ABA4BC /* Main.storyboard in Resources */,
				AD83FF421A73426500B5C81A /* audio_play_button.png in Resources */,
				34330A5C1E787A9800DF2FB9 /* dripicons-v2.ttf in Resources */,
				B633C5C41A1D190B0059AC12 /* mute_on@2x.png in Resources */,
				B633C5CE1A1D190B0059AC12 /* quit@2x.png in Resources */,
				AD83FF441A73426500B5C81A /* audio_pause_button.png in Resources */,
				B6F509971AA53F760068F56A /* Localizable.strings in Resources */,
				B633C59D1A1D190B0059AC12 /* endcall@2x.png in Resources */,
				FC5CDF391A3393DD00B47253 /* error_white@2x.png in Resources */,
				B633C5D21A1D190B0059AC12 /* savephoto@2x.png in Resources */,
				B10C9B611A7049EC00ECA2BF /* play_icon.png in Resources */,
				AD83FF401A73426500B5C81A /* audio_pause_button_blue@2x.png in Resources */,
				B66DBF4A19D5BBC8006EA940 /* Images.xcassets in Resources */,
				34CF0788203E6B78005C4D61 /* ringback_tone_ansi.caf in Resources */,
				34C3C78F2040A4F70000134C /* sonarping.mp3 in Resources */,
				AD83FF431A73426500B5C81A /* audio_play_button@2x.png in Resources */,
				34661FB820C1C0D60056EDD6 /* message_sent.aiff in Resources */,
				45CB2FA81CB7146C00E1B343 /* Launch Screen.storyboard in Resources */,
				34B3F8781E8DF1700035BE1A /* ContactsPicker.xib in Resources */,
				B633C5C31A1D190B0059AC12 /* mute_off@2x.png in Resources */,
				AD83FF411A73426500B5C81A /* audio_play_button_blue@2x.png in Resources */,
				34C3C78D20409F320000134C /* Opening.m4r in Resources */,
				FC5CDF3A1A3393DD00B47253 /* warning_white@2x.png in Resources */,
				B633C58D1A1D190B0059AC12 /* contact_default_feed.png in Resources */,
				B10C9B621A7049EC00ECA2BF /* play_icon@2x.png in Resources */,
				B633C5861A1D190B0059AC12 /* call@2x.png in Resources */,
				B67EBF5D19194AC60084CCFD /* Settings.bundle in Resources */,
				B10C9B601A7049EC00ECA2BF /* pause_icon@2x.png in Resources */,
				FC9120411A39EFB70074545C /* qr@2x.png in Resources */,
				34CF0787203E6B78005C4D61 /* busy_tone_ansi.caf in Resources */,
				B10C9B5F1A7049EC00ECA2BF /* pause_icon.png in Resources */,
				AD83FF471A73428300B5C81A /* audio_play_button_blue.png in Resources */,
				34330A5E1E787BD800DF2FB9 /* ElegantIcons.ttf in Resources */,
				AD83FF451A73426500B5C81A /* audio_pause_button@2x.png in Resources */,
				45A2F005204473A3002E978A /* NewMessage.aifc in Resources */,
				45B74A882044AAB600CD42F8 /* aurora.aifc in Resources */,
				45B74A742044AAB600CD42F8 /* aurora-quiet.aifc in Resources */,
				45B74A852044AAB600CD42F8 /* bamboo.aifc in Resources */,
				45B74A782044AAB600CD42F8 /* bamboo-quiet.aifc in Resources */,
				45B74A7B2044AAB600CD42F8 /* chord.aifc in Resources */,
				45B74A812044AAB600CD42F8 /* chord-quiet.aifc in Resources */,
				45B74A832044AAB600CD42F8 /* circles.aifc in Resources */,
				45B74A892044AAB600CD42F8 /* circles-quiet.aifc in Resources */,
				4503F1BF20470A5B00CEE724 /* classic.aifc in Resources */,
				4503F1BE20470A5B00CEE724 /* classic-quiet.aifc in Resources */,
				45B74A7E2044AAB600CD42F8 /* complete.aifc in Resources */,
				45B74A872044AAB600CD42F8 /* complete-quiet.aifc in Resources */,
				45B74A772044AAB600CD42F8 /* hello.aifc in Resources */,
				45B74A7C2044AAB600CD42F8 /* hello-quiet.aifc in Resources */,
				45B74A792044AAB600CD42F8 /* input.aifc in Resources */,
				7D7705C82114E5C300B40BB9 /* forsta_splash.png in Resources */,
				45B74A8C2044AAB600CD42F8 /* input-quiet.aifc in Resources */,
				45B74A7A2044AAB600CD42F8 /* keys.aifc in Resources */,
				45B74A762044AAB600CD42F8 /* keys-quiet.aifc in Resources */,
				45B74A862044AAB600CD42F8 /* note.aifc in Resources */,
				45B74A7F2044AAB600CD42F8 /* note-quiet.aifc in Resources */,
				45B74A842044AAB600CD42F8 /* popcorn.aifc in Resources */,
				45B74A7D2044AAB600CD42F8 /* popcorn-quiet.aifc in Resources */,
				45B74A822044AAB600CD42F8 /* pulse.aifc in Resources */,
				45B74A802044AAB600CD42F8 /* pulse-quiet.aifc in Resources */,
				45B74A8B2044AAB600CD42F8 /* synth.aifc in Resources */,
				45B74A752044AAB600CD42F8 /* synth-quiet.aifc in Resources */,
			);
			runOnlyForDeploymentPostprocessing = 0;
		};
		D221A0A7169C9E5F00537ABF /* Resources */ = {
			isa = PBXResourcesBuildPhase;
			buildActionMask = 2147483647;
			files = (
				34C6B0AE1FA0E4AA00D35993 /* test-jpg.jpg in Resources */,
				B660F6D41C29868000687D6E /* whisperFake.cer in Resources */,
				34C6B0A91FA0E46F00D35993 /* test-gif.gif in Resources */,
				34C6B0AC1FA0E46F00D35993 /* test-mp4.mp4 in Resources */,
				34C6B0AB1FA0E46F00D35993 /* test-mp3.mp3 in Resources */,
			);
			runOnlyForDeploymentPostprocessing = 0;
		};
/* End PBXResourcesBuildPhase section */

/* Begin PBXShellScriptBuildPhase section */
		1460156AE01E0DB0949D61FE /* [CP] Check Pods Manifest.lock */ = {
			isa = PBXShellScriptBuildPhase;
			buildActionMask = 2147483647;
			files = (
			);
			inputPaths = (
				"${PODS_PODFILE_DIR_PATH}/Podfile.lock",
				"${PODS_ROOT}/Manifest.lock",
			);
			name = "[CP] Check Pods Manifest.lock";
			outputPaths = (
				"$(DERIVED_FILE_DIR)/Pods-Relay-checkManifestLockResult.txt",
			);
			runOnlyForDeploymentPostprocessing = 0;
			shellPath = /bin/sh;
			shellScript = "diff \"${PODS_PODFILE_DIR_PATH}/Podfile.lock\" \"${PODS_ROOT}/Manifest.lock\" > /dev/null\nif [ $? != 0 ] ; then\n    # print error to STDERR\n    echo \"error: The sandbox is not in sync with the Podfile.lock. Run 'pod install' or update your CocoaPods installation.\" >&2\n    exit 1\nfi\n# This output is used by Xcode 'outputs' to avoid re-running this script phase.\necho \"SUCCESS\" > \"${SCRIPT_OUTPUT_FILE_0}\"\n";
			showEnvVarsInLog = 0;
		};
		16FA77C536F8C08C5046FA6B /* [CP] Check Pods Manifest.lock */ = {
			isa = PBXShellScriptBuildPhase;
			buildActionMask = 2147483647;
			files = (
			);
			inputPaths = (
				"${PODS_PODFILE_DIR_PATH}/Podfile.lock",
				"${PODS_ROOT}/Manifest.lock",
			);
			name = "[CP] Check Pods Manifest.lock";
			outputPaths = (
				"$(DERIVED_FILE_DIR)/Pods-RelayShareExtension-checkManifestLockResult.txt",
			);
			runOnlyForDeploymentPostprocessing = 0;
			shellPath = /bin/sh;
			shellScript = "diff \"${PODS_PODFILE_DIR_PATH}/Podfile.lock\" \"${PODS_ROOT}/Manifest.lock\" > /dev/null\nif [ $? != 0 ] ; then\n    # print error to STDERR\n    echo \"error: The sandbox is not in sync with the Podfile.lock. Run 'pod install' or update your CocoaPods installation.\" >&2\n    exit 1\nfi\n# This output is used by Xcode 'outputs' to avoid re-running this script phase.\necho \"SUCCESS\" > \"${SCRIPT_OUTPUT_FILE_0}\"\n";
			showEnvVarsInLog = 0;
		};
		451DE9EE1DC1546A00810E42 /* [Carthage] Copy Frameworks */ = {
			isa = PBXShellScriptBuildPhase;
			buildActionMask = 2147483647;
			files = (
			);
			inputPaths = (
				"$(SRCROOT)/Carthage/Build/iOS/WebRTC.framework",
				"$(SRCROOT)/Carthage/Build/iOS/ZXingObjC.framework",
			);
			name = "[Carthage] Copy Frameworks";
			outputPaths = (
			);
			runOnlyForDeploymentPostprocessing = 0;
			shellPath = /bin/sh;
			shellScript = "/usr/local/bin/carthage copy-frameworks\n";
		};
		451DE9FB1DC18D4500810E42 /* [Carthage] Copy Frameworks */ = {
			isa = PBXShellScriptBuildPhase;
			buildActionMask = 2147483647;
			files = (
			);
			inputPaths = (
				"$(SRCROOT)/Carthage/Build/iOS/WebRTC.framework",
				"$(SRCROOT)/Carthage/Build/iOS/ZXingObjC.framework",
			);
			name = "[Carthage] Copy Frameworks";
			outputPaths = (
			);
			runOnlyForDeploymentPostprocessing = 0;
			shellPath = /bin/sh;
			shellScript = "/usr/local/bin/carthage copy-frameworks\n";
		};
		45AE48531E073428004D96C2 /* Swift Lint */ = {
			isa = PBXShellScriptBuildPhase;
			buildActionMask = 2147483647;
			files = (
			);
			inputPaths = (
			);
			name = "Swift Lint";
			outputPaths = (
			);
			runOnlyForDeploymentPostprocessing = 0;
			shellPath = /bin/sh;
			shellScript = "if which swiftlint >/dev/null; then\n# disabled for now. too many lint errors outside of the scope of this branch\n#(cd Signal && swiftlint)\n# never fail.\nexit 0\nelse\necho \"warning: SwiftLint not installed, download from https://github.com/realm/SwiftLint\"\nfi";
		};
		59C9DBA462715B5C999FFB02 /* [CP] Embed Pods Frameworks */ = {
			isa = PBXShellScriptBuildPhase;
			buildActionMask = 2147483647;
			files = (
			);
			inputPaths = (
				"${SRCROOT}/Pods/Target Support Files/Pods-Relay/Pods-Relay-frameworks.sh",
				"${BUILT_PRODUCTS_DIR}/AFNetworking/AFNetworking.framework",
				"${BUILT_PRODUCTS_DIR}/ATAppUpdater/ATAppUpdater.framework",
				"${BUILT_PRODUCTS_DIR}/AxolotlKit/AxolotlKit.framework",
				"${BUILT_PRODUCTS_DIR}/CocoaLumberjack/CocoaLumberjack.framework",
				"${BUILT_PRODUCTS_DIR}/Curve25519Kit/Curve25519Kit.framework",
				"${PODS_ROOT}/GRKOpenSSLFramework/OpenSSL-iOS/bin/openssl.framework",
				"${PODS_ROOT}/GoogleWebRTC/Frameworks/frameworks/WebRTC.framework",
				"${BUILT_PRODUCTS_DIR}/HKDFKit/HKDFKit.framework",
				"${BUILT_PRODUCTS_DIR}/Mantle/Mantle.framework",
				"${BUILT_PRODUCTS_DIR}/PromiseKit/PromiseKit.framework",
				"${BUILT_PRODUCTS_DIR}/ProtocolBuffers/ProtocolBuffers.framework",
				"${BUILT_PRODUCTS_DIR}/PureLayout/PureLayout.framework",
				"${BUILT_PRODUCTS_DIR}/ReCaptcha/ReCaptcha.framework",
				"${BUILT_PRODUCTS_DIR}/Reachability/Reachability.framework",
				"${BUILT_PRODUCTS_DIR}/SAMKeychain/SAMKeychain.framework",
				"${BUILT_PRODUCTS_DIR}/SQLCipher/SQLCipher.framework",
				"${BUILT_PRODUCTS_DIR}/SSZipArchive/SSZipArchive.framework",
				"${BUILT_PRODUCTS_DIR}/SignalServiceKit/SignalServiceKit.framework",
				"${BUILT_PRODUCTS_DIR}/SocketRocket/SocketRocket.framework",
				"${BUILT_PRODUCTS_DIR}/SwiftProtobuf/SwiftProtobuf.framework",
				"${BUILT_PRODUCTS_DIR}/YYImage/YYImage.framework",
				"${BUILT_PRODUCTS_DIR}/YapDatabase/YapDatabase.framework",
				"${BUILT_PRODUCTS_DIR}/libPhoneNumber-iOS/libPhoneNumber_iOS.framework",
			);
			name = "[CP] Embed Pods Frameworks";
			outputPaths = (
				"${TARGET_BUILD_DIR}/${FRAMEWORKS_FOLDER_PATH}/AFNetworking.framework",
				"${TARGET_BUILD_DIR}/${FRAMEWORKS_FOLDER_PATH}/ATAppUpdater.framework",
				"${TARGET_BUILD_DIR}/${FRAMEWORKS_FOLDER_PATH}/AxolotlKit.framework",
				"${TARGET_BUILD_DIR}/${FRAMEWORKS_FOLDER_PATH}/CocoaLumberjack.framework",
				"${TARGET_BUILD_DIR}/${FRAMEWORKS_FOLDER_PATH}/Curve25519Kit.framework",
				"${TARGET_BUILD_DIR}/${FRAMEWORKS_FOLDER_PATH}/openssl.framework",
				"${TARGET_BUILD_DIR}/${FRAMEWORKS_FOLDER_PATH}/WebRTC.framework",
				"${TARGET_BUILD_DIR}/${FRAMEWORKS_FOLDER_PATH}/HKDFKit.framework",
				"${TARGET_BUILD_DIR}/${FRAMEWORKS_FOLDER_PATH}/Mantle.framework",
				"${TARGET_BUILD_DIR}/${FRAMEWORKS_FOLDER_PATH}/PromiseKit.framework",
				"${TARGET_BUILD_DIR}/${FRAMEWORKS_FOLDER_PATH}/ProtocolBuffers.framework",
				"${TARGET_BUILD_DIR}/${FRAMEWORKS_FOLDER_PATH}/PureLayout.framework",
				"${TARGET_BUILD_DIR}/${FRAMEWORKS_FOLDER_PATH}/ReCaptcha.framework",
				"${TARGET_BUILD_DIR}/${FRAMEWORKS_FOLDER_PATH}/Reachability.framework",
				"${TARGET_BUILD_DIR}/${FRAMEWORKS_FOLDER_PATH}/SAMKeychain.framework",
				"${TARGET_BUILD_DIR}/${FRAMEWORKS_FOLDER_PATH}/SQLCipher.framework",
				"${TARGET_BUILD_DIR}/${FRAMEWORKS_FOLDER_PATH}/SSZipArchive.framework",
				"${TARGET_BUILD_DIR}/${FRAMEWORKS_FOLDER_PATH}/SignalServiceKit.framework",
				"${TARGET_BUILD_DIR}/${FRAMEWORKS_FOLDER_PATH}/SocketRocket.framework",
				"${TARGET_BUILD_DIR}/${FRAMEWORKS_FOLDER_PATH}/SwiftProtobuf.framework",
				"${TARGET_BUILD_DIR}/${FRAMEWORKS_FOLDER_PATH}/YYImage.framework",
				"${TARGET_BUILD_DIR}/${FRAMEWORKS_FOLDER_PATH}/YapDatabase.framework",
				"${TARGET_BUILD_DIR}/${FRAMEWORKS_FOLDER_PATH}/libPhoneNumber_iOS.framework",
			);
			runOnlyForDeploymentPostprocessing = 0;
			shellPath = /bin/sh;
			shellScript = "\"${SRCROOT}/Pods/Target Support Files/Pods-Relay/Pods-Relay-frameworks.sh\"\n";
			showEnvVarsInLog = 0;
		};
		6565655F4068F9E5CDC5687F /* [CP] Check Pods Manifest.lock */ = {
			isa = PBXShellScriptBuildPhase;
			buildActionMask = 2147483647;
			files = (
			);
			inputPaths = (
				"${PODS_PODFILE_DIR_PATH}/Podfile.lock",
				"${PODS_ROOT}/Manifest.lock",
			);
			name = "[CP] Check Pods Manifest.lock";
			outputPaths = (
				"$(DERIVED_FILE_DIR)/Pods-RelayTests-checkManifestLockResult.txt",
			);
			runOnlyForDeploymentPostprocessing = 0;
			shellPath = /bin/sh;
			shellScript = "diff \"${PODS_PODFILE_DIR_PATH}/Podfile.lock\" \"${PODS_ROOT}/Manifest.lock\" > /dev/null\nif [ $? != 0 ] ; then\n    # print error to STDERR\n    echo \"error: The sandbox is not in sync with the Podfile.lock. Run 'pod install' or update your CocoaPods installation.\" >&2\n    exit 1\nfi\n# This output is used by Xcode 'outputs' to avoid re-running this script phase.\necho \"SUCCESS\" > \"${SCRIPT_OUTPUT_FILE_0}\"\n";
			showEnvVarsInLog = 0;
		};
		B4E9B04E862FB64FC9A8F79B /* [CP] Embed Pods Frameworks */ = {
			isa = PBXShellScriptBuildPhase;
			buildActionMask = 2147483647;
			files = (
			);
			inputPaths = (
				"${SRCROOT}/Pods/Target Support Files/Pods-RelayTests/Pods-RelayTests-frameworks.sh",
				"${BUILT_PRODUCTS_DIR}/AFNetworking/AFNetworking.framework",
				"${BUILT_PRODUCTS_DIR}/AxolotlKit/AxolotlKit.framework",
				"${BUILT_PRODUCTS_DIR}/CocoaLumberjack/CocoaLumberjack.framework",
				"${BUILT_PRODUCTS_DIR}/Curve25519Kit/Curve25519Kit.framework",
				"${PODS_ROOT}/GRKOpenSSLFramework/OpenSSL-iOS/bin/openssl.framework",
				"${PODS_ROOT}/GoogleWebRTC/Frameworks/frameworks/WebRTC.framework",
				"${BUILT_PRODUCTS_DIR}/HKDFKit/HKDFKit.framework",
				"${BUILT_PRODUCTS_DIR}/Mantle/Mantle.framework",
				"${BUILT_PRODUCTS_DIR}/PromiseKit/PromiseKit.framework",
				"${BUILT_PRODUCTS_DIR}/ProtocolBuffers/ProtocolBuffers.framework",
				"${BUILT_PRODUCTS_DIR}/PureLayout/PureLayout.framework",
				"${BUILT_PRODUCTS_DIR}/Reachability/Reachability.framework",
				"${BUILT_PRODUCTS_DIR}/SAMKeychain/SAMKeychain.framework",
				"${BUILT_PRODUCTS_DIR}/SQLCipher/SQLCipher.framework",
				"${BUILT_PRODUCTS_DIR}/SignalServiceKit/SignalServiceKit.framework",
				"${BUILT_PRODUCTS_DIR}/SocketRocket/SocketRocket.framework",
				"${BUILT_PRODUCTS_DIR}/SwiftProtobuf/SwiftProtobuf.framework",
				"${BUILT_PRODUCTS_DIR}/YYImage/YYImage.framework",
				"${BUILT_PRODUCTS_DIR}/YapDatabase/YapDatabase.framework",
				"${BUILT_PRODUCTS_DIR}/libPhoneNumber-iOS/libPhoneNumber_iOS.framework",
			);
			name = "[CP] Embed Pods Frameworks";
			outputPaths = (
				"${TARGET_BUILD_DIR}/${FRAMEWORKS_FOLDER_PATH}/AFNetworking.framework",
				"${TARGET_BUILD_DIR}/${FRAMEWORKS_FOLDER_PATH}/AxolotlKit.framework",
				"${TARGET_BUILD_DIR}/${FRAMEWORKS_FOLDER_PATH}/CocoaLumberjack.framework",
				"${TARGET_BUILD_DIR}/${FRAMEWORKS_FOLDER_PATH}/Curve25519Kit.framework",
				"${TARGET_BUILD_DIR}/${FRAMEWORKS_FOLDER_PATH}/openssl.framework",
				"${TARGET_BUILD_DIR}/${FRAMEWORKS_FOLDER_PATH}/WebRTC.framework",
				"${TARGET_BUILD_DIR}/${FRAMEWORKS_FOLDER_PATH}/HKDFKit.framework",
				"${TARGET_BUILD_DIR}/${FRAMEWORKS_FOLDER_PATH}/Mantle.framework",
				"${TARGET_BUILD_DIR}/${FRAMEWORKS_FOLDER_PATH}/PromiseKit.framework",
				"${TARGET_BUILD_DIR}/${FRAMEWORKS_FOLDER_PATH}/ProtocolBuffers.framework",
				"${TARGET_BUILD_DIR}/${FRAMEWORKS_FOLDER_PATH}/PureLayout.framework",
				"${TARGET_BUILD_DIR}/${FRAMEWORKS_FOLDER_PATH}/Reachability.framework",
				"${TARGET_BUILD_DIR}/${FRAMEWORKS_FOLDER_PATH}/SAMKeychain.framework",
				"${TARGET_BUILD_DIR}/${FRAMEWORKS_FOLDER_PATH}/SQLCipher.framework",
				"${TARGET_BUILD_DIR}/${FRAMEWORKS_FOLDER_PATH}/SignalServiceKit.framework",
				"${TARGET_BUILD_DIR}/${FRAMEWORKS_FOLDER_PATH}/SocketRocket.framework",
				"${TARGET_BUILD_DIR}/${FRAMEWORKS_FOLDER_PATH}/SwiftProtobuf.framework",
				"${TARGET_BUILD_DIR}/${FRAMEWORKS_FOLDER_PATH}/YYImage.framework",
				"${TARGET_BUILD_DIR}/${FRAMEWORKS_FOLDER_PATH}/YapDatabase.framework",
				"${TARGET_BUILD_DIR}/${FRAMEWORKS_FOLDER_PATH}/libPhoneNumber_iOS.framework",
			);
			runOnlyForDeploymentPostprocessing = 0;
			shellPath = /bin/sh;
			shellScript = "\"${SRCROOT}/Pods/Target Support Files/Pods-RelayTests/Pods-RelayTests-frameworks.sh\"\n";
			showEnvVarsInLog = 0;
		};
		F4C416F20E3CB0B25DC10C56 /* [CP] Check Pods Manifest.lock */ = {
			isa = PBXShellScriptBuildPhase;
			buildActionMask = 2147483647;
			files = (
			);
			inputPaths = (
				"${PODS_PODFILE_DIR_PATH}/Podfile.lock",
				"${PODS_ROOT}/Manifest.lock",
			);
			name = "[CP] Check Pods Manifest.lock";
			outputPaths = (
				"$(DERIVED_FILE_DIR)/Pods-RelayMessaging-checkManifestLockResult.txt",
			);
			runOnlyForDeploymentPostprocessing = 0;
			shellPath = /bin/sh;
			shellScript = "diff \"${PODS_PODFILE_DIR_PATH}/Podfile.lock\" \"${PODS_ROOT}/Manifest.lock\" > /dev/null\nif [ $? != 0 ] ; then\n    # print error to STDERR\n    echo \"error: The sandbox is not in sync with the Podfile.lock. Run 'pod install' or update your CocoaPods installation.\" >&2\n    exit 1\nfi\n# This output is used by Xcode 'outputs' to avoid re-running this script phase.\necho \"SUCCESS\" > \"${SCRIPT_OUTPUT_FILE_0}\"\n";
			showEnvVarsInLog = 0;
		};
/* End PBXShellScriptBuildPhase section */

/* Begin PBXSourcesBuildPhase section */
		453518641FC635DD00210559 /* Sources */ = {
			isa = PBXSourcesBuildPhase;
			buildActionMask = 2147483647;
			files = (
				4535186B1FC635DD00210559 /* ShareViewController.swift in Sources */,
				34480B361FD0929200BC14EF /* ShareAppExtensionContext.m in Sources */,
				34641E1F2088DA6D00E2EDE5 /* SAEScreenLockViewController.m in Sources */,
				3461284B1FD0B94000532771 /* SAELoadViewController.swift in Sources */,
				347850571FD86544007B8332 /* SAEFailedViewController.swift in Sources */,
			);
			runOnlyForDeploymentPostprocessing = 0;
		};
		4535188D1FC63DBF00210559 /* Sources */ = {
			isa = PBXSourcesBuildPhase;
			buildActionMask = 2147483647;
			files = (
				45F59A0A2029140500E8D2B0 /* OWSVideoPlayer.swift in Sources */,
				344F249B200FD03300CFB4F4 /* SharingThreadPickerViewController.m in Sources */,
				45194F951FD7216600333B2C /* TSUnreadIndicatorInteraction.m in Sources */,
				45BE4EA22012AD2000935E59 /* DisappearingTimerConfigurationView.swift in Sources */,
				346129F71FD5F31400532771 /* OWS105AttachmentFilePaths.m in Sources */,
				45194F931FD7215C00333B2C /* OWSContactOffersInteraction.m in Sources */,
				3421980F21061A0700C57195 /* UIColor+JSQMessages.m in Sources */,
				4523D016206EDC2B00A2AB51 /* LRUCache.swift in Sources */,
				450998681FD8C0FF00D89EB3 /* AttachmentSharing.m in Sources */,
				347850711FDAEB17007B8332 /* OWSUserProfile.m in Sources */,
				346129F81FD5F31400532771 /* OWS100RemoveTSRecipientsMigration.m in Sources */,
				34074F61203D0CBE004596AE /* OWSSounds.m in Sources */,
				346129B51FD1F7E800532771 /* OWSProfileManager.m in Sources */,
				346129701FD1D74C00532771 /* Release.m in Sources */,
				3421981321061A0700C57195 /* JSQMessagesAvatarImageFactory.m in Sources */,
				7D6564F42113BD8B00365A19 /* SelectThreadViewController.m in Sources */,
				452EC6E1205FF5DC000E787C /* Bench.swift in Sources */,
				3478506C1FD9B78A007B8332 /* NoopNotificationsManager.swift in Sources */,
				34480B621FD0A98800BC14EF /* UIColor+OWS.m in Sources */,
				4C20B2B720CA0034001BAC90 /* ThreadViewModel.swift in Sources */,
				34480B641FD0A98800BC14EF /* UIView+OWS.m in Sources */,
				34C3C7932040B0DD0000134C /* OWSAudioPlayer.m in Sources */,
				3461293A1FD1B47300532771 /* OWSPreferences.m in Sources */,
				34641E1B2088DA4100E2EDE5 /* ScreenLockViewController.m in Sources */,
				34480B671FD0AA9400BC14EF /* UIFont+OWS.m in Sources */,
				346129E61FD5C0C600532771 /* OWSDatabaseMigrationRunner.m in Sources */,
				346129AB1FD1F0EE00532771 /* OWSFormat.m in Sources */,
				451F8A461FD715BA005CB9DA /* OWSGroupAvatarBuilder.m in Sources */,
				347850591FD9972E007B8332 /* SwiftSingletons.swift in Sources */,
				348BB25B209CF8E50047AEC2 /* TappableView.swift in Sources */,
				348BB25A209CF8E50047AEC2 /* TappableStackView.swift in Sources */,
				346129961FD1E30000532771 /* OWSDatabaseMigration.m in Sources */,
				346129FB1FD5F31400532771 /* OWS101ExistingUsersBlockOnIdentityChange.m in Sources */,
				7D6564FD2113BD8B00365A19 /* SystemContactsFetcher.swift in Sources */,
				7D6565042113BDF500365A19 /* MessageApprovalViewController.swift in Sources */,
				344F248D2007CCD600CFB4F4 /* DisplayableText.swift in Sources */,
				7D6565012113BD8B00365A19 /* CountryCodeViewController.m in Sources */,
				450998651FD8A34D00D89EB3 /* DeviceSleepManager.swift in Sources */,
				3466087220E550F400AFFE73 /* ConversationStyle.swift in Sources */,
				7D6565002113BD8B00365A19 /* SelectRecipientViewController.m in Sources */,
				3478506B1FD9B78A007B8332 /* NoopCallMessageHandler.swift in Sources */,
				7D6565162113C6AE00365A19 /* ContactFieldView.swift in Sources */,
				7D6564F52113BD8B00365A19 /* NewNonContactConversationViewController.m in Sources */,
				452D1AF320810B6F00A67F7F /* String+OWS.swift in Sources */,
				451F8A3D1FD713CA005CB9DA /* ThreadViewHelper.m in Sources */,
				346129AD1FD1F34E00532771 /* ImageCache.swift in Sources */,
				452C7CA72037628B003D51A5 /* Weak.swift in Sources */,
				34D5872F208E2C4200D2255A /* OWS109OutgoingMessageState.m in Sources */,
				7D6565192113CB3E00365A19 /* OWSContactsManager.m in Sources */,
				451F8A341FD710C3005CB9DA /* ConversationSearcher.swift in Sources */,
				346129FE1FD5F31400532771 /* OWS106EnsureProfileComplete.swift in Sources */,
				346129F91FD5F31400532771 /* OWS104CreateRecipientIdentities.m in Sources */,
				346129D01FD207F300532771 /* OWSAlerts.swift in Sources */,
				454A965F1FD60EA3008D2A0E /* OWSFlatButton.swift in Sources */,
				346129B61FD1F7E800532771 /* ProfileFetcherJob.swift in Sources */,
				451573962061B49500803601 /* GradientView.swift in Sources */,
				346129F51FD5F31400532771 /* OWS102MoveLoggingPreferenceToUserDefaults.m in Sources */,
				7D6564F62113BD8B00365A19 /* OWSContactsSyncing.m in Sources */,
				45194F8F1FD71FF500333B2C /* ThreadUtil.m in Sources */,
				451F8A3B1FD71297005CB9DA /* UIUtil.m in Sources */,
				450C800F20AD1AB900F3A091 /* OWSWindowManager.m in Sources */,
				454A965A1FD6017E008D2A0E /* SignalAttachment.swift in Sources */,
				454A965B1FD601BF008D2A0E /* MediaMessageView.swift in Sources */,
				45BC829D1FD9C4B400011CF3 /* ShareViewDelegate.swift in Sources */,
				4565ED06200EA29900C46DBB /* VideoPlayerView.swift in Sources */,
				34C82E5220F8E1F300E9688D /* Theme.m in Sources */,
				7D6565102113C5DD00365A19 /* ModalActivityIndicatorViewController.swift in Sources */,
				3461295B1FD1D74C00532771 /* Environment.m in Sources */,
				346129D51FD20ADC00532771 /* UIViewController+OWS.m in Sources */,
				451F8A431FD714FE005CB9DA /* AvatarImageView.swift in Sources */,
				346129C91FD2072E00532771 /* NSString+OWS.m in Sources */,
				347850691FD9B78A007B8332 /* AppSetup.m in Sources */,
				346129FF1FD5F31400532771 /* OWS103EnableVideoCalling.m in Sources */,
				346129E31FD5C0BE00532771 /* VersionMigrations.m in Sources */,
				451F8A3F1FD71455005CB9DA /* OWSTableViewController.m in Sources */,
				451F8A351FD710DE005CB9DA /* Searcher.swift in Sources */,
				451F8A481FD715BA005CB9DA /* OWSContactAvatarBuilder.m in Sources */,
				34382266209A4E400094FEB7 /* ContactShareApprovalViewController.swift in Sources */,
				4503F1C3204711D300CEE724 /* OWS107LegacySounds.m in Sources */,
				3438226A209B63500094FEB7 /* EditContactShareNameViewController.swift in Sources */,
				34B6D27520F664C900765BE2 /* OWSUnreadIndicator.m in Sources */,
				3421981021061A0700C57195 /* JSQMessagesAvatarImage.m in Sources */,
				4541B71D209D3B7A0008608F /* ContactShareViewModel.swift in Sources */,
				4598198F204E2F28009414F2 /* OWS108CallLoggingPreference.m in Sources */,
				346129D21FD2085A00532771 /* CommonStrings.swift in Sources */,
				45F59A082028E4FB00E8D2B0 /* OWSAudioSession.swift in Sources */,
				346129DF1FD5C02A00532771 /* LockInteractionController.m in Sources */,
				450C801220AD1D5B00F3A091 /* UIDevice+featureSupport.swift in Sources */,
				451F8A471FD715BA005CB9DA /* OWSAvatarBuilder.m in Sources */,
				34480B591FD0A7A400BC14EF /* OWSScrubbingLogFormatter.m in Sources */,
				451F8A441FD7156B005CB9DA /* BlockListUIUtils.m in Sources */,
				34641E182088D7E900E2EDE5 /* OWSScreenLock.swift in Sources */,
				451F8A381FD7117E005CB9DA /* OWSViewController.m in Sources */,
				7D65650E2113C53C00365A19 /* AttachmentApprovalViewController.swift in Sources */,
				450C801120AD1CDB00F3A091 /* ReturnToCallViewController.swift in Sources */,
				450C800C20AD191E00F3A091 /* OWSNavigationController.m in Sources */,
				34D2015220DC160E00A6FD3A /* ContactCellView.m in Sources */,
				346129721FD1D74C00532771 /* SignalKeyingStorage.m in Sources */,
				34480B561FD0A7A400BC14EF /* DebugLogger.m in Sources */,
				459B775C207BA46C0071D0AB /* OWSQuotedReplyModel.m in Sources */,
				34ABB2C42090C59700C727A6 /* OWSResaveCollectionDBMigration.m in Sources */,
				4551DB5A205C562300C8AE75 /* Collection+OWS.swift in Sources */,
				450C800E20AD1A6500F3A091 /* OWSNavigationBar.swift in Sources */,
				3461293C1FD1D46A00532771 /* OWSMath.m in Sources */,
				451F8A391FD711D6005CB9DA /* ContactsViewHelper.m in Sources */,
				451F8A411FD714B8005CB9DA /* ContactTableViewCell.m in Sources */,
				346129C81FD2072E00532771 /* NSAttributedString+OWS.m in Sources */,
				7D6564F82113BD8B00365A19 /* ViewControllerUtils.m in Sources */,
			);
			runOnlyForDeploymentPostprocessing = 0;
		};
		D221A085169C9E5E00537ABF /* Sources */ = {
			isa = PBXSourcesBuildPhase;
			buildActionMask = 2147483647;
			files = (
				4CC0B59C20EC5F2E00CF6EE0 /* ConversationConfigurationSyncOperation.swift in Sources */,
				3461293E1FD1D72B00532771 /* ExperienceUpgradeFinder.swift in Sources */,
				34D1F0BD1F8D108C0066283D /* AttachmentUploadView.m in Sources */,
				452EC6DF205E9E30000E787C /* MediaGalleryViewController.swift in Sources */,
				34386A52207D0C01009F5D9C /* HomeViewCell.m in Sources */,
				34DBF007206C3CB200025978 /* OWSBubbleShapeView.m in Sources */,
				34D1F0BA1F8800D90066283D /* OWSAudioMessageView.m in Sources */,
				34D8C02B1ED3685800188D7C /* DebugUIContacts.m in Sources */,
				45C9DEB81DF4E35A0065CA84 /* WebRTCCallMessageHandler.swift in Sources */,
				34D1F0501F7D45A60066283D /* GifPickerCell.swift in Sources */,
				34D99C931F2937CC00D284D6 /* OWSAnalytics.swift in Sources */,
				340FC8B8204DAC8D007AEB0F /* AddToGroupViewController.m in Sources */,
				341F2C0F1F2B8AE700D07D6B /* DebugUIMisc.m in Sources */,
				340FC8AF204DAC8D007AEB0F /* OWSLinkDeviceViewController.m in Sources */,
				34E3EF0D1EFC235B007F6822 /* DebugUIDiskUsage.m in Sources */,
				454A84042059C787008B8C75 /* MediaTileViewController.swift in Sources */,
				340FC8B4204DAC8D007AEB0F /* OWSBackupSettingsViewController.m in Sources */,
				34D1F0871F8678AA0066283D /* ConversationViewItem.m in Sources */,
				B6DA6B071B8A2F9A00CA6F98 /* AppStoreRating.m in Sources */,
				451A13B11E13DED2000A50FD /* CallNotificationsAdapter.swift in Sources */,
				348570A820F67575004FF32B /* OWSMessageHeaderView.m in Sources */,
				450DF2091E0DD2C6003D14BE /* UserNotificationsAdaptee.swift in Sources */,
				34D1F0AB1F867BFC0066283D /* OWSContactOffersCell.m in Sources */,
				340FC8C7204DE64D007AEB0F /* OWSBackupAPI.swift in Sources */,
				343A65981FC4CFE7000477A1 /* ConversationScrollButton.m in Sources */,
				34386A51207D0C01009F5D9C /* HomeViewController.m in Sources */,
				34D1F0A91F867BFC0066283D /* ConversationViewCell.m in Sources */,
				4505C2BF1E648EA300CEBF41 /* ExperienceUpgrade.swift in Sources */,
				34CCAF381F0C0599004084F4 /* AppUpdateNag.m in Sources */,
				EF764C351DB67CC5000D9A87 /* UIViewController+Permissions.m in Sources */,
				45CD81EF1DC030E7004C9430 /* SyncPushTokensJob.swift in Sources */,
				34D2CCE0206939B400CB1A14 /* DebugUIMessagesAssetLoader.m in Sources */,
				45794E861E00620000066731 /* CallUIAdapter.swift in Sources */,
				340FC8BA204DAC8D007AEB0F /* FingerprintViewScanController.m in Sources */,
				4585C4681ED8F8D200896AEA /* SafetyNumberConfirmationAlert.swift in Sources */,
				4C20B2B920CA10DE001BAC90 /* ConversationSearchViewController.swift in Sources */,
				450D19131F85236600970622 /* RemoteVideoView.m in Sources */,
				B6B9ECFC198B31BA00C620D3 /* PushManager.m in Sources */,
				34386A54207D271D009F5D9C /* NeverClearView.swift in Sources */,
				45DF5DF21DDB843F00C936C7 /* CompareSafetyNumbersActivity.swift in Sources */,
				458DE9D91DEE7B360071BB03 /* OWSWebRTCDataProtos.pb.m in Sources */,
				451166C01FD86B98000739BA /* AccountManager.swift in Sources */,
				34D2CCD220618B3000CB1A14 /* OWSBackupLazyRestoreJob.swift in Sources */,
				3430FE181F7751D4000EC51B /* GiphyAPI.swift in Sources */,
				34A55F3720485465002CC6DE /* OWS2FARegistrationViewController.m in Sources */,
				340FC8AD204DAC8D007AEB0F /* OWSLinkedDevicesTableViewController.m in Sources */,
				340FC8AA204DAC8D007AEB0F /* NotificationSettingsViewController.m in Sources */,
				4C090A1B210FD9C7001FD7F9 /* HapticFeedback.swift in Sources */,
				3496744F2076ACD000080B5F /* LongTextViewController.swift in Sources */,
				34FD93701E3BD43A00109093 /* OWSAnyTouchGestureRecognizer.m in Sources */,
				34B3F8931E8DF1710035BE1A /* SignalsNavigationController.m in Sources */,
				76EB063A18170B33006006FC /* FunctionalUtil.m in Sources */,
				34F308A21ECB469700BB7697 /* OWSBezierPathView.m in Sources */,
				45B27B862037FFB400A539DF /* DebugUIFileBrowser.swift in Sources */,
				34CE88E71F2FB9A10098030F /* ProfileViewController.m in Sources */,
				3403B95D20EA9527001A1F44 /* OWSContactShareButtonsView.m in Sources */,
				34B0796D1FCF46B100E248C2 /* MainAppContext.m in Sources */,
				34E3EF101EFC2684007F6822 /* DebugUIPage.m in Sources */,
				340FC8CD20518C77007AEB0F /* OWSBackupJob.m in Sources */,
				34D1F0AE1F867BFC0066283D /* OWSMessageCell.m in Sources */,
				4C4AEC4520EC343B0020E72B /* DismissableTextField.swift in Sources */,
				4CB5F26720F6E1E2004D1B42 /* MenuActionsViewController.swift in Sources */,
				451686AB1F520CDA00AC3D4B /* MultiDeviceProfileKeyUpdateJob.swift in Sources */,
				45D231771DC7E8F10034FA89 /* SessionResetJob.swift in Sources */,
				340FC8A9204DAC8D007AEB0F /* NotificationSettingsOptionsViewController.m in Sources */,
				452037D11EE84975004E4CDF /* DebugUISessionState.m in Sources */,
				D221A09A169C9E5E00537ABF /* main.m in Sources */,
				34B3F87B1E8DF1700035BE1A /* ExperienceUpgradesPageViewController.swift in Sources */,
				34E5DC8220D8050D00C08145 /* RegistrationUtils.m in Sources */,
				452EA09E1EA7ABE00078744B /* AttachmentPointerView.swift in Sources */,
				45638BDC1F3DD0D400128435 /* DebugUICalling.swift in Sources */,
				7D7705C62114D8E700B40BB9 /* NewAccountViewController.swift in Sources */,
				45464DBC1DFA041F001D3FD6 /* DataChannelMessage.swift in Sources */,
				34E3E5681EC4B19400495BAC /* AudioProgressView.swift in Sources */,
				34D1F0521F7E8EA30066283D /* GiphyDownloader.swift in Sources */,
				340FC8BC204DAC8D007AEB0F /* FingerprintViewController.m in Sources */,
				450DF2051E0D74AC003D14BE /* Platform.swift in Sources */,
				7D7705C52114D8E700B40BB9 /* LoginViewController.swift in Sources */,
				340FC8B2204DAC8D007AEB0F /* AdvancedSettingsTableViewController.m in Sources */,
				452B999020A34B6B006F2F9E /* AddContactShareToExistingContactViewController.swift in Sources */,
				346129991FD1E4DA00532771 /* SignalApp.m in Sources */,
				34BECE301F7ABCF800D7438D /* GifPickerLayout.swift in Sources */,
				343A65951FC47D5E000477A1 /* DebugUISyncMessages.m in Sources */,
				45C0DC1E1E69011F00E04C47 /* UIStoryboard+OWS.swift in Sources */,
				452ECA4D1E087E7200E2F016 /* MessageFetcherJob.swift in Sources */,
				4556FA681F54AA9500AF40DD /* DebugUIProfile.swift in Sources */,
				45A6DAD61EBBF85500893231 /* ReminderView.swift in Sources */,
				34D1F0881F8678AA0066283D /* ConversationViewLayout.m in Sources */,
				452314A01F7E9E18003A428C /* DirectionalPanGestureRecognizer.swift in Sources */,
				34330AA31E79686200DF2FB9 /* OWSProgressView.m in Sources */,
				45D2AC02204885170033C692 /* OWS2FAReminderViewController.swift in Sources */,
				4542DF54208D40AC007B4E76 /* LoadingViewController.swift in Sources */,
				34D5CCA91EAE3D30005515DB /* AvatarViewHelper.m in Sources */,
				34D1F0B71F87F8850066283D /* OWSGenericAttachmentView.m in Sources */,
				34D920E720E179C200D51158 /* OWSMessageFooterView.m in Sources */,
				348BB25D20A0C5530047AEC2 /* ContactShareViewHelper.swift in Sources */,
				7D7705C42114D8E700B40BB9 /* ValidationViewController.swift in Sources */,
				34B3F8801E8DF1700035BE1A /* InviteFlow.swift in Sources */,
				457C87B82032645C008D52D6 /* DebugUINotifications.swift in Sources */,
				4C13C9F620E57BA30089A98B /* ColorPickerViewController.swift in Sources */,
				340FC8D0205BF2FA007AEB0F /* OWSBackupIO.m in Sources */,
				458E38371D668EBF0094BD24 /* OWSDeviceProvisioningURLParser.m in Sources */,
				4517642B1DE939FD00EDB8B9 /* ContactCell.swift in Sources */,
				340FC8AB204DAC8D007AEB0F /* DomainFrontingCountryViewController.m in Sources */,
				3496744D2076768700080B5F /* OWSMessageBubbleView.m in Sources */,
				34B3F8751E8DF1700035BE1A /* CallViewController.swift in Sources */,
				34D8C0281ED3673300188D7C /* DebugUITableViewController.m in Sources */,
				34219801210612F600C57195 /* iRate.m in Sources */,
				45F32C222057297A00A300D5 /* MediaDetailViewController.m in Sources */,
				34B3F8851E8DF1700035BE1A /* NewGroupViewController.m in Sources */,
				34D8C0271ED3673300188D7C /* DebugUIMessages.m in Sources */,
				34DBF003206BD5A500025978 /* OWSMessageTextView.m in Sources */,
				34D1F0B41F86D31D0066283D /* ConversationCollectionView.m in Sources */,
				34B3F8821E8DF1700035BE1A /* NewContactThreadViewController.m in Sources */,
				45D308AD2049A439000189E4 /* PinEntryView.m in Sources */,
				340FC8B1204DAC8D007AEB0F /* BlockListViewController.m in Sources */,
				45B5360E206DD8BB00D61655 /* UIResponder+OWS.swift in Sources */,
				45F659821E1BE77000444429 /* NonCallKitCallUIAdaptee.swift in Sources */,
				45AE48511E0732D6004D96C2 /* TurnServerInfo.swift in Sources */,
				34B3F8771E8DF1700035BE1A /* ContactsPicker.swift in Sources */,
				45C0DC1B1E68FE9000E04C47 /* UIApplication+OWS.swift in Sources */,
				45638BDF1F3DDB2200128435 /* MessageSender+Promise.swift in Sources */,
				45FBC5C81DF8575700E9B410 /* CallKitCallManager.swift in Sources */,
				4539B5861F79348F007141FF /* PushRegistrationManager.swift in Sources */,
				45FBC5D11DF8592E00E9B410 /* SignalCall.swift in Sources */,
				340FC8BB204DAC8D007AEB0F /* OWSAddToContactViewController.m in Sources */,
				340FC8C0204DB7D2007AEB0F /* OWSBackupExportJob.m in Sources */,
				45F32C232057297A00A300D5 /* MediaPageViewController.swift in Sources */,
				3466087420E5649700AFFE73 /* OWSLayerView.swift in Sources */,
				340FC8A7204DAC8D007AEB0F /* RegistrationViewController.m in Sources */,
				452C468F1E427E200087B011 /* OutboundCallInitiator.swift in Sources */,
				34D2CCDA2062E7D000CB1A14 /* OWSScreenLockUI.m in Sources */,
				45F170BB1E2FC5D3003FC1F2 /* CallAudioService.swift in Sources */,
				345BC30C2047030700257B7C /* OWS2FASettingsViewController.m in Sources */,
				340FC8CA20517B84007AEB0F /* OWSBackupImportJob.m in Sources */,
				340FC8B7204DAC8D007AEB0F /* OWSConversationSettingsViewController.m in Sources */,
				34BECE2E1F7ABCE000D7438D /* GifPickerViewController.swift in Sources */,
				34D1F0C01F8EC1760066283D /* MessageRecipientStatusUtils.swift in Sources */,
				45F659731E1BD99C00444429 /* CallKitCallUIAdaptee.swift in Sources */,
				34277A5E20751BDC006049F2 /* OWSQuotedMessageView.m in Sources */,
				458DE9D61DEE3FD00071BB03 /* PeerConnectionClient.swift in Sources */,
				45DDA6242090CEB500DE97F8 /* ConversationHeaderView.swift in Sources */,
				45F32C242057297A00A300D5 /* MessageDetailViewController.swift in Sources */,
				34D1F0841F8678AA0066283D /* ConversationInputToolbar.m in Sources */,
				457F671B20746193000EABCD /* QuotedReplyPreview.swift in Sources */,
				34DBF004206BD5A500025978 /* OWSBubbleView.m in Sources */,
				34E88D262098C5AE00A608F4 /* ContactViewController.swift in Sources */,
				76EB054018170B33006006FC /* AppDelegate.m in Sources */,
				34D1F0831F8678AA0066283D /* ConversationInputTextView.m in Sources */,
				340FC8B6204DAC8D007AEB0F /* OWSQRCodeScanningViewController.m in Sources */,
				4CB5F26920F7D060004D1B42 /* MessageActions.swift in Sources */,
				340FC8B5204DAC8D007AEB0F /* AboutTableViewController.m in Sources */,
				34BECE2B1F74C12700D7438D /* DebugUIStress.m in Sources */,
				340FC8B9204DAC8D007AEB0F /* UpdateGroupViewController.m in Sources */,
				4574A5D61DD6704700C6B692 /* CallService.swift in Sources */,
				340FC8A8204DAC8D007AEB0F /* CodeVerificationViewController.m in Sources */,
				3461299C1FD1EA9E00532771 /* NotificationsManager.m in Sources */,
				4521C3C01F59F3BA00B4C582 /* TextFieldHelper.swift in Sources */,
				34D2CCDF206939B400CB1A14 /* DebugUIMessagesAction.m in Sources */,
				340FC8AC204DAC8D007AEB0F /* PrivacySettingsTableViewController.m in Sources */,
				340FC8C5204DE223007AEB0F /* DebugUIBackup.m in Sources */,
				4C11AA5020FD59C700351FBD /* MessageStatusView.swift in Sources */,
				340FC8AE204DAC8D007AEB0F /* OWSSoundSettingsViewController.m in Sources */,
				4579431E1E7C8CE9008ED0C0 /* Pastelog.m in Sources */,
				340FC8B0204DAC8D007AEB0F /* AddToBlockListViewController.m in Sources */,
				340FC8B3204DAC8D007AEB0F /* AppSettingsViewController.m in Sources */,
				346B66311F4E29B200E5122F /* CropScaleImageViewController.swift in Sources */,
				45E5A6991F61E6DE001E4A8A /* MarqueeLabel.swift in Sources */,
				34A910601FFEB114000C4745 /* OWSBackup.m in Sources */,
				34D1F0B01F867BFC0066283D /* OWSSystemMessageCell.m in Sources */,
				45A663C51F92EC760027B59E /* GroupTableViewCell.swift in Sources */,
				34CA631B2097806F00E526A0 /* OWSContactShareView.m in Sources */,
				34D1F0861F8678AA0066283D /* ConversationViewController.m in Sources */,
				3427C64320F500E000EEC730 /* OWSMessageTimerView.m in Sources */,
				B90418E6183E9DD40038554A /* DateUtil.m in Sources */,
				340FC8BD204DAC8D007AEB0F /* ShowGroupMembersViewController.m in Sources */,
				459311FC1D75C948008DD4F0 /* OWSDeviceTableViewCell.m in Sources */,
			);
			runOnlyForDeploymentPostprocessing = 0;
		};
		D221A0A5169C9E5F00537ABF /* Sources */ = {
			isa = PBXSourcesBuildPhase;
			buildActionMask = 2147483647;
			files = (
				456F6E2F1E261D1000FD2210 /* PeerConnectionClientTest.swift in Sources */,
				458967111DC117CC00E9DD21 /* AccountManagerTest.swift in Sources */,
				3491D9A121022DB7001EF5A1 /* CDSSigningCertificateTest.m in Sources */,
				340B02BA1FA0D6C700F9CFEC /* ConversationViewItemTest.m in Sources */,
				458E383A1D6699FA0094BD24 /* OWSDeviceProvisioningURLParserTest.m in Sources */,
				3421981C21061D2E00C57195 /* ByteParserTest.swift in Sources */,
				45360B901F9527DA00FA666C /* SearcherTest.swift in Sources */,
				B660F7561C29988E00687D6E /* PushManager.m in Sources */,
				34DB0BED2011548B007B313F /* OWSDatabaseConverterTest.m in Sources */,
				45360B911F952AA900FA666C /* MarqueeLabel.swift in Sources */,
				454EBAB41F2BE14C00ACE0BB /* OWSAnalytics.swift in Sources */,
				B660F7721C29988E00687D6E /* AppStoreRating.m in Sources */,
				954AEE6A1DF33E01002E5410 /* ContactsPickerTest.swift in Sources */,
				45666F581D9B2880008FE134 /* OWSScrubbingLogFormatterTest.m in Sources */,
				B660F6E01C29868000687D6E /* UtilTest.m in Sources */,
				B660F6DA1C29868000687D6E /* ExceptionsTest.m in Sources */,
				4C3EF7FD2107DDEE0007EBF7 /* ParamParserTest.swift in Sources */,
				B660F6DB1C29868000687D6E /* FunctionalUtilTest.m in Sources */,
				45E7A6A81E71CA7E00D44FB5 /* DisplayableTextFilterTest.swift in Sources */,
				4C3EF802210918740007EBF7 /* SSKEnvelopeTest.swift in Sources */,
				452D1AF12081059C00A67F7F /* StringAdditionsTest.swift in Sources */,
				4C4BC6C32102D697004040C9 /* ContactDiscoveryOperationTest.swift in Sources */,
				B660F6BB1C29868000687D6E /* OWSContactsManagerTest.m in Sources */,
				B660F6D21C29868000687D6E /* PushManagerTest.m in Sources */,
				455AC69E1F4F8B0300134004 /* ImageCacheTest.swift in Sources */,
				34E8A8D12085238A00B272B1 /* ProtoParsingTest.m in Sources */,
			);
			runOnlyForDeploymentPostprocessing = 0;
		};
/* End PBXSourcesBuildPhase section */

/* Begin PBXTargetDependency section */
		34480B3A1FD0950000BC14EF /* PBXTargetDependency */ = {
			isa = PBXTargetDependency;
			target = 453518911FC63DBF00210559 /* RelayMessaging */;
			targetProxy = 34480B391FD0950000BC14EF /* PBXContainerItemProxy */;
		};
		3478506E1FD9CFF4007B8332 /* PBXTargetDependency */ = {
			isa = PBXTargetDependency;
			target = 453518911FC63DBF00210559 /* RelayMessaging */;
			targetProxy = 3478506D1FD9CFF4007B8332 /* PBXContainerItemProxy */;
		};
		453518711FC635DD00210559 /* PBXTargetDependency */ = {
			isa = PBXTargetDependency;
			target = 453518671FC635DD00210559 /* RelayShareExtension */;
			targetProxy = 453518701FC635DD00210559 /* PBXContainerItemProxy */;
		};
		453518981FC63DBF00210559 /* PBXTargetDependency */ = {
			isa = PBXTargetDependency;
			target = 453518911FC63DBF00210559 /* RelayMessaging */;
			targetProxy = 453518971FC63DBF00210559 /* PBXContainerItemProxy */;
		};
		B6AFCEBB19A93DA60098CFCB /* PBXTargetDependency */ = {
			isa = PBXTargetDependency;
			target = D221A088169C9E5E00537ABF /* Relay */;
			targetProxy = B6AFCEBA19A93DA60098CFCB /* PBXContainerItemProxy */;
		};
/* End PBXTargetDependency section */

/* Begin PBXVariantGroup section */
		4535186C1FC635DD00210559 /* MainInterface.storyboard */ = {
			isa = PBXVariantGroup;
			children = (
				4535186D1FC635DD00210559 /* Base */,
			);
			name = MainInterface.storyboard;
			sourceTree = "<group>";
		};
		B6F509951AA53F760068F56A /* Localizable.strings */ = {
			isa = PBXVariantGroup;
			children = (
				B6F509961AA53F760068F56A /* en */,
				B69C2D171AA5445000A640C2 /* az_AZ */,
				B69C2D191AA5446C00A640C2 /* bs */,
				B69C2D1A1AA5447600A640C2 /* ca */,
				B69C2D1B1AA5448300A640C2 /* cs */,
				B6BC3D0C1AA544B100C2907F /* da */,
				B676BCEF1AA544E7009637B8 /* de */,
				B676BCF01AA544F5009637B8 /* el_GR */,
				B676BCF11AA5451E009637B8 /* es */,
				B63FBC9E1AA545CB00548746 /* fi */,
				B646D10E1AA5461A004133BA /* fr */,
				B646D10F1AA54626004133BA /* fil */,
				B646D1141AA54674004133BA /* hu */,
				B646D1151AA5467E004133BA /* it_IT */,
				B60341CD1AA5469800A01E42 /* ja_JP */,
				B68CB7D71AA546B80065AC3F /* ko_KR */,
				B68CB7D81AA546C30065AC3F /* lv */,
				B68CB7D91AA546CE0065AC3F /* nb_NO */,
				B68CB7DA1AA546F50065AC3F /* nl */,
				B68CB7DB1AA547070065AC3F /* pl */,
				B68CB7DC1AA547100065AC3F /* pt_BR */,
				B68CB7DD1AA5471A0065AC3F /* pt_PT */,
				B68CB7E01AA548420065AC3F /* ru */,
				B68CB7E11AA5484F0065AC3F /* sl */,
				B68CB7E21AA5485B0065AC3F /* sv_SE */,
				B68CB7E31AA548660065AC3F /* th_TH */,
				B68CB7E41AA548700065AC3F /* tr_TR */,
				B68CB7E61AA548870065AC3F /* zh_CN */,
				B634CBB31AB10D2300C49B99 /* hr */,
				B634CBB51AB10D5400C49B99 /* ro */,
				453CC0361D08E1A60040EBA3 /* sn */,
				45E282DE1D08E67800ADD4C8 /* gl */,
				45E282DF1D08E6CC00ADD4C8 /* id */,
				454B35071D08EED80026D658 /* mk */,
				4597E94E1D8313C100040CDE /* sq */,
				4597E94F1D8313CB00040CDE /* bg */,
				3495BC911F1426B800B478F5 /* ar */,
				456D0FD51F63094D008499CD /* km */,
				456D0FD81F631F4E008499CD /* lt */,
				340B02B61F9FD31800F9CFEC /* he */,
				34491FC11FB0F78500B3E5A3 /* my */,
				341458471FBE11C4005ABCF9 /* fa */,
				3478505A1FD999D5007B8332 /* et */,
				3478505C1FD99A1F007B8332 /* zh_TW */,
			);
			name = Localizable.strings;
			sourceTree = "<group>";
		};
/* End PBXVariantGroup section */

/* Begin XCBuildConfiguration section */
		453518731FC635DD00210559 /* Debug */ = {
			isa = XCBuildConfiguration;
			baseConfigurationReference = DD2F0E9696373921805C505E /* Pods-RelayShareExtension.debug.xcconfig */;
			buildSettings = {
				CLANG_ANALYZER_NONNULL = YES;
				CLANG_ANALYZER_NUMBER_OBJECT_CONVERSION = YES_AGGRESSIVE;
				CLANG_CXX_LANGUAGE_STANDARD = "gnu++14";
				CLANG_CXX_LIBRARY = "libc++";
				CLANG_ENABLE_MODULES = YES;
				CLANG_WARN_BOOL_CONVERSION = YES;
				CLANG_WARN_DIRECT_OBJC_ISA_USAGE = YES_ERROR;
				CLANG_WARN_DOCUMENTATION_COMMENTS = YES;
				CLANG_WARN_NON_LITERAL_NULL_CONVERSION = YES;
				CLANG_WARN_OBJC_LITERAL_CONVERSION = YES;
				CLANG_WARN_OBJC_ROOT_CLASS = YES_ERROR;
				CLANG_WARN_UNGUARDED_AVAILABILITY = YES_AGGRESSIVE;
				CODE_SIGN_ENTITLEMENTS = RelayShareExtension/RelayShareExtension.entitlements;
				CODE_SIGN_IDENTITY = "iPhone Developer";
				"CODE_SIGN_IDENTITY[sdk=iphoneos*]" = "iPhone Developer";
				CODE_SIGN_STYLE = Automatic;
				COPY_PHASE_STRIP = NO;
				DEBUG_INFORMATION_FORMAT = dwarf;
				DEVELOPMENT_TEAM = THHR8L4QV3;
				FRAMEWORK_SEARCH_PATHS = (
					"$(inherited)",
					"$(PROJECT_DIR)/Carthage/Build/iOS",
				);
				GCC_C_LANGUAGE_STANDARD = gnu11;
				GCC_DYNAMIC_NO_PIC = NO;
				GCC_OPTIMIZATION_LEVEL = 0;
				GCC_PRECOMPILE_PREFIX_HEADER = YES;
				GCC_PREFIX_HEADER = "RelayShareExtension/RelayShareExtension-Prefix.pch";
				GCC_WARN_ABOUT_RETURN_TYPE = YES_ERROR;
				GCC_WARN_UNINITIALIZED_AUTOS = YES_AGGRESSIVE;
				INFOPLIST_FILE = "$(SRCROOT)/RelayShareExtension/Info.plist";
				IPHONEOS_DEPLOYMENT_TARGET = 9.0;
				LD_RUNPATH_SEARCH_PATHS = "$(inherited) @executable_path/Frameworks @executable_path/../../Frameworks";
				MTL_ENABLE_DEBUG_INFO = YES;
				PRODUCT_BUNDLE_IDENTIFIER = io.forsta.relay.shareextension;
				PRODUCT_NAME = "$(TARGET_NAME)";
				PROVISIONING_PROFILE_SPECIFIER = "";
				SKIP_INSTALL = YES;
				SWIFT_ACTIVE_COMPILATION_CONDITIONS = DEBUG;
				SWIFT_OBJC_BRIDGING_HEADER = "RelayShareExtension/RelayShareExtension-Bridging-Header.h";
				SWIFT_OPTIMIZATION_LEVEL = "-Onone";
				SWIFT_VERSION = 4.0;
				TARGETED_DEVICE_FAMILY = 1;
			};
			name = Debug;
		};
		453518751FC635DD00210559 /* App Store Release */ = {
			isa = XCBuildConfiguration;
			baseConfigurationReference = 1109BE332A1FE87763659499 /* Pods-RelayShareExtension.app store release.xcconfig */;
			buildSettings = {
				ALWAYS_SEARCH_USER_PATHS = NO;
				CLANG_ANALYZER_NONNULL = YES;
				CLANG_ANALYZER_NUMBER_OBJECT_CONVERSION = YES_AGGRESSIVE;
				CLANG_CXX_LANGUAGE_STANDARD = "gnu++14";
				CLANG_CXX_LIBRARY = "libc++";
				CLANG_ENABLE_MODULES = YES;
				CLANG_ENABLE_OBJC_ARC = YES;
				CLANG_WARN_BLOCK_CAPTURE_AUTORELEASING = YES;
				CLANG_WARN_BOOL_CONVERSION = YES;
				CLANG_WARN_COMMA = YES;
				CLANG_WARN_CONSTANT_CONVERSION = YES;
				CLANG_WARN_DIRECT_OBJC_ISA_USAGE = YES_ERROR;
				CLANG_WARN_DOCUMENTATION_COMMENTS = YES;
				CLANG_WARN_EMPTY_BODY = YES;
				CLANG_WARN_ENUM_CONVERSION = YES;
				CLANG_WARN_INFINITE_RECURSION = YES;
				CLANG_WARN_INT_CONVERSION = YES;
				CLANG_WARN_NON_LITERAL_NULL_CONVERSION = YES;
				CLANG_WARN_OBJC_LITERAL_CONVERSION = YES;
				CLANG_WARN_OBJC_ROOT_CLASS = YES_ERROR;
				CLANG_WARN_RANGE_LOOP_ANALYSIS = YES;
				CLANG_WARN_STRICT_PROTOTYPES = YES;
				CLANG_WARN_SUSPICIOUS_MOVE = YES;
				CLANG_WARN_UNGUARDED_AVAILABILITY = YES_AGGRESSIVE;
				CLANG_WARN_UNREACHABLE_CODE = YES;
				CLANG_WARN__DUPLICATE_METHOD_MATCH = YES;
				CODE_SIGN_ENTITLEMENTS = RelayShareExtension/RelayShareExtension.entitlements;
				CODE_SIGN_IDENTITY = "iPhone Developer";
				"CODE_SIGN_IDENTITY[sdk=iphoneos*]" = "iPhone Developer";
				CODE_SIGN_STYLE = Automatic;
				COPY_PHASE_STRIP = NO;
				DEBUG_INFORMATION_FORMAT = "dwarf-with-dsym";
				DEVELOPMENT_TEAM = THHR8L4QV3;
				ENABLE_NS_ASSERTIONS = NO;
				ENABLE_STRICT_OBJC_MSGSEND = YES;
				FRAMEWORK_SEARCH_PATHS = (
					"$(inherited)",
					"$(PROJECT_DIR)/Carthage/Build/iOS",
				);
				GCC_C_LANGUAGE_STANDARD = gnu11;
				GCC_NO_COMMON_BLOCKS = YES;
				GCC_PRECOMPILE_PREFIX_HEADER = YES;
				GCC_PREFIX_HEADER = "RelayShareExtension/RelayShareExtension-Prefix.pch";
				GCC_WARN_64_TO_32_BIT_CONVERSION = YES;
				GCC_WARN_ABOUT_RETURN_TYPE = YES_ERROR;
				GCC_WARN_UNDECLARED_SELECTOR = YES;
				GCC_WARN_UNINITIALIZED_AUTOS = YES_AGGRESSIVE;
				GCC_WARN_UNUSED_FUNCTION = YES;
				GCC_WARN_UNUSED_VARIABLE = YES;
				INFOPLIST_FILE = "$(SRCROOT)/RelayShareExtension/Info.plist";
				IPHONEOS_DEPLOYMENT_TARGET = 9.0;
				LD_RUNPATH_SEARCH_PATHS = "$(inherited) @executable_path/Frameworks @executable_path/../../Frameworks";
				MTL_ENABLE_DEBUG_INFO = NO;
				PRODUCT_BUNDLE_IDENTIFIER = io.forsta.relay.shareextension;
				PRODUCT_NAME = "$(TARGET_NAME)";
				PROVISIONING_PROFILE_SPECIFIER = "";
				SDKROOT = iphoneos;
				SKIP_INSTALL = YES;
				SWIFT_OBJC_BRIDGING_HEADER = "RelayShareExtension/RelayShareExtension-Bridging-Header.h";
				SWIFT_OPTIMIZATION_LEVEL = "-Owholemodule";
				SWIFT_VERSION = 4.0;
				TARGETED_DEVICE_FAMILY = 1;
				VALIDATE_PRODUCT = YES;
			};
			name = "App Store Release";
		};
		4535189B1FC63DBF00210559 /* Debug */ = {
			isa = XCBuildConfiguration;
			baseConfigurationReference = 6F5AC463F739F55FA0A2353F /* Pods-RelayMessaging.debug.xcconfig */;
			buildSettings = {
				APPLICATION_EXTENSION_API_ONLY = YES;
				CLANG_ANALYZER_NONNULL = YES;
				CLANG_ANALYZER_NUMBER_OBJECT_CONVERSION = YES_AGGRESSIVE;
				CLANG_CXX_LANGUAGE_STANDARD = "gnu++14";
				CLANG_CXX_LIBRARY = "libc++";
				CLANG_ENABLE_MODULES = YES;
				CLANG_WARN_BOOL_CONVERSION = YES;
				CLANG_WARN_DIRECT_OBJC_ISA_USAGE = YES_ERROR;
				CLANG_WARN_DOCUMENTATION_COMMENTS = YES;
				CLANG_WARN_NON_LITERAL_NULL_CONVERSION = YES;
				CLANG_WARN_OBJC_LITERAL_CONVERSION = YES;
				CLANG_WARN_OBJC_ROOT_CLASS = YES_ERROR;
				CLANG_WARN_UNGUARDED_AVAILABILITY = YES_AGGRESSIVE;
				CODE_SIGN_IDENTITY = "";
				"CODE_SIGN_IDENTITY[sdk=iphoneos*]" = "iPhone Developer";
				CODE_SIGN_STYLE = Automatic;
				COPY_PHASE_STRIP = NO;
				CURRENT_PROJECT_VERSION = 230;
				DEBUG_INFORMATION_FORMAT = dwarf;
				DEFINES_MODULE = YES;
				DEVELOPMENT_TEAM = THHR8L4QV3;
				DYLIB_COMPATIBILITY_VERSION = 1;
				DYLIB_CURRENT_VERSION = 230;
				DYLIB_INSTALL_NAME_BASE = "@rpath";
				FRAMEWORK_SEARCH_PATHS = (
					"$(inherited)",
					"$(PROJECT_DIR)/Carthage/Build/iOS",
				);
				GCC_C_LANGUAGE_STANDARD = gnu11;
				GCC_DYNAMIC_NO_PIC = NO;
				GCC_OPTIMIZATION_LEVEL = 0;
				GCC_PRECOMPILE_PREFIX_HEADER = YES;
				GCC_PREFIX_HEADER = "RelayMessaging/RelayMessaging-Prefix.pch";
				GCC_WARN_ABOUT_RETURN_TYPE = YES_ERROR;
				GCC_WARN_UNINITIALIZED_AUTOS = YES_AGGRESSIVE;
				INFOPLIST_FILE = "$(SRCROOT)/RelayMessaging/Info.plist";
				INSTALL_PATH = "$(LOCAL_LIBRARY_DIR)/Frameworks";
				IPHONEOS_DEPLOYMENT_TARGET = 9.0;
				LD_RUNPATH_SEARCH_PATHS = "$(inherited) @executable_path/Frameworks @loader_path/Frameworks";
				MTL_ENABLE_DEBUG_INFO = YES;
				PRODUCT_BUNDLE_IDENTIFIER = io.forsta.relay.RelayMessaging;
				PRODUCT_NAME = "$(TARGET_NAME:c99extidentifier)";
				SKIP_INSTALL = YES;
				SWIFT_ACTIVE_COMPILATION_CONDITIONS = DEBUG;
				SWIFT_OBJC_BRIDGING_HEADER = "";
				SWIFT_OPTIMIZATION_LEVEL = "-Onone";
				SWIFT_SWIFT3_OBJC_INFERENCE = Off;
				SWIFT_VERSION = 4.0;
				TARGETED_DEVICE_FAMILY = "1,2";
				VERSIONING_SYSTEM = "apple-generic";
				VERSION_INFO_PREFIX = "";
			};
			name = Debug;
		};
		4535189D1FC63DBF00210559 /* App Store Release */ = {
			isa = XCBuildConfiguration;
			baseConfigurationReference = B8F9072AC883E99EAC2AA0A3 /* Pods-RelayMessaging.app store release.xcconfig */;
			buildSettings = {
				ALWAYS_SEARCH_USER_PATHS = NO;
				APPLICATION_EXTENSION_API_ONLY = YES;
				CLANG_ANALYZER_NONNULL = YES;
				CLANG_ANALYZER_NUMBER_OBJECT_CONVERSION = YES_AGGRESSIVE;
				CLANG_CXX_LANGUAGE_STANDARD = "gnu++14";
				CLANG_CXX_LIBRARY = "libc++";
				CLANG_ENABLE_MODULES = YES;
				CLANG_ENABLE_OBJC_ARC = YES;
				CLANG_WARN_BLOCK_CAPTURE_AUTORELEASING = YES;
				CLANG_WARN_BOOL_CONVERSION = YES;
				CLANG_WARN_COMMA = YES;
				CLANG_WARN_CONSTANT_CONVERSION = YES;
				CLANG_WARN_DIRECT_OBJC_ISA_USAGE = YES_ERROR;
				CLANG_WARN_DOCUMENTATION_COMMENTS = YES;
				CLANG_WARN_EMPTY_BODY = YES;
				CLANG_WARN_ENUM_CONVERSION = YES;
				CLANG_WARN_INFINITE_RECURSION = YES;
				CLANG_WARN_INT_CONVERSION = YES;
				CLANG_WARN_NON_LITERAL_NULL_CONVERSION = YES;
				CLANG_WARN_OBJC_LITERAL_CONVERSION = YES;
				CLANG_WARN_OBJC_ROOT_CLASS = YES_ERROR;
				CLANG_WARN_RANGE_LOOP_ANALYSIS = YES;
				CLANG_WARN_STRICT_PROTOTYPES = YES;
				CLANG_WARN_SUSPICIOUS_MOVE = YES;
				CLANG_WARN_UNGUARDED_AVAILABILITY = YES_AGGRESSIVE;
				CLANG_WARN_UNREACHABLE_CODE = YES;
				CLANG_WARN__DUPLICATE_METHOD_MATCH = YES;
				CODE_SIGN_IDENTITY = "";
				"CODE_SIGN_IDENTITY[sdk=iphoneos*]" = "iPhone Developer";
				CODE_SIGN_STYLE = Automatic;
				COPY_PHASE_STRIP = NO;
				CURRENT_PROJECT_VERSION = 230;
				DEBUG_INFORMATION_FORMAT = "dwarf-with-dsym";
				DEFINES_MODULE = YES;
				DEVELOPMENT_TEAM = THHR8L4QV3;
				DYLIB_COMPATIBILITY_VERSION = 1;
				DYLIB_CURRENT_VERSION = 230;
				DYLIB_INSTALL_NAME_BASE = "@rpath";
				ENABLE_NS_ASSERTIONS = NO;
				ENABLE_STRICT_OBJC_MSGSEND = YES;
				FRAMEWORK_SEARCH_PATHS = (
					"$(inherited)",
					"$(PROJECT_DIR)/Carthage/Build/iOS",
				);
				GCC_C_LANGUAGE_STANDARD = gnu11;
				GCC_NO_COMMON_BLOCKS = YES;
				GCC_PRECOMPILE_PREFIX_HEADER = YES;
				GCC_PREFIX_HEADER = "RelayMessaging/RelayMessaging-Prefix.pch";
				GCC_WARN_64_TO_32_BIT_CONVERSION = YES;
				GCC_WARN_ABOUT_RETURN_TYPE = YES_ERROR;
				GCC_WARN_UNDECLARED_SELECTOR = YES;
				GCC_WARN_UNINITIALIZED_AUTOS = YES_AGGRESSIVE;
				GCC_WARN_UNUSED_FUNCTION = YES;
				GCC_WARN_UNUSED_VARIABLE = YES;
				INFOPLIST_FILE = "$(SRCROOT)/RelayMessaging/Info.plist";
				INSTALL_PATH = "$(LOCAL_LIBRARY_DIR)/Frameworks";
				IPHONEOS_DEPLOYMENT_TARGET = 9.0;
				LD_RUNPATH_SEARCH_PATHS = "$(inherited) @executable_path/Frameworks @loader_path/Frameworks";
				MTL_ENABLE_DEBUG_INFO = NO;
				PRODUCT_BUNDLE_IDENTIFIER = io.forsta.relay.RelayMessaging;
				PRODUCT_NAME = "$(TARGET_NAME:c99extidentifier)";
				SDKROOT = iphoneos;
				SKIP_INSTALL = YES;
				SWIFT_OBJC_BRIDGING_HEADER = "";
				SWIFT_OPTIMIZATION_LEVEL = "-Owholemodule";
				SWIFT_SWIFT3_OBJC_INFERENCE = Off;
				SWIFT_VERSION = 4.0;
				TARGETED_DEVICE_FAMILY = "1,2";
				VALIDATE_PRODUCT = YES;
				VERSIONING_SYSTEM = "apple-generic";
				VERSION_INFO_PREFIX = "";
			};
			name = "App Store Release";
		};
		D221A0BA169C9E5F00537ABF /* Debug */ = {
			isa = XCBuildConfiguration;
			buildSettings = {
				ALWAYS_SEARCH_USER_PATHS = NO;
				CLANG_ANALYZER_LOCALIZABILITY_NONLOCALIZED = YES;
				CLANG_CXX_LANGUAGE_STANDARD = "gnu++0x";
				CLANG_ENABLE_MODULES = YES;
				CLANG_ENABLE_OBJC_ARC = YES;
				CLANG_WARN_BLOCK_CAPTURE_AUTORELEASING = YES;
				CLANG_WARN_COMMA = YES;
				CLANG_WARN_CONSTANT_CONVERSION = YES;
				CLANG_WARN_DEPRECATED_OBJC_IMPLEMENTATIONS = YES;
				CLANG_WARN_EMPTY_BODY = YES;
				CLANG_WARN_ENUM_CONVERSION = YES;
				CLANG_WARN_IMPLICIT_SIGN_CONVERSION = YES;
				CLANG_WARN_INFINITE_RECURSION = YES;
				CLANG_WARN_INT_CONVERSION = YES;
				CLANG_WARN_OBJC_IMPLICIT_RETAIN_SELF = YES;
				CLANG_WARN_OBJC_RECEIVER_WEAK = YES;
				CLANG_WARN_RANGE_LOOP_ANALYSIS = YES;
				CLANG_WARN_STRICT_PROTOTYPES = YES;
				CLANG_WARN_SUSPICIOUS_IMPLICIT_CONVERSION = YES;
				CLANG_WARN_SUSPICIOUS_MOVE = YES;
				CLANG_WARN_UNREACHABLE_CODE = YES;
				CLANG_WARN__ARC_BRIDGE_CAST_NONARC = YES;
				CLANG_WARN__DUPLICATE_METHOD_MATCH = YES;
				CODE_SIGN_IDENTITY = "iPhone Developer";
				ENABLE_BITCODE = NO;
				ENABLE_STRICT_OBJC_MSGSEND = YES;
				ENABLE_TESTABILITY = YES;
				GCC_NO_COMMON_BLOCKS = YES;
				GCC_PREPROCESSOR_DEFINITIONS = (
					"DEBUG=1",
					"$(inherited)",
				);
				GCC_TREAT_IMPLICIT_FUNCTION_DECLARATIONS_AS_ERRORS = YES;
				GCC_TREAT_INCOMPATIBLE_POINTER_TYPE_WARNINGS_AS_ERRORS = YES;
				GCC_WARN_64_TO_32_BIT_CONVERSION = YES;
				GCC_WARN_ABOUT_DEPRECATED_FUNCTIONS = YES;
				GCC_WARN_ABOUT_MISSING_FIELD_INITIALIZERS = YES;
				GCC_WARN_ABOUT_MISSING_NEWLINE = YES;
				GCC_WARN_ABOUT_MISSING_PROTOTYPES = YES;
				GCC_WARN_ABOUT_POINTER_SIGNEDNESS = YES;
				GCC_WARN_ABOUT_RETURN_TYPE = YES;
				GCC_WARN_ALLOW_INCOMPLETE_PROTOCOL = YES;
				GCC_WARN_CHECK_SWITCH_STATEMENTS = YES;
				GCC_WARN_FOUR_CHARACTER_CONSTANTS = YES;
				GCC_WARN_INITIALIZER_NOT_FULLY_BRACKETED = YES;
				GCC_WARN_MISSING_PARENTHESES = YES;
				GCC_WARN_MULTIPLE_DEFINITION_TYPES_FOR_SELECTOR = YES;
				GCC_WARN_SHADOW = YES;
				GCC_WARN_SIGN_COMPARE = YES;
				GCC_WARN_STRICT_SELECTOR_MATCH = YES;
				GCC_WARN_TYPECHECK_CALLS_TO_PRINTF = YES;
				GCC_WARN_UNDECLARED_SELECTOR = YES;
				GCC_WARN_UNINITIALIZED_AUTOS = YES;
				GCC_WARN_UNKNOWN_PRAGMAS = YES;
				GCC_WARN_UNUSED_FUNCTION = YES;
				GCC_WARN_UNUSED_LABEL = YES;
				GCC_WARN_UNUSED_VALUE = YES;
				GCC_WARN_UNUSED_VARIABLE = YES;
				HEADER_SEARCH_PATHS = "";
				IPHONEOS_DEPLOYMENT_TARGET = 9.0;
				ONLY_ACTIVE_ARCH = YES;
				OTHER_CFLAGS = "-fobjc-arc-exceptions";
				SDKROOT = iphoneos;
				SWIFT_VERSION = 4.0;
				VALIDATE_PRODUCT = YES;
				VERSIONING_SYSTEM = "apple-generic";
			};
			name = Debug;
		};
		D221A0BB169C9E5F00537ABF /* App Store Release */ = {
			isa = XCBuildConfiguration;
			buildSettings = {
				ALWAYS_SEARCH_USER_PATHS = NO;
				CLANG_ANALYZER_LOCALIZABILITY_NONLOCALIZED = YES;
				CLANG_CXX_LANGUAGE_STANDARD = "gnu++0x";
				CLANG_ENABLE_MODULES = YES;
				CLANG_ENABLE_OBJC_ARC = YES;
				CLANG_WARN_BLOCK_CAPTURE_AUTORELEASING = YES;
				CLANG_WARN_COMMA = YES;
				CLANG_WARN_CONSTANT_CONVERSION = YES;
				CLANG_WARN_DEPRECATED_OBJC_IMPLEMENTATIONS = YES;
				CLANG_WARN_EMPTY_BODY = YES;
				CLANG_WARN_ENUM_CONVERSION = YES;
				CLANG_WARN_IMPLICIT_SIGN_CONVERSION = YES;
				CLANG_WARN_INFINITE_RECURSION = YES;
				CLANG_WARN_INT_CONVERSION = YES;
				CLANG_WARN_OBJC_IMPLICIT_RETAIN_SELF = YES;
				CLANG_WARN_OBJC_RECEIVER_WEAK = YES;
				CLANG_WARN_RANGE_LOOP_ANALYSIS = YES;
				CLANG_WARN_STRICT_PROTOTYPES = YES;
				CLANG_WARN_SUSPICIOUS_IMPLICIT_CONVERSION = YES;
				CLANG_WARN_SUSPICIOUS_MOVE = YES;
				CLANG_WARN_UNREACHABLE_CODE = YES;
				CLANG_WARN__ARC_BRIDGE_CAST_NONARC = YES;
				CLANG_WARN__DUPLICATE_METHOD_MATCH = YES;
				CODE_SIGN_IDENTITY = "iPhone Distribution";
				ENABLE_BITCODE = NO;
				ENABLE_STRICT_OBJC_MSGSEND = YES;
				GCC_NO_COMMON_BLOCKS = YES;
				GCC_TREAT_IMPLICIT_FUNCTION_DECLARATIONS_AS_ERRORS = YES;
				GCC_TREAT_INCOMPATIBLE_POINTER_TYPE_WARNINGS_AS_ERRORS = YES;
				GCC_WARN_64_TO_32_BIT_CONVERSION = YES;
				GCC_WARN_ABOUT_DEPRECATED_FUNCTIONS = YES;
				GCC_WARN_ABOUT_MISSING_FIELD_INITIALIZERS = YES;
				GCC_WARN_ABOUT_MISSING_NEWLINE = YES;
				GCC_WARN_ABOUT_MISSING_PROTOTYPES = YES;
				GCC_WARN_ABOUT_POINTER_SIGNEDNESS = YES;
				GCC_WARN_ABOUT_RETURN_TYPE = YES;
				GCC_WARN_ALLOW_INCOMPLETE_PROTOCOL = YES;
				GCC_WARN_CHECK_SWITCH_STATEMENTS = YES;
				GCC_WARN_FOUR_CHARACTER_CONSTANTS = YES;
				GCC_WARN_INITIALIZER_NOT_FULLY_BRACKETED = YES;
				GCC_WARN_MISSING_PARENTHESES = YES;
				GCC_WARN_MULTIPLE_DEFINITION_TYPES_FOR_SELECTOR = YES;
				GCC_WARN_SHADOW = YES;
				GCC_WARN_SIGN_COMPARE = YES;
				GCC_WARN_STRICT_SELECTOR_MATCH = YES;
				GCC_WARN_TYPECHECK_CALLS_TO_PRINTF = YES;
				GCC_WARN_UNDECLARED_SELECTOR = YES;
				GCC_WARN_UNINITIALIZED_AUTOS = YES;
				GCC_WARN_UNKNOWN_PRAGMAS = YES;
				GCC_WARN_UNUSED_FUNCTION = YES;
				GCC_WARN_UNUSED_LABEL = YES;
				GCC_WARN_UNUSED_VALUE = YES;
				GCC_WARN_UNUSED_VARIABLE = YES;
				HEADER_SEARCH_PATHS = "";
				IPHONEOS_DEPLOYMENT_TARGET = 9.0;
				ONLY_ACTIVE_ARCH = NO;
				OTHER_CFLAGS = (
					"-DNS_BLOCK_ASSERTIONS=1",
					"-fobjc-arc-exceptions",
				);
				SDKROOT = iphoneos;
				SWIFT_OPTIMIZATION_LEVEL = "-Owholemodule";
				SWIFT_VERSION = 4.0;
				VALIDATE_PRODUCT = YES;
				VERSIONING_SYSTEM = "apple-generic";
			};
			name = "App Store Release";
		};
		D221A0BD169C9E5F00537ABF /* Debug */ = {
			isa = XCBuildConfiguration;
			baseConfigurationReference = A656FD71C7A3C79B7AEB3801 /* Pods-Relay.debug.xcconfig */;
			buildSettings = {
				ASSETCATALOG_COMPILER_APPICON_NAME = AppIcon;
				CLANG_ADDRESS_SANITIZER_CONTAINER_OVERFLOW = YES;
				CLANG_ANALYZER_SECURITY_FLOATLOOPCOUNTER = YES;
				CLANG_ANALYZER_SECURITY_INSECUREAPI_RAND = YES;
				CLANG_ANALYZER_SECURITY_INSECUREAPI_STRCPY = YES;
				CLANG_ENABLE_MODULES = YES;
				CLANG_UNDEFINED_BEHAVIOR_SANITIZER_INTEGER = YES;
				CLANG_UNDEFINED_BEHAVIOR_SANITIZER_NULLABILITY = YES;
				CODE_SIGN_ENTITLEMENTS = Relay/Relay.entitlements;
				CODE_SIGN_IDENTITY = "iPhone Developer";
				"CODE_SIGN_IDENTITY[sdk=iphoneos*]" = "iPhone Developer";
				CURRENT_PROJECT_VERSION = 230;
				DEVELOPMENT_TEAM = THHR8L4QV3;
				FRAMEWORK_SEARCH_PATHS = (
					"$(inherited)",
					"$(SRCROOT)",
					"$(PROJECT_DIR)/Carthage/Build/iOS",
				);
				GCC_OPTIMIZATION_LEVEL = 0;
				GCC_PRECOMPILE_PREFIX_HEADER = YES;
				GCC_PREFIX_HEADER = "Relay/Relay-Prefix.pch";
				GCC_PREPROCESSOR_DEFINITIONS = (
					"DEBUG=1",
					"$(inherited)",
					HAVE_CONFIG_H,
				);
				GCC_STRICT_ALIASING = NO;
				GCC_WARN_MULTIPLE_DEFINITION_TYPES_FOR_SELECTOR = NO;
				GCC_WARN_STRICT_SELECTOR_MATCH = YES;
				GCC_WARN_UNDECLARED_SELECTOR = YES;
				HEADER_SEARCH_PATHS = (
					"$(inherited)",
					"\"${SRCROOT}/RedPhone/lib/ogg/include\"",
					"\"${SRCROOT}/RedPhone/lib/debug/include\"",
					"\"$(SRCROOT)/libtommath\"",
					"\"$(SRCROOT)/libtomcrypt/headers\"",
					"\"$(SRCROOT)/MMDrawerController\"",
					"\"$(SRCROOT)/Libraries\"/**",
				);
				INFOPLIST_FILE = "$(SRCROOT)/Relay/Relay-Info.plist";
				IPHONEOS_DEPLOYMENT_TARGET = 9.0;
				LD_RUNPATH_SEARCH_PATHS = "$(inherited) @executable_path/Frameworks";
				LIBRARY_SEARCH_PATHS = (
					"$(inherited)",
					"$(SRCROOT)",
				);
				LLVM_LTO = NO;
				OTHER_LDFLAGS = "$(inherited)";
				PRODUCT_BUNDLE_IDENTIFIER = io.forsta.relay;
				PRODUCT_NAME = Relay;
				PROVISIONING_PROFILE = "";
				PROVISIONING_PROFILE_SPECIFIER = "";
				RUN_CLANG_STATIC_ANALYZER = YES;
				SDKROOT = iphoneos;
				SWIFT_OBJC_BRIDGING_HEADER = "Relay/src/Signal-Bridging-Header.h";
				SWIFT_OPTIMIZATION_LEVEL = "-Onone";
				SWIFT_SWIFT3_OBJC_INFERENCE = Off;
				SWIFT_VERSION = 4.0;
				TEST_AFTER_BUILD = YES;
				VALID_ARCHS = "arm64 armv7 armv7s";
				WRAPPER_EXTENSION = app;
			};
			name = Debug;
		};
		D221A0BE169C9E5F00537ABF /* App Store Release */ = {
			isa = XCBuildConfiguration;
			baseConfigurationReference = 53B4BAFE3F3D8E5CFB79BF26 /* Pods-Relay.app store release.xcconfig */;
			buildSettings = {
				ASSETCATALOG_COMPILER_APPICON_NAME = AppIcon;
				CLANG_ADDRESS_SANITIZER_CONTAINER_OVERFLOW = NO;
				CLANG_ANALYZER_SECURITY_FLOATLOOPCOUNTER = YES;
				CLANG_ANALYZER_SECURITY_INSECUREAPI_RAND = YES;
				CLANG_ANALYZER_SECURITY_INSECUREAPI_STRCPY = YES;
				CLANG_ENABLE_MODULES = YES;
				CODE_SIGN_ENTITLEMENTS = Relay/Relay.entitlements;
				CODE_SIGN_IDENTITY = "iPhone Developer";
				"CODE_SIGN_IDENTITY[sdk=iphoneos*]" = "iPhone Developer";
				CURRENT_PROJECT_VERSION = 230;
				DEVELOPMENT_TEAM = THHR8L4QV3;
				FRAMEWORK_SEARCH_PATHS = (
					"$(inherited)",
					"$(SRCROOT)",
					"$(PROJECT_DIR)/Carthage/Build/iOS",
				);
				GCC_OPTIMIZATION_LEVEL = 3;
				GCC_PRECOMPILE_PREFIX_HEADER = YES;
				GCC_PREFIX_HEADER = "Relay/Relay-Prefix.pch";
				GCC_PREPROCESSOR_DEFINITIONS = (
					"$(inherited)",
					HAVE_CONFIG_H,
					"RELEASE=1",
				);
				GCC_STRICT_ALIASING = NO;
				GCC_WARN_MULTIPLE_DEFINITION_TYPES_FOR_SELECTOR = NO;
				GCC_WARN_STRICT_SELECTOR_MATCH = YES;
				GCC_WARN_UNDECLARED_SELECTOR = YES;
				HEADER_SEARCH_PATHS = (
					"$(inherited)",
					"\"${SRCROOT}/RedPhone/lib/ogg/include\"",
					"\"${SRCROOT}/RedPhone/lib/debug/include\"",
					"\"$(SRCROOT)/libtommath\"",
					"\"$(SRCROOT)/libtomcrypt/headers\"",
					"\"$(SRCROOT)/MMDrawerController\"",
					"\"$(SRCROOT)/Libraries\"/**",
				);
				INFOPLIST_FILE = "$(SRCROOT)/Relay/Relay-Info.plist";
				IPHONEOS_DEPLOYMENT_TARGET = 9.0;
				LD_RUNPATH_SEARCH_PATHS = "$(inherited) @executable_path/Frameworks";
				LIBRARY_SEARCH_PATHS = (
					"$(inherited)",
					"$(SRCROOT)",
				);
				LLVM_LTO = NO;
				OTHER_LDFLAGS = "$(inherited)";
				PRODUCT_BUNDLE_IDENTIFIER = io.forsta.relay;
				PRODUCT_NAME = Relay;
				PROVISIONING_PROFILE = "";
				RUN_CLANG_STATIC_ANALYZER = YES;
				SDKROOT = iphoneos;
				SWIFT_OBJC_BRIDGING_HEADER = "Relay/src/Signal-Bridging-Header.h";
				SWIFT_SWIFT3_OBJC_INFERENCE = Off;
				SWIFT_VERSION = 4.0;
				TEST_AFTER_BUILD = YES;
				VALID_ARCHS = "arm64 armv7 armv7s";
				WRAPPER_EXTENSION = app;
			};
			name = "App Store Release";
		};
		D221A0C0169C9E5F00537ABF /* Debug */ = {
			isa = XCBuildConfiguration;
			baseConfigurationReference = 0EB06AC3F26DB309BD8C3952 /* Pods-RelayTests.debug.xcconfig */;
			buildSettings = {
				BUNDLE_LOADER = "$(TEST_HOST)";
				CLANG_ALLOW_NON_MODULAR_INCLUDES_IN_FRAMEWORK_MODULES = YES;
				CLANG_ENABLE_MODULES = YES;
				CODE_SIGN_IDENTITY = "iPhone Developer";
				"CODE_SIGN_IDENTITY[sdk=iphoneos*]" = "iPhone Developer";
				DEFINES_MODULE = YES;
				DEVELOPMENT_TEAM = THHR8L4QV3;
				FRAMEWORK_SEARCH_PATHS = (
					"$(inherited)",
					"$(SRCROOT)",
					"$(PROJECT_DIR)/Carthage/Build/iOS",
				);
				GCC_GENERATE_TEST_COVERAGE_FILES = NO;
				GCC_OPTIMIZATION_LEVEL = 0;
				GCC_PRECOMPILE_PREFIX_HEADER = YES;
				GCC_PREFIX_HEADER = "Relay/Signal-Prefix.pch";
				GCC_VERSION = "";
				GCC_WARN_MULTIPLE_DEFINITION_TYPES_FOR_SELECTOR = NO;
				GCC_WARN_STRICT_SELECTOR_MATCH = YES;
				GCC_WARN_UNDECLARED_SELECTOR = YES;
				HEADER_SEARCH_PATHS = (
					"${PODS_HEADERS_SEARCH_PATHS}",
					"$(inherited)",
					"\"${SRCROOT}/Relay/lib/speex/include\"",
					"\"${SRCROOT}/Relay/lib/ogg/include\"",
					"\"${SRCROOT}/Relay/lib/debug/include\"",
					"\"$(SRCROOT)/libtommath\"",
					"\"$(SRCROOT)/libtomcrypt/headers\"",
					"\"$(SRCROOT)/spandsp/spandsp/spandsp\"",
					"\"$(SRCROOT)/Libraries\"/**",
					"\"$(TARGET_TEMP_DIR)/../$(PROJECT_NAME).build/DerivedSources\"",
				);
				INFOPLIST_FILE = "Relay/test/Supporting Files/RelayTests-Info.plist";
				IPHONEOS_DEPLOYMENT_TARGET = 9.0;
				LD_RUNPATH_SEARCH_PATHS = "$(inherited) @executable_path/Frameworks @loader_path/Frameworks";
				LIBRARY_SEARCH_PATHS = (
					"$(inherited)",
					"$(SRCROOT)",
				);
				OTHER_LDFLAGS = (
					"-all_load",
					"-ObjC",
					"$(inherited)",
				);
				PRODUCT_BUNDLE_IDENTIFIER = "org.whispersystems.${PRODUCT_NAME:rfc1034identifier}";
				PRODUCT_NAME = RelayTests;
				PROVISIONING_PROFILE = "";
				SWIFT_OBJC_BRIDGING_HEADER = "Relay/test/SignalTests-Bridging-Header.h";
				SWIFT_OPTIMIZATION_LEVEL = "-Onone";
				SWIFT_SWIFT3_OBJC_INFERENCE = Off;
				SWIFT_VERSION = 4.0;
				TEST_HOST = "$(BUILT_PRODUCTS_DIR)/Relay.app/Relay";
				VALID_ARCHS = "arm64 armv7s armv7 i386 x86_64";
			};
			name = Debug;
		};
		D221A0C1169C9E5F00537ABF /* App Store Release */ = {
			isa = XCBuildConfiguration;
			baseConfigurationReference = D562B853DF3F1C3D5A1CB00B /* Pods-RelayTests.app store release.xcconfig */;
			buildSettings = {
				BUNDLE_LOADER = "$(TEST_HOST)";
				CLANG_ALLOW_NON_MODULAR_INCLUDES_IN_FRAMEWORK_MODULES = YES;
				CLANG_ENABLE_MODULES = YES;
				CODE_SIGN_IDENTITY = "iPhone Developer";
				"CODE_SIGN_IDENTITY[sdk=iphoneos*]" = "iPhone Developer";
				DEFINES_MODULE = YES;
				DEVELOPMENT_TEAM = THHR8L4QV3;
				FRAMEWORK_SEARCH_PATHS = (
					"$(inherited)",
					"$(SRCROOT)",
					"$(PROJECT_DIR)/Carthage/Build/iOS",
				);
				GCC_GENERATE_TEST_COVERAGE_FILES = NO;
				GCC_OPTIMIZATION_LEVEL = 0;
				GCC_PRECOMPILE_PREFIX_HEADER = YES;
				GCC_PREFIX_HEADER = "Relay/Signal-Prefix.pch";
				GCC_VERSION = "";
				GCC_WARN_MULTIPLE_DEFINITION_TYPES_FOR_SELECTOR = NO;
				GCC_WARN_STRICT_SELECTOR_MATCH = YES;
				GCC_WARN_UNDECLARED_SELECTOR = YES;
				HEADER_SEARCH_PATHS = (
					"${PODS_HEADERS_SEARCH_PATHS}",
					"$(inherited)",
					"\"${SRCROOT}/Relay/lib/speex/include\"",
					"\"${SRCROOT}/Relay/lib/ogg/include\"",
					"\"${SRCROOT}/Relay/lib/debug/include\"",
					"\"$(SRCROOT)/libtommath\"",
					"\"$(SRCROOT)/libtomcrypt/headers\"",
					"\"$(SRCROOT)/Libraries\"/**",
					"\"$(TARGET_TEMP_DIR)/../$(PROJECT_NAME).build/DerivedSources\"",
				);
				INFOPLIST_FILE = "Relay/test/Supporting Files/RelayTests-Info.plist";
				IPHONEOS_DEPLOYMENT_TARGET = 9.0;
				LD_RUNPATH_SEARCH_PATHS = "$(inherited) @executable_path/Frameworks @loader_path/Frameworks";
				LIBRARY_SEARCH_PATHS = (
					"$(inherited)",
					"$(SRCROOT)",
				);
				OTHER_LDFLAGS = (
					"-all_load",
					"-ObjC",
					"$(inherited)",
				);
				PRODUCT_BUNDLE_IDENTIFIER = "org.whispersystems.${PRODUCT_NAME:rfc1034identifier}";
				PRODUCT_NAME = RelayTests;
				PROVISIONING_PROFILE = "";
				SWIFT_OBJC_BRIDGING_HEADER = "Relay/test/SignalTests-Bridging-Header.h";
				SWIFT_OPTIMIZATION_LEVEL = "-Owholemodule";
				SWIFT_SWIFT3_OBJC_INFERENCE = Off;
				SWIFT_VERSION = 4.0;
				TEST_HOST = "$(BUILT_PRODUCTS_DIR)/Relay.app/Relay";
				VALID_ARCHS = "arm64 armv7s armv7 i386 x86_64";
			};
			name = "App Store Release";
		};
/* End XCBuildConfiguration section */

/* Begin XCConfigurationList section */
		453518761FC635DD00210559 /* Build configuration list for PBXNativeTarget "RelayShareExtension" */ = {
			isa = XCConfigurationList;
			buildConfigurations = (
				453518731FC635DD00210559 /* Debug */,
				453518751FC635DD00210559 /* App Store Release */,
			);
			defaultConfigurationIsVisible = 0;
			defaultConfigurationName = "App Store Release";
		};
		4535189E1FC63DBF00210559 /* Build configuration list for PBXNativeTarget "RelayMessaging" */ = {
			isa = XCConfigurationList;
			buildConfigurations = (
				4535189B1FC63DBF00210559 /* Debug */,
				4535189D1FC63DBF00210559 /* App Store Release */,
			);
			defaultConfigurationIsVisible = 0;
			defaultConfigurationName = "App Store Release";
		};
		D221A083169C9E5E00537ABF /* Build configuration list for PBXProject "Relay" */ = {
			isa = XCConfigurationList;
			buildConfigurations = (
				D221A0BA169C9E5F00537ABF /* Debug */,
				D221A0BB169C9E5F00537ABF /* App Store Release */,
			);
			defaultConfigurationIsVisible = 0;
			defaultConfigurationName = "App Store Release";
		};
		D221A0BC169C9E5F00537ABF /* Build configuration list for PBXNativeTarget "Relay" */ = {
			isa = XCConfigurationList;
			buildConfigurations = (
				D221A0BD169C9E5F00537ABF /* Debug */,
				D221A0BE169C9E5F00537ABF /* App Store Release */,
			);
			defaultConfigurationIsVisible = 0;
			defaultConfigurationName = "App Store Release";
		};
		D221A0BF169C9E5F00537ABF /* Build configuration list for PBXNativeTarget "RelayTests" */ = {
			isa = XCConfigurationList;
			buildConfigurations = (
				D221A0C0169C9E5F00537ABF /* Debug */,
				D221A0C1169C9E5F00537ABF /* App Store Release */,
			);
			defaultConfigurationIsVisible = 0;
			defaultConfigurationName = "App Store Release";
		};
/* End XCConfigurationList section */
	};
	rootObject = D221A080169C9E5E00537ABF /* Project object */;
}<|MERGE_RESOLUTION|>--- conflicted
+++ resolved
@@ -449,13 +449,10 @@
 		7D6565192113CB3E00365A19 /* OWSContactsManager.m in Sources */ = {isa = PBXBuildFile; fileRef = 7D6565172113CB3E00365A19 /* OWSContactsManager.m */; };
 		7D65651A2113CB3E00365A19 /* OWSContactsManager.h in Headers */ = {isa = PBXBuildFile; fileRef = 7D6565182113CB3E00365A19 /* OWSContactsManager.h */; settings = {ATTRIBUTES = (Public, ); }; };
 		7D7705C02114CD4B00B40BB9 /* WebRTC.framework in Frameworks */ = {isa = PBXBuildFile; fileRef = 4509E7991DD653700025A59F /* WebRTC.framework */; };
-<<<<<<< HEAD
+		7D7705C82114E5C300B40BB9 /* forsta_splash.png in Resources */ = {isa = PBXBuildFile; fileRef = 7D7705C72114E5C300B40BB9 /* forsta_splash.png */; };
 		7D7705C42114D8E700B40BB9 /* ValidationViewController.swift in Sources */ = {isa = PBXBuildFile; fileRef = 7D7705C12114D8E600B40BB9 /* ValidationViewController.swift */; };
 		7D7705C52114D8E700B40BB9 /* LoginViewController.swift in Sources */ = {isa = PBXBuildFile; fileRef = 7D7705C22114D8E600B40BB9 /* LoginViewController.swift */; };
 		7D7705C62114D8E700B40BB9 /* NewAccountViewController.swift in Sources */ = {isa = PBXBuildFile; fileRef = 7D7705C32114D8E600B40BB9 /* NewAccountViewController.swift */; };
-=======
-		7D7705C82114E5C300B40BB9 /* forsta_splash.png in Resources */ = {isa = PBXBuildFile; fileRef = 7D7705C72114E5C300B40BB9 /* forsta_splash.png */; };
->>>>>>> 03c40c40
 		7DD9C9ED2114A60C000A1CDC /* RelayMessaging.h in Headers */ = {isa = PBXBuildFile; fileRef = 453518941FC63DBF00210559 /* RelayMessaging.h */; settings = {ATTRIBUTES = (Public, ); }; };
 		954AEE6A1DF33E01002E5410 /* ContactsPickerTest.swift in Sources */ = {isa = PBXBuildFile; fileRef = 954AEE681DF33D32002E5410 /* ContactsPickerTest.swift */; };
 		A10FDF79184FB4BB007FF963 /* MediaPlayer.framework in Frameworks */ = {isa = PBXBuildFile; fileRef = 76C87F18181EFCE600C4ACAB /* MediaPlayer.framework */; };
@@ -1159,13 +1156,10 @@
 		7D6565152113C6AD00365A19 /* ContactFieldView.swift */ = {isa = PBXFileReference; fileEncoding = 4; lastKnownFileType = sourcecode.swift; path = ContactFieldView.swift; sourceTree = "<group>"; };
 		7D6565172113CB3E00365A19 /* OWSContactsManager.m */ = {isa = PBXFileReference; fileEncoding = 4; lastKnownFileType = sourcecode.c.objc; path = OWSContactsManager.m; sourceTree = "<group>"; };
 		7D6565182113CB3E00365A19 /* OWSContactsManager.h */ = {isa = PBXFileReference; fileEncoding = 4; lastKnownFileType = sourcecode.c.h; path = OWSContactsManager.h; sourceTree = "<group>"; };
-<<<<<<< HEAD
+		7D7705C72114E5C300B40BB9 /* forsta_splash.png */ = {isa = PBXFileReference; lastKnownFileType = image.png; path = forsta_splash.png; sourceTree = "<group>"; };
 		7D7705C12114D8E600B40BB9 /* ValidationViewController.swift */ = {isa = PBXFileReference; fileEncoding = 4; lastKnownFileType = sourcecode.swift; path = ValidationViewController.swift; sourceTree = "<group>"; };
 		7D7705C22114D8E600B40BB9 /* LoginViewController.swift */ = {isa = PBXFileReference; fileEncoding = 4; lastKnownFileType = sourcecode.swift; path = LoginViewController.swift; sourceTree = "<group>"; };
 		7D7705C32114D8E600B40BB9 /* NewAccountViewController.swift */ = {isa = PBXFileReference; fileEncoding = 4; lastKnownFileType = sourcecode.swift; path = NewAccountViewController.swift; sourceTree = "<group>"; };
-=======
-		7D7705C72114E5C300B40BB9 /* forsta_splash.png */ = {isa = PBXFileReference; lastKnownFileType = image.png; path = forsta_splash.png; sourceTree = "<group>"; };
->>>>>>> 03c40c40
 		954AEE681DF33D32002E5410 /* ContactsPickerTest.swift */ = {isa = PBXFileReference; fileEncoding = 4; lastKnownFileType = sourcecode.swift; path = ContactsPickerTest.swift; sourceTree = "<group>"; };
 		A11CD70C17FA230600A2D1B1 /* QuartzCore.framework */ = {isa = PBXFileReference; lastKnownFileType = wrapper.framework; name = QuartzCore.framework; path = System/Library/Frameworks/QuartzCore.framework; sourceTree = SDKROOT; };
 		A163E8AA16F3F6A90094D68B /* Security.framework */ = {isa = PBXFileReference; lastKnownFileType = wrapper.framework; name = Security.framework; path = System/Library/Frameworks/Security.framework; sourceTree = SDKROOT; };
