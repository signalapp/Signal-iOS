// Copyright © 2022 Rangeproof Pty Ltd. All rights reserved.

import UIKit
import GRDB
import PromiseKit
import SessionUIKit
import SessionMessagingKit
import SignalUtilitiesKit

private protocol TableViewTouchDelegate {
    func tableViewWasTouched(_ tableView: TableView)
}

private final class TableView: UITableView {
    var touchDelegate: TableViewTouchDelegate?

    override func hitTest(_ point: CGPoint, with event: UIEvent?) -> UIView? {
        touchDelegate?.tableViewWasTouched(self)
        return super.hitTest(point, with: event)
    }
}

final class NewClosedGroupVC: BaseVC, UITableViewDataSource, UITableViewDelegate, TableViewTouchDelegate, UITextFieldDelegate, UIScrollViewDelegate {
    private let contactProfiles: [Profile] = Profile.fetchAllContactProfiles(excludeCurrentUser: true)
    private var searchResults: [Profile] {
        return searchText.isEmpty ? contactProfiles : contactProfiles.filter { $0.displayName().range(of: searchText, options: [.caseInsensitive]) != nil }
    }
    private var selectedContacts: Set<String> = []
    private var searchText: String = ""
    
    // MARK: - Components
    
<<<<<<< HEAD
    private lazy var nameTextField = TextField(
        placeholder: "vc_create_closed_group_text_field_hint".localized()
    )
=======
    private lazy var nameTextField: TextField = {
        let result = TextField(
            placeholder: "vc_create_closed_group_text_field_hint".localized(),
            usesDefaultHeight: false,
            customHeight: 50
        )
        result.set(.height, to: 50)
        result.layer.borderColor = Colors.border.withAlphaComponent(0.5).cgColor
        result.layer.cornerRadius = 13
        return result
    }()
    
    private lazy var searchBar: ContactsSearchBar = {
        let result = ContactsSearchBar()
        result.tintColor = Colors.text
        result.backgroundColor = .clear
        result.delegate = self
        return result
    }()
>>>>>>> d507a3b9

    private lazy var tableView: TableView = {
        let result: TableView = TableView()
        result.separatorStyle = .none
        result.themeBackgroundColor = .clear
        result.register(view: UserCell.self)
        result.touchDelegate = self
        result.dataSource = self
        result.delegate = self
        
        return result
    }()
    
    private lazy var createGroupButton: Button = {
        let result = Button(style: .prominentOutline, size: .large)
        result.translatesAutoresizingMaskIntoConstraints = false
        result.setTitle(NSLocalizedString("CREATE_GROUP_BUTTON_TITLE", comment: ""), for: .normal)
        result.addTarget(self, action: #selector(createClosedGroup), for: .touchUpInside)
        result.set(.width, to: 160)
        return result
    }()
    
    private lazy var fadeView: UIView = {
        let result = UIView()
        let gradient = Gradients.newClosedGroupVCFade
        result.setHalfWayGradient(
            gradient,
            frame: .init(
                x: 0,
                y: 0,
                width: UIScreen.main.bounds.width,
                height: 150
            )
        )
        result.isUserInteractionEnabled = false
        result.set(.height, to: 150)
        return result
    }()
    
    // MARK: - Lifecycle
    
    override func viewDidLoad() {
        super.viewDidLoad()
<<<<<<< HEAD
=======
        view.backgroundColor = Colors.navigationBarBackground
        setUpNavBarStyle()
>>>>>>> d507a3b9
        
        let customTitleFontSize = Values.largeFontSize
        setNavBarTitle("vc_create_closed_group_title".localized(), customFontSize: customTitleFontSize)
        
        let closeButton = UIBarButtonItem(image: #imageLiteral(resourceName: "X"), style: .plain, target: self, action: #selector(close))
<<<<<<< HEAD
        closeButton.themeTintColor = .textPrimary
        navigationItem.leftBarButtonItem = closeButton
        
        let doneButton = UIBarButtonItem(barButtonSystemItem: .done, target: self, action: #selector(createClosedGroup))
        doneButton.themeTintColor = .textPrimary
        navigationItem.rightBarButtonItem = doneButton
=======
        closeButton.tintColor = Colors.text
        navigationItem.rightBarButtonItem = closeButton
>>>>>>> d507a3b9
        
        // Set up content
        setUpViewHierarchy()
    }

    private func setUpViewHierarchy() {
        guard !contactProfiles.isEmpty else {
            let explanationLabel: UILabel = UILabel()
            explanationLabel.font = .systemFont(ofSize: Values.smallFontSize)
            explanationLabel.text = "vc_create_closed_group_empty_state_message".localized()
            explanationLabel.themeTextColor = .textPrimary
            explanationLabel.textAlignment = .center
            explanationLabel.lineBreakMode = .byWordWrapping
            explanationLabel.numberOfLines = 0
            
            let createNewPrivateChatButton: OutlineButton = OutlineButton(style: .regular, size: .medium)
            createNewPrivateChatButton.setTitle("vc_create_closed_group_empty_state_button_title".localized(), for: .normal)
            createNewPrivateChatButton.addTarget(self, action: #selector(createNewDM), for: .touchUpInside)
            createNewPrivateChatButton.set(.width, to: 196)
            
            let stackView: UIStackView = UIStackView(arrangedSubviews: [ explanationLabel, createNewPrivateChatButton ])
            stackView.axis = .vertical
            stackView.spacing = Values.mediumSpacing
            stackView.alignment = .center
            view.addSubview(stackView)
            stackView.center(.horizontal, in: view)
            
            let verticalCenteringConstraint = stackView.center(.vertical, in: view)
            verticalCenteringConstraint.constant = -16 // Makes things appear centered visually
            return
        }
        
        let nameTextFieldContainer: UIView = UIView()
        view.addSubview(nameTextFieldContainer)
        nameTextFieldContainer.pin(.top, to: .top, of: view)
        nameTextFieldContainer.pin(.leading, to: .leading, of: view)
        nameTextFieldContainer.pin(.trailing, to: .trailing, of: view)
        
        nameTextFieldContainer.addSubview(nameTextField)
<<<<<<< HEAD
        nameTextField.pin(.top, to: .top, of: nameTextFieldContainer, withInset: Values.mediumSpacing)
        nameTextField.pin(.leading, to: .leading, of: nameTextFieldContainer, withInset: Values.largeSpacing)
        nameTextField.pin(.trailing, to: .trailing, of: nameTextFieldContainer, withInset: -Values.largeSpacing)
        nameTextField.pin(.bottom, to: .bottom, of: nameTextFieldContainer, withInset: -Values.largeSpacing)
        
        view.addSubview(tableView)
        tableView.pin(.top, to: .bottom, of: nameTextFieldContainer, withInset: Values.mediumSpacing)
        tableView.pin(.leading, to: .leading, of: view)
        tableView.pin(.trailing, to: .trailing, of: view)
        tableView.pin(.bottom, to: .bottom, of: view)
=======
        nameTextField.pin(.leading, to: .leading, of: nameTextFieldContainer, withInset: Values.mediumSpacing)
        nameTextField.pin(.top, to: .top, of: nameTextFieldContainer, withInset: Values.mediumSpacing)
        nameTextFieldContainer.pin(.trailing, to: .trailing, of: nameTextField, withInset: Values.mediumSpacing)
        nameTextFieldContainer.pin(.bottom, to: .bottom, of: nameTextField)
        mainStackView.addArrangedSubview(nameTextFieldContainer)
        
        let searchBarContainer: UIView = UIView()
        searchBarContainer.addSubview(searchBar)
        searchBar.pin(.leading, to: .leading, of: searchBarContainer, withInset: Values.smallSpacing)
        searchBarContainer.pin(.trailing, to: .trailing, of: searchBar, withInset: Values.smallSpacing)
        searchBar.pin([ UIView.VerticalEdge.top, UIView.VerticalEdge.bottom ], to: searchBarContainer)
        mainStackView.addArrangedSubview(searchBarContainer)
        
        let separator: UIView = UIView()
        separator.backgroundColor = Colors.separator
        separator.set(.height, to: Values.separatorThickness)
        mainStackView.addArrangedSubview(separator)
        
        tableView.set(.height, to: CGFloat(contactProfiles.count * 65 + 100)) // A cell is exactly 65 points high
        tableView.set(.width, to: UIScreen.main.bounds.width)
        mainStackView.addArrangedSubview(tableView)
        
        let scrollView: UIScrollView = UIScrollView(wrapping: mainStackView, withInsets: UIEdgeInsets.zero)
        scrollView.showsVerticalScrollIndicator = false
        scrollView.delegate = self
        view.addSubview(scrollView)
        
        scrollView.set(.width, to: UIScreen.main.bounds.width)
        scrollView.pin(to: view)
        
        view.addSubview(fadeView)
        fadeView.pin(.leading, to: .leading, of: view)
        fadeView.pin(.trailing, to: .trailing, of: view)
        fadeView.pin(.bottom, to: .bottom, of: view)
        
        view.addSubview(createGroupButton)
        createGroupButton.center(.horizontal, in: view)
        createGroupButton.pin(.bottom, to: .bottom, of: view, withInset: -Values.veryLargeSpacing)
    }
    
    @objc override internal func handleAppModeChangedNotification(_ notification: Notification) {
        super.handleAppModeChangedNotification(notification)
        
        let gradient = Gradients.newClosedGroupVCFade
        fadeView.setHalfWayGradient(
            gradient,
            frame: .init(
                x: 0,
                y: 0,
                width: UIScreen.main.bounds.width,
                height: 150
            )
        ) // Re-do the gradient
>>>>>>> d507a3b9
    }
    
    // MARK: - Table View Data Source
    
    func tableView(_ tableView: UITableView, numberOfRowsInSection section: Int) -> Int {
        return searchResults.count
    }
    
    func tableView(_ tableView: UITableView, cellForRowAt indexPath: IndexPath) -> UITableViewCell {
        let cell: UserCell = tableView.dequeue(type: UserCell.self, for: indexPath)
        cell.update(
            with: searchResults[indexPath.row].id,
            profile: searchResults[indexPath.row],
            isZombie: false,
            accessory: .radio(isSelected: selectedContacts.contains(searchResults[indexPath.row].id))
        )
        
        return cell
    }
    
<<<<<<< HEAD
    // MARK: - UITableViewDelegate
    
    func tableView(_ tableView: UITableView, estimatedHeightForRowAt indexPath: IndexPath) -> CGFloat {
        return UITableView.automaticDimension
    }
=======
    // MARK: - Interaction
>>>>>>> d507a3b9

    func tableView(_ tableView: UITableView, heightForRowAt indexPath: IndexPath) -> CGFloat {
        return UITableView.automaticDimension
    }
    
    func tableView(_ tableView: UITableView, didSelectRowAt indexPath: IndexPath) {
        if !selectedContacts.contains(contactProfiles[indexPath.row].id) {
            selectedContacts.insert(contactProfiles[indexPath.row].id)
        }
        else {
            selectedContacts.remove(contactProfiles[indexPath.row].id)
        }
        
        tableView.deselectRow(at: indexPath, animated: true)
        tableView.reloadRows(at: [indexPath], with: .none)
    }
    
    func scrollViewDidScroll(_ scrollView: UIScrollView) {
        let nameTextFieldCenterY = nameTextField.convert(nameTextField.bounds.center, to: scrollView).y
        let tableViewOriginY = tableView.convert(tableView.bounds.origin, to: scrollView).y
        let titleLabelAlpha = 1 - (scrollView.contentOffset.y - nameTextFieldCenterY) / (tableViewOriginY - nameTextFieldCenterY)
        let crossfadeLabelAlpha = 1 - titleLabelAlpha
        navBarTitleLabel.alpha = titleLabelAlpha
        crossfadeLabel.alpha = crossfadeLabelAlpha
    }
    
    // MARK: - Interaction
    
    func textFieldDidEndEditing(_ textField: UITextField) {
        crossfadeLabel.text = (textField.text?.isEmpty == true ?
            "vc_create_closed_group_title".localized() :
            textField.text
        )
    }

<<<<<<< HEAD
    fileprivate func tableViewWasTouched(_ tableView: TableView) {
        if nameTextField.isFirstResponder {
            nameTextField.resignFirstResponder()
=======
    func tableView(_ tableView: UITableView, didSelectRowAt indexPath: IndexPath) {
        if !selectedContacts.contains(searchResults[indexPath.row].id) {
            selectedContacts.insert(searchResults[indexPath.row].id)
        }
        else {
            selectedContacts.remove(searchResults[indexPath.row].id)
>>>>>>> d507a3b9
        }
    }
    
    @objc private func close() {
        dismiss(animated: true, completion: nil)
    }
    
    @objc private func createClosedGroup() {
        func showError(title: String, message: String = "") {
            let alert = UIAlertController(title: title, message: message, preferredStyle: .alert)
            alert.addAction(UIAlertAction(title: "BUTTON_OK".localized(), style: .default, handler: nil))
            presentAlert(alert)
        }
        guard let name = nameTextField.text?.trimmingCharacters(in: .whitespacesAndNewlines), name.count > 0 else {
            return showError(title: "vc_create_closed_group_group_name_missing_error".localized())
        }
<<<<<<< HEAD
        guard name.count < 64 else {
            return showError(title: "vc_create_closed_group_group_name_too_long_error".localized())
=======
        guard name.count < 30 else {
            return showError(title: NSLocalizedString("vc_create_closed_group_group_name_too_long_error", comment: ""))
>>>>>>> d507a3b9
        }
        guard selectedContacts.count >= 1 else {
            return showError(title: "Please pick at least 1 group member")
        }
        guard selectedContacts.count < 100 else { // Minus one because we're going to include self later
            return showError(title: "vc_create_closed_group_too_many_group_members_error".localized())
        }
        let selectedContacts = self.selectedContacts
        let message: String? = (selectedContacts.count > 20) ? "Please wait while the group is created..." : nil
        ModalActivityIndicatorViewController.present(fromViewController: navigationController!, message: message) { [weak self] _ in
            Storage.shared
                .writeAsync { db in
                    try MessageSender.createClosedGroup(db, name: name, members: selectedContacts)
                }
                .done(on: DispatchQueue.main) { thread in
                    Storage.shared.writeAsync { db in
                        try? MessageSender.syncConfiguration(db, forceSyncNow: true).retainUntilComplete()
                    }
                    
                    self?.presentingViewController?.dismiss(animated: true, completion: nil)
                    SessionApp.presentConversation(for: thread.id, action: .compose, animated: false)
                }
                .catch(on: DispatchQueue.main) { [weak self] _ in
                    self?.dismiss(animated: true, completion: nil) // Dismiss the loader
                    
                    let title = "Couldn't Create Group"
                    let message = "Please check your internet connection and try again."
                    let alert = UIAlertController(title: title, message: message, preferredStyle: .alert)
                    alert.addAction(UIAlertAction(title: "BUTTON_OK".localized(), style: .default, handler: nil))
                    self?.presentAlert(alert)
                }
                .retainUntilComplete()
        }
    }
    
    @objc private func createNewDM() {
        presentingViewController?.dismiss(animated: true, completion: nil)
        
        SessionApp.homeViewController.wrappedValue?.createNewDM()
    }
}

extension NewClosedGroupVC: UISearchBarDelegate {
    func searchBar(_ searchBar: UISearchBar, textDidChange searchText: String) {
        self.searchText = searchText
        self.tableView.reloadData()
    }
    
    func searchBarShouldBeginEditing(_ searchBar: UISearchBar) -> Bool {
        searchBar.showsCancelButton = true
        return true
    }
    
    func searchBarShouldEndEditing(_ searchBar: UISearchBar) -> Bool {
        searchBar.showsCancelButton = false
        return true
    }
    
    func searchBarCancelButtonClicked(_ searchBar: UISearchBar) {
        searchBar.resignFirstResponder()
    }
}<|MERGE_RESOLUTION|>--- conflicted
+++ resolved
@@ -2,6 +2,7 @@
 
 import UIKit
 import GRDB
+import DifferenceKit
 import PromiseKit
 import SessionUIKit
 import SessionMessagingKit
@@ -21,76 +22,118 @@
 }
 
 final class NewClosedGroupVC: BaseVC, UITableViewDataSource, UITableViewDelegate, TableViewTouchDelegate, UITextFieldDelegate, UIScrollViewDelegate {
+    private enum Section: Int, Differentiable, Equatable, Hashable {
+        case contacts
+    }
+    
     private let contactProfiles: [Profile] = Profile.fetchAllContactProfiles(excludeCurrentUser: true)
-    private var searchResults: [Profile] {
-        return searchText.isEmpty ? contactProfiles : contactProfiles.filter { $0.displayName().range(of: searchText, options: [.caseInsensitive]) != nil }
-    }
+    private lazy var data: [ArraySection<Section, Profile>] = [
+        ArraySection(model: .contacts, elements: contactProfiles)
+    ]
     private var selectedContacts: Set<String> = []
     private var searchText: String = ""
     
     // MARK: - Components
     
-<<<<<<< HEAD
-    private lazy var nameTextField = TextField(
-        placeholder: "vc_create_closed_group_text_field_hint".localized()
-    )
-=======
+    private static let textFieldHeight: CGFloat = 50
+    private static let searchBarHeight: CGFloat = (36 + (Values.mediumSpacing * 2))
+    
     private lazy var nameTextField: TextField = {
         let result = TextField(
             placeholder: "vc_create_closed_group_text_field_hint".localized(),
             usesDefaultHeight: false,
-            customHeight: 50
-        )
-        result.set(.height, to: 50)
-        result.layer.borderColor = Colors.border.withAlphaComponent(0.5).cgColor
+            customHeight: NewClosedGroupVC.textFieldHeight
+        )
+        result.set(.height, to: NewClosedGroupVC.textFieldHeight)
+        result.themeBorderColor = .borderSeparator
         result.layer.cornerRadius = 13
+        result.delegate = self
+        
         return result
     }()
     
     private lazy var searchBar: ContactsSearchBar = {
         let result = ContactsSearchBar()
-        result.tintColor = Colors.text
-        result.backgroundColor = .clear
+        result.themeTintColor = .textPrimary
+        result.themeBackgroundColor = .clear
         result.delegate = self
-        return result
-    }()
->>>>>>> d507a3b9
+        result.set(.height, to: NewClosedGroupVC.searchBarHeight)
+
+        return result
+    }()
+    
+    private lazy var headerView: UIView = {
+        let result: UIView = UIView(
+            frame: CGRect(
+                x: 0, y: 0,
+                width: UIScreen.main.bounds.width,
+                height: (
+                    Values.mediumSpacing +
+                    NewClosedGroupVC.textFieldHeight +
+                    NewClosedGroupVC.searchBarHeight
+                )
+            )
+        )
+        result.addSubview(nameTextField)
+        result.addSubview(searchBar)
+        
+        nameTextField.pin(.top, to: .top, of: result, withInset: Values.mediumSpacing)
+        nameTextField.pin(.leading, to: .leading, of: result, withInset: Values.largeSpacing)
+        nameTextField.pin(.trailing, to: .trailing, of: result, withInset: -Values.largeSpacing)
+        
+        // Note: The top & bottom padding is built into the search bar
+        searchBar.pin(.top, to: .bottom, of: nameTextField)
+        searchBar.pin(.leading, to: .leading, of: result, withInset: Values.largeSpacing)
+        searchBar.pin(.trailing, to: .trailing, of: result, withInset: -Values.largeSpacing)
+        searchBar.pin(.bottom, to: .bottom, of: result)
+        
+        return result
+    }()
 
     private lazy var tableView: TableView = {
         let result: TableView = TableView()
         result.separatorStyle = .none
         result.themeBackgroundColor = .clear
+        result.showsVerticalScrollIndicator = false
+        result.tableHeaderView = headerView
+        result.contentInset = UIEdgeInsets(
+            top: 0,
+            leading: 0,
+            bottom: Values.footerGradientHeight(window: UIApplication.shared.keyWindow),
+            trailing: 0
+        )
         result.register(view: UserCell.self)
         result.touchDelegate = self
         result.dataSource = self
         result.delegate = self
-        
-        return result
-    }()
-    
-    private lazy var createGroupButton: Button = {
-        let result = Button(style: .prominentOutline, size: .large)
+        if #available(iOS 15.0, *) {
+            result.sectionHeaderTopPadding = 0
+        }
+        
+        return result
+    }()
+    
+    private lazy var fadeView: GradientView = {
+        let result: GradientView = GradientView()
+        result.themeBackgroundGradient = [
+            .value(.backgroundSecondary, alpha: 0), // Want this to take up 20% (~25pt)
+            .backgroundSecondary,
+            .backgroundSecondary,
+            .backgroundSecondary,
+            .backgroundSecondary
+        ]
+        result.set(.height, to: Values.footerGradientHeight(window: UIApplication.shared.keyWindow))
+        
+        return result
+    }()
+    
+    private lazy var createGroupButton: OutlineButton = {
+        let result = OutlineButton(style: .regular, size: .large)
         result.translatesAutoresizingMaskIntoConstraints = false
-        result.setTitle(NSLocalizedString("CREATE_GROUP_BUTTON_TITLE", comment: ""), for: .normal)
+        result.setTitle("CREATE_GROUP_BUTTON_TITLE".localized(), for: .normal)
         result.addTarget(self, action: #selector(createClosedGroup), for: .touchUpInside)
         result.set(.width, to: 160)
-        return result
-    }()
-    
-    private lazy var fadeView: UIView = {
-        let result = UIView()
-        let gradient = Gradients.newClosedGroupVCFade
-        result.setHalfWayGradient(
-            gradient,
-            frame: .init(
-                x: 0,
-                y: 0,
-                width: UIScreen.main.bounds.width,
-                height: 150
-            )
-        )
-        result.isUserInteractionEnabled = false
-        result.set(.height, to: 150)
+        
         return result
     }()
     
@@ -98,27 +141,15 @@
     
     override func viewDidLoad() {
         super.viewDidLoad()
-<<<<<<< HEAD
-=======
-        view.backgroundColor = Colors.navigationBarBackground
-        setUpNavBarStyle()
->>>>>>> d507a3b9
+        
+        view.themeBackgroundColor = .backgroundSecondary
         
         let customTitleFontSize = Values.largeFontSize
         setNavBarTitle("vc_create_closed_group_title".localized(), customFontSize: customTitleFontSize)
         
         let closeButton = UIBarButtonItem(image: #imageLiteral(resourceName: "X"), style: .plain, target: self, action: #selector(close))
-<<<<<<< HEAD
         closeButton.themeTintColor = .textPrimary
-        navigationItem.leftBarButtonItem = closeButton
-        
-        let doneButton = UIBarButtonItem(barButtonSystemItem: .done, target: self, action: #selector(createClosedGroup))
-        doneButton.themeTintColor = .textPrimary
-        navigationItem.rightBarButtonItem = doneButton
-=======
-        closeButton.tintColor = Colors.text
         navigationItem.rightBarButtonItem = closeButton
->>>>>>> d507a3b9
         
         // Set up content
         setUpViewHierarchy()
@@ -151,54 +182,11 @@
             return
         }
         
-        let nameTextFieldContainer: UIView = UIView()
-        view.addSubview(nameTextFieldContainer)
-        nameTextFieldContainer.pin(.top, to: .top, of: view)
-        nameTextFieldContainer.pin(.leading, to: .leading, of: view)
-        nameTextFieldContainer.pin(.trailing, to: .trailing, of: view)
-        
-        nameTextFieldContainer.addSubview(nameTextField)
-<<<<<<< HEAD
-        nameTextField.pin(.top, to: .top, of: nameTextFieldContainer, withInset: Values.mediumSpacing)
-        nameTextField.pin(.leading, to: .leading, of: nameTextFieldContainer, withInset: Values.largeSpacing)
-        nameTextField.pin(.trailing, to: .trailing, of: nameTextFieldContainer, withInset: -Values.largeSpacing)
-        nameTextField.pin(.bottom, to: .bottom, of: nameTextFieldContainer, withInset: -Values.largeSpacing)
-        
         view.addSubview(tableView)
-        tableView.pin(.top, to: .bottom, of: nameTextFieldContainer, withInset: Values.mediumSpacing)
+        tableView.pin(.top, to: .top, of: view)
         tableView.pin(.leading, to: .leading, of: view)
         tableView.pin(.trailing, to: .trailing, of: view)
         tableView.pin(.bottom, to: .bottom, of: view)
-=======
-        nameTextField.pin(.leading, to: .leading, of: nameTextFieldContainer, withInset: Values.mediumSpacing)
-        nameTextField.pin(.top, to: .top, of: nameTextFieldContainer, withInset: Values.mediumSpacing)
-        nameTextFieldContainer.pin(.trailing, to: .trailing, of: nameTextField, withInset: Values.mediumSpacing)
-        nameTextFieldContainer.pin(.bottom, to: .bottom, of: nameTextField)
-        mainStackView.addArrangedSubview(nameTextFieldContainer)
-        
-        let searchBarContainer: UIView = UIView()
-        searchBarContainer.addSubview(searchBar)
-        searchBar.pin(.leading, to: .leading, of: searchBarContainer, withInset: Values.smallSpacing)
-        searchBarContainer.pin(.trailing, to: .trailing, of: searchBar, withInset: Values.smallSpacing)
-        searchBar.pin([ UIView.VerticalEdge.top, UIView.VerticalEdge.bottom ], to: searchBarContainer)
-        mainStackView.addArrangedSubview(searchBarContainer)
-        
-        let separator: UIView = UIView()
-        separator.backgroundColor = Colors.separator
-        separator.set(.height, to: Values.separatorThickness)
-        mainStackView.addArrangedSubview(separator)
-        
-        tableView.set(.height, to: CGFloat(contactProfiles.count * 65 + 100)) // A cell is exactly 65 points high
-        tableView.set(.width, to: UIScreen.main.bounds.width)
-        mainStackView.addArrangedSubview(tableView)
-        
-        let scrollView: UIScrollView = UIScrollView(wrapping: mainStackView, withInsets: UIEdgeInsets.zero)
-        scrollView.showsVerticalScrollIndicator = false
-        scrollView.delegate = self
-        view.addSubview(scrollView)
-        
-        scrollView.set(.width, to: UIScreen.main.bounds.width)
-        scrollView.pin(to: view)
         
         view.addSubview(fadeView)
         fadeView.pin(.leading, to: .leading, of: view)
@@ -207,63 +195,46 @@
         
         view.addSubview(createGroupButton)
         createGroupButton.center(.horizontal, in: view)
-        createGroupButton.pin(.bottom, to: .bottom, of: view, withInset: -Values.veryLargeSpacing)
-    }
-    
-    @objc override internal func handleAppModeChangedNotification(_ notification: Notification) {
-        super.handleAppModeChangedNotification(notification)
-        
-        let gradient = Gradients.newClosedGroupVCFade
-        fadeView.setHalfWayGradient(
-            gradient,
-            frame: .init(
-                x: 0,
-                y: 0,
-                width: UIScreen.main.bounds.width,
-                height: 150
-            )
-        ) // Re-do the gradient
->>>>>>> d507a3b9
+        createGroupButton.pin(.bottom, to: .bottom, of: view.safeAreaLayoutGuide, withInset: -Values.smallSpacing)
     }
     
     // MARK: - Table View Data Source
     
     func tableView(_ tableView: UITableView, numberOfRowsInSection section: Int) -> Int {
-        return searchResults.count
+        return data[section].elements.count
     }
     
     func tableView(_ tableView: UITableView, cellForRowAt indexPath: IndexPath) -> UITableViewCell {
+        let profile: Profile = data[indexPath.section].elements[indexPath.row]
         let cell: UserCell = tableView.dequeue(type: UserCell.self, for: indexPath)
         cell.update(
-            with: searchResults[indexPath.row].id,
-            profile: searchResults[indexPath.row],
+            with: profile.id,
+            profile: profile,
             isZombie: false,
-            accessory: .radio(isSelected: selectedContacts.contains(searchResults[indexPath.row].id))
+            accessory: .tick(isSelected: selectedContacts.contains(profile.id))
         )
         
         return cell
     }
     
-<<<<<<< HEAD
     // MARK: - UITableViewDelegate
     
     func tableView(_ tableView: UITableView, estimatedHeightForRowAt indexPath: IndexPath) -> CGFloat {
         return UITableView.automaticDimension
     }
-=======
-    // MARK: - Interaction
->>>>>>> d507a3b9
 
     func tableView(_ tableView: UITableView, heightForRowAt indexPath: IndexPath) -> CGFloat {
         return UITableView.automaticDimension
     }
     
     func tableView(_ tableView: UITableView, didSelectRowAt indexPath: IndexPath) {
-        if !selectedContacts.contains(contactProfiles[indexPath.row].id) {
-            selectedContacts.insert(contactProfiles[indexPath.row].id)
+        let profileId: String = data[indexPath.section].elements[indexPath.row].id
+        
+        if !selectedContacts.contains(profileId) {
+            selectedContacts.insert(profileId)
         }
         else {
-            selectedContacts.remove(contactProfiles[indexPath.row].id)
+            selectedContacts.remove(profileId)
         }
         
         tableView.deselectRow(at: indexPath, animated: true)
@@ -272,11 +243,24 @@
     
     func scrollViewDidScroll(_ scrollView: UIScrollView) {
         let nameTextFieldCenterY = nameTextField.convert(nameTextField.bounds.center, to: scrollView).y
-        let tableViewOriginY = tableView.convert(tableView.bounds.origin, to: scrollView).y
-        let titleLabelAlpha = 1 - (scrollView.contentOffset.y - nameTextFieldCenterY) / (tableViewOriginY - nameTextFieldCenterY)
-        let crossfadeLabelAlpha = 1 - titleLabelAlpha
-        navBarTitleLabel.alpha = titleLabelAlpha
-        crossfadeLabel.alpha = crossfadeLabelAlpha
+        let shouldShowGroupNameInTitle: Bool = (scrollView.contentOffset.y > nameTextFieldCenterY)
+        let groupNameLabelVisible: Bool = (crossfadeLabel.alpha >= 1)
+        
+        switch (shouldShowGroupNameInTitle, groupNameLabelVisible) {
+            case (true, false):
+                UIView.animate(withDuration: 0.2) {
+                    self.navBarTitleLabel.alpha = 0
+                    self.crossfadeLabel.alpha = 1
+                }
+                
+            case (false, true):
+                UIView.animate(withDuration: 0.2) {
+                    self.navBarTitleLabel.alpha = 1
+                    self.crossfadeLabel.alpha = 0
+                }
+                
+            default: break
+        }
     }
     
     // MARK: - Interaction
@@ -288,18 +272,9 @@
         )
     }
 
-<<<<<<< HEAD
     fileprivate func tableViewWasTouched(_ tableView: TableView) {
         if nameTextField.isFirstResponder {
             nameTextField.resignFirstResponder()
-=======
-    func tableView(_ tableView: UITableView, didSelectRowAt indexPath: IndexPath) {
-        if !selectedContacts.contains(searchResults[indexPath.row].id) {
-            selectedContacts.insert(searchResults[indexPath.row].id)
-        }
-        else {
-            selectedContacts.remove(searchResults[indexPath.row].id)
->>>>>>> d507a3b9
         }
     }
     
@@ -309,20 +284,24 @@
     
     @objc private func createClosedGroup() {
         func showError(title: String, message: String = "") {
-            let alert = UIAlertController(title: title, message: message, preferredStyle: .alert)
-            alert.addAction(UIAlertAction(title: "BUTTON_OK".localized(), style: .default, handler: nil))
-            presentAlert(alert)
-        }
-        guard let name = nameTextField.text?.trimmingCharacters(in: .whitespacesAndNewlines), name.count > 0 else {
+            let modal: ConfirmationModal = ConfirmationModal(
+                info: ConfirmationModal.Info(
+                    title: title,
+                    explanation: message,
+                    cancelTitle: "BUTTON_OK".localized(),
+                    cancelStyle: .textPrimary
+                )
+            )
+            present(modal, animated: true)
+        }
+        guard
+            let name: String = nameTextField.text?.trimmingCharacters(in: .whitespacesAndNewlines),
+            name.count > 0
+        else {
             return showError(title: "vc_create_closed_group_group_name_missing_error".localized())
         }
-<<<<<<< HEAD
-        guard name.count < 64 else {
+        guard name.count < 30 else {
             return showError(title: "vc_create_closed_group_group_name_too_long_error".localized())
-=======
-        guard name.count < 30 else {
-            return showError(title: NSLocalizedString("vc_create_closed_group_group_name_too_long_error", comment: ""))
->>>>>>> d507a3b9
         }
         guard selectedContacts.count >= 1 else {
             return showError(title: "Please pick at least 1 group member")
@@ -368,16 +347,42 @@
 extension NewClosedGroupVC: UISearchBarDelegate {
     func searchBar(_ searchBar: UISearchBar, textDidChange searchText: String) {
         self.searchText = searchText
-        self.tableView.reloadData()
+        
+        let changeset: StagedChangeset<[ArraySection<Section, Profile>]> = StagedChangeset(
+            source: data,
+            target: [
+                ArraySection(
+                    model: .contacts,
+                    elements: (searchText.isEmpty ?
+                        contactProfiles :
+                        contactProfiles
+                            .filter { $0.displayName().range(of: searchText, options: [.caseInsensitive]) != nil }
+                    )
+                )
+            ]
+        )
+        
+        self.tableView.reload(
+            using: changeset,
+            deleteSectionsAnimation: .none,
+            insertSectionsAnimation: .none,
+            reloadSectionsAnimation: .none,
+            deleteRowsAnimation: .none,
+            insertRowsAnimation: .none,
+            reloadRowsAnimation: .none,
+            interrupt: { $0.changeCount > 100 }
+        ) { [weak self] updatedData in
+            self?.data = updatedData
+        }
     }
     
     func searchBarShouldBeginEditing(_ searchBar: UISearchBar) -> Bool {
-        searchBar.showsCancelButton = true
+        searchBar.setShowsCancelButton(true, animated: true)
         return true
     }
     
     func searchBarShouldEndEditing(_ searchBar: UISearchBar) -> Bool {
-        searchBar.showsCancelButton = false
+        searchBar.setShowsCancelButton(false, animated: true)
         return true
     }
     
