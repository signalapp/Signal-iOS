// Copyright © 2022 Rangeproof Pty Ltd. All rights reserved.

import UIKit
import GRDB
import SessionUIKit
import SessionMessagingKit

final class LinkPreviewModal: Modal {
    private let onLinkPreviewsEnabled: () -> Void

    // MARK: - Lifecycle
    
    init(onLinkPreviewsEnabled: @escaping () -> Void) {
        self.onLinkPreviewsEnabled = onLinkPreviewsEnabled
        super.init(nibName: nil, bundle: nil)
    }

    required init?(coder: NSCoder) {
        preconditionFailure("Use init(onLinkPreviewsEnabled:) instead.")
    }

    override init(nibName: String?, bundle: Bundle?) {
        preconditionFailure("Use init(onLinkPreviewsEnabled:) instead.")
    }

    override func populateContentView() {
        // Title
        let titleLabel: UILabel = UILabel()
        titleLabel.textColor = Colors.text
<<<<<<< HEAD
        titleLabel.font = .boldSystemFont(ofSize: Values.largeFontSize)
        titleLabel.text = "modal_link_previews_title".localized()
=======
        titleLabel.font = .boldSystemFont(ofSize: Values.mediumFontSize)
        titleLabel.text = NSLocalizedString("modal_link_previews_title", comment: "")
>>>>>>> cf1f1b0e
        titleLabel.textAlignment = .center
        
        // Message
        let messageLabel: UILabel = UILabel()
        messageLabel.textColor = Colors.text
        messageLabel.font = .systemFont(ofSize: Values.smallFontSize)
        messageLabel.text = "modal_link_previews_explanation".localized()
        messageLabel.numberOfLines = 0
        messageLabel.lineBreakMode = .byWordWrapping
        messageLabel.textAlignment = .center
        
        // Enable button
        let enableButton: UIButton = UIButton()
        enableButton.set(.height, to: Values.mediumButtonHeight)
        enableButton.layer.cornerRadius = Modal.buttonCornerRadius
        enableButton.backgroundColor = Colors.buttonBackground
        enableButton.titleLabel!.font = .systemFont(ofSize: Values.smallFontSize)
        enableButton.setTitleColor(Colors.text, for: UIControl.State.normal)
        enableButton.setTitle(NSLocalizedString("modal_link_previews_button_title", comment: ""), for: UIControl.State.normal)
        enableButton.addTarget(self, action: #selector(enable), for: UIControl.Event.touchUpInside)
        
        // Button stack view
        let buttonStackView: UIStackView = UIStackView(arrangedSubviews: [ cancelButton, enableButton ])
        buttonStackView.axis = .horizontal
        buttonStackView.spacing = Values.mediumSpacing
        buttonStackView.distribution = .fillEqually
<<<<<<< HEAD
        
        // Main stack view
        let mainStackView: UIStackView = UIStackView(arrangedSubviews: [ titleLabel, messageLabel, buttonStackView ])
=======
        // Content stack view
        let contentStackView = UIStackView(arrangedSubviews: [ titleLabel, messageLabel ])
        contentStackView.axis = .vertical
        contentStackView.spacing = Values.largeSpacing
        // Main stack view
        let spacing = Values.largeSpacing - Values.smallFontSize / 2
        let mainStackView = UIStackView(arrangedSubviews: [ contentStackView, buttonStackView ])
>>>>>>> cf1f1b0e
        mainStackView.axis = .vertical
        mainStackView.spacing = spacing
        contentView.addSubview(mainStackView)
        mainStackView.pin(.leading, to: .leading, of: contentView, withInset: Values.largeSpacing)
        mainStackView.pin(.top, to: .top, of: contentView, withInset: Values.largeSpacing)
        contentView.pin(.trailing, to: .trailing, of: mainStackView, withInset: Values.largeSpacing)
        contentView.pin(.bottom, to: .bottom, of: mainStackView, withInset: spacing)
    }

    // MARK: - Interaction
    
    @objc private func enable() {
        GRDBStorage.shared.writeAsync { db in
            db[.areLinkPreviewsEnabled] = true
        }
        
        presentingViewController?.dismiss(animated: true, completion: nil)
        onLinkPreviewsEnabled()
    }
}<|MERGE_RESOLUTION|>--- conflicted
+++ resolved
@@ -27,13 +27,8 @@
         // Title
         let titleLabel: UILabel = UILabel()
         titleLabel.textColor = Colors.text
-<<<<<<< HEAD
-        titleLabel.font = .boldSystemFont(ofSize: Values.largeFontSize)
+        titleLabel.font = .boldSystemFont(ofSize: Values.mediumFontSize)
         titleLabel.text = "modal_link_previews_title".localized()
-=======
-        titleLabel.font = .boldSystemFont(ofSize: Values.mediumFontSize)
-        titleLabel.text = NSLocalizedString("modal_link_previews_title", comment: "")
->>>>>>> cf1f1b0e
         titleLabel.textAlignment = .center
         
         // Message
@@ -60,19 +55,16 @@
         buttonStackView.axis = .horizontal
         buttonStackView.spacing = Values.mediumSpacing
         buttonStackView.distribution = .fillEqually
-<<<<<<< HEAD
         
-        // Main stack view
-        let mainStackView: UIStackView = UIStackView(arrangedSubviews: [ titleLabel, messageLabel, buttonStackView ])
-=======
         // Content stack view
         let contentStackView = UIStackView(arrangedSubviews: [ titleLabel, messageLabel ])
         contentStackView.axis = .vertical
         contentStackView.spacing = Values.largeSpacing
+        
         // Main stack view
         let spacing = Values.largeSpacing - Values.smallFontSize / 2
         let mainStackView = UIStackView(arrangedSubviews: [ contentStackView, buttonStackView ])
->>>>>>> cf1f1b0e
+        
         mainStackView.axis = .vertical
         mainStackView.spacing = spacing
         contentView.addSubview(mainStackView)
