--- conflicted
+++ resolved
@@ -1,10 +1,3 @@
-<<<<<<< HEAD
-import UIKit
-import SessionUIKit
-
-final class VisibleMessageCell : MessageCell, LinkPreviewViewDelegate {
-    private var isHandlingLongPress: Bool = false
-=======
 // Copyright © 2022 Rangeproof Pty Ltd. All rights reserved.
 
 import UIKit
@@ -12,20 +5,16 @@
 import SessionUtilitiesKit
 import SessionMessagingKit
 
-final class VisibleMessageCell: MessageCell, UITextViewDelegate, BodyTextViewDelegate {
->>>>>>> 3df3114b
+final class VisibleMessageCell: MessageCell, TappableLabelDelegate {
+    private var isHandlingLongPress: Bool = false
     private var unloadContent: (() -> Void)?
     private var previousX: CGFloat = 0
     
     var albumView: MediaAlbumView?
-<<<<<<< HEAD
-    var bodyTextView: TappableLabel?
-=======
-    var bodyTextView: UITextView?
+    var bodyTappableLabel: TappableLabel?
     var voiceMessageView: VoiceMessageView?
     var audioStateChanged: ((TimeInterval, Bool) -> ())?
     
->>>>>>> 3df3114b
     // Constraints
     private lazy var headerViewTopConstraint = headerView.pin(.top, to: .top, of: self, withInset: 1)
     private lazy var authorLabelHeightConstraint = authorLabel.set(.height, to: 0)
@@ -62,7 +51,8 @@
         profilePictureView,
         replyButton,
         timerView,
-        messageStatusImageView
+        messageStatusImageView,
+        reactionContainerView
     ]
     
     private lazy var profilePictureView: ProfilePictureView = {
@@ -98,13 +88,8 @@
     }()
 
     private lazy var snContentView = UIView()
-<<<<<<< HEAD
-    
     private lazy var reactionContainerView = ReactionContainerView()
     
-=======
-
->>>>>>> 3df3114b
     internal lazy var messageStatusImageView: UIImageView = {
         let result = UIImageView()
         result.contentMode = .scaleAspectFit
@@ -185,11 +170,7 @@
         addSubview(profilePictureView)
         profilePictureViewLeftConstraint.isActive = true
         profilePictureViewWidthConstraint.isActive = true
-<<<<<<< HEAD
-=======
-        profilePictureView.pin(.bottom, to: .bottom, of: self, withInset: -1)
-        
->>>>>>> 3df3114b
+        
         // Moderator icon image view
         moderatorIconImageView.set(.width, to: 20)
         moderatorIconImageView.set(.height, to: 20)
@@ -205,12 +186,9 @@
         bubbleViewLeftConstraint1.isActive = true
         bubbleViewTopConstraint.isActive = true
         bubbleViewRightConstraint1.isActive = true
-<<<<<<< HEAD
         bubbleView.pin(.bottom, to: .bottom, of: profilePictureView, withInset: -1)
-=======
         bubbleBackgroundView.pin(to: bubbleView)
         
->>>>>>> 3df3114b
         // Timer view
         addSubview(timerView)
         timerView.center(.vertical, in: bubbleView)
@@ -219,15 +197,12 @@
         // Content view
         bubbleView.addSubview(snContentView)
         snContentView.pin(to: bubbleView)
-<<<<<<< HEAD
+        
         // Reaction view
         addSubview(reactionContainerView)
         reactionContainerView.pin(.top, to: .bottom, of: bubbleView, withInset: Values.verySmallSpacing)
         reactionContainerViewLeftConstraint.isActive = true
-//        reactionContainerView.pin(.bottom, to: .bottom, of: self)
-=======
-        
->>>>>>> 3df3114b
+        
         // Message status image view
         addSubview(messageStatusImageView)
         messageStatusImageViewTopConstraint.isActive = true
@@ -267,6 +242,7 @@
         with cellViewModel: MessageViewModel,
         mediaCache: NSCache<NSString, AnyObject>,
         playbackInfo: ConversationViewModel.PlaybackInfo?,
+        showExpandedReactions: Bool,
         lastSearchText: String?
     ) {
         self.viewModel = cellViewModel
@@ -312,14 +288,6 @@
         updateBubbleViewCorners()
         
         // Content view
-<<<<<<< HEAD
-        populateContentView(for: viewItem, message: message)
-        // Reaction view
-        reactionContainerView.isHidden = (message.reactions.count == 0)
-        reactionContainerViewLeftConstraint.isActive = (direction == .incoming)
-        reactionContainerViewRightConstraint.isActive = (direction == .outgoing)
-        populateReaction(for: viewItem, message: message)
-=======
         populateContentView(
             for: cellViewModel,
             mediaCache: mediaCache,
@@ -327,7 +295,12 @@
             lastSearchText: lastSearchText
         )
         
->>>>>>> 3df3114b
+        // Reaction view
+        reactionContainerView.isHidden = (cellViewModel.reactionInfo?.isEmpty == true)
+        reactionContainerViewLeftConstraint.isActive = (cellViewModel.variant == .standardIncoming)
+        reactionContainerViewRightConstraint.isActive = (cellViewModel.variant == .standardOutgoing)
+        populateReaction(for: cellViewModel, showExpandedReactions: showExpandedReactions)
+        
         // Date break
         headerViewTopConstraint.constant = (shouldInsetHeader ? Values.mediumSpacing : 1)
         headerView.subviews.forEach { $0.removeFromSuperview() }
@@ -348,17 +321,6 @@
         messageStatusImageView.image = image
         messageStatusImageView.tintColor = tintColor
         messageStatusImageView.backgroundColor = backgroundColor
-<<<<<<< HEAD
-        if let message = message as? TSOutgoingMessage {
-            messageStatusImageView.isHidden = (message.isCallMessage || message.messageState == .sent && thread?.lastInteraction.uniqueId != message.uniqueId)
-        } else {
-            messageStatusImageView.isHidden = true
-        }
-        messageStatusImageViewTopConstraint.constant = (messageStatusImageView.isHidden) ? 0 : 5
-        [ messageStatusImageViewWidthConstraint, messageStatusImageViewHeightConstraint ].forEach {
-            $0.constant = (messageStatusImageView.isHidden) ? 0 : VisibleMessageCell.messageStatusImageViewSize
-        }
-=======
         messageStatusImageView.isHidden = (
             cellViewModel.variant != .standardOutgoing ||
             cellViewModel.variant == .infoCall ||
@@ -373,7 +335,6 @@
                 $0.constant = (messageStatusImageView.isHidden ? 0 : VisibleMessageCell.messageStatusImageViewSize)
             }
         
->>>>>>> 3df3114b
         // Timer
         if
             let expiresStartedAtMs: Double = cellViewModel.expiresStartedAtMs,
@@ -449,7 +410,7 @@
         
         snContentView.subviews.forEach { $0.removeFromSuperview() }
         albumView = nil
-        bodyTextView = nil
+        bodyTappableLabel = nil
         
         // Handle the deleted state first (it's much simpler than the others)
         guard cellViewModel.variant != .standardIncomingDeleted else {
@@ -491,7 +452,7 @@
                             )
                             snContentView.addSubview(linkPreviewView)
                             linkPreviewView.pin(to: snContentView)
-                            self.bodyTextView = linkPreviewView.bodyTextView
+                            self.bodyTappableLabel = linkPreviewView.bodyTappableLabel
                             
                         case .openGroupInvitation:
                             let openGroupInvitationView: OpenGroupInvitationView = OpenGroupInvitationView(
@@ -534,15 +495,15 @@
                     }
                     
                     // Body text view
-                    let bodyTextView = VisibleMessageCell.getBodyTextView(
+                    let bodyTappableLabel = VisibleMessageCell.getBodyTappableLabel(
                         for: cellViewModel,
                         with: maxWidth,
                         textColor: bodyLabelTextColor,
                         searchText: lastSearchText,
                         delegate: self
                     )
-                    self.bodyTextView = bodyTextView
-                    stackView.addArrangedSubview(bodyTextView)
+                    self.bodyTappableLabel = bodyTappableLabel
+                    stackView.addArrangedSubview(bodyTappableLabel)
                     
                     // Constraints
                     snContentView.addSubview(stackView)
@@ -576,7 +537,7 @@
                 if let body: String = cellViewModel.body, !body.isEmpty {
                     let inset: CGFloat = 12
                     let maxWidth: CGFloat = (size.width - (2 * inset))
-                    let bodyTextView = VisibleMessageCell.getBodyTextView(
+                    let bodyTappableLabel = VisibleMessageCell.getBodyTappableLabel(
                         for: cellViewModel,
                         with: maxWidth,
                         textColor: bodyLabelTextColor,
@@ -584,8 +545,8 @@
                         delegate: self
                     )
 
-                    self.bodyTextView = bodyTextView
-                    stackView.addArrangedSubview(UIView(wrapping: bodyTextView, withInsets: UIEdgeInsets(top: 0, left: inset, bottom: inset, right: inset)))
+                    self.bodyTappableLabel = bodyTappableLabel
+                    stackView.addArrangedSubview(UIView(wrapping: bodyTappableLabel, withInsets: UIEdgeInsets(top: 0, left: inset, bottom: inset, right: inset)))
                 }
                 unloadContent = { albumView.unloadMedia() }
                 
@@ -628,7 +589,7 @@
                 
                 // Body text view
                 if let body: String = cellViewModel.body, !body.isEmpty { // delegate should always be set at this point
-                    let bodyTextView = VisibleMessageCell.getBodyTextView(
+                    let bodyTappableLabel = VisibleMessageCell.getBodyTappableLabel(
                         for: cellViewModel,
                         with: maxWidth,
                         textColor: bodyLabelTextColor,
@@ -636,8 +597,8 @@
                         delegate: self
                     )
                     
-                    self.bodyTextView = bodyTextView
-                    stackView.addArrangedSubview(bodyTextView)
+                    self.bodyTappableLabel = bodyTappableLabel
+                    stackView.addArrangedSubview(bodyTappableLabel)
                 }
                 
                 // Constraints
@@ -645,27 +606,49 @@
                 stackView.pin(to: snContentView, withInset: inset)
         }
     }
-<<<<<<< HEAD
-    
-    private func populateReaction(for viewItem: ConversationViewItem, message: TSMessage) {
-        let reactions: OrderedDictionary<EmojiWithSkinTones, (Int, Bool)> = OrderedDictionary()
-        for reaction in message.reactions {
-            if let reactMessage = reaction as? ReactMessage, let rawEmoji = reactMessage.emoji, let emoji = EmojiWithSkinTones(rawValue: rawEmoji) {
-                let isSelfSend = (reactMessage.sender! == getUserHexEncodedPublicKey())
-                if let value = reactions.value(forKey: emoji) {
-                    reactions.replace(key: emoji, value: (value.0 + 1, value.1 || isSelfSend))
-                } else {
-                    reactions.append(key: emoji, value: (1, isSelfSend))
+    
+    private func populateReaction(for cellViewModel: MessageViewModel, showExpandedReactions: Bool) {
+        let reactions: OrderedDictionary<EmojiWithSkinTones, ReactionViewModel> = (cellViewModel.reactionInfo ?? [])
+            .reduce(into: OrderedDictionary()) { result, reactionInfo in
+                guard let emoji: EmojiWithSkinTones = EmojiWithSkinTones(rawValue: reactionInfo.reaction.emoji) else {
+                    return
+                }
+                
+                let isSelfSend: Bool = (reactionInfo.reaction.authorId == cellViewModel.currentUserPublicKey)
+                
+                if let value: ReactionViewModel = result.value(forKey: emoji) {
+                    result.replace(
+                        key: emoji,
+                        value: ReactionViewModel(
+                            emoji: emoji,
+                            number: (value.number + Int(reactionInfo.reaction.count)),
+                            showBorder: (value.showBorder || isSelfSend)
+                        )
+                    )
+                }
+                else {
+                    result.append(
+                        key: emoji,
+                        value: ReactionViewModel(
+                            emoji: emoji,
+                            number: Int(reactionInfo.reaction.count),
+                            showBorder: isSelfSend
+                        )
+                    )
                 }
             }
-        }
-        reactionContainerView.showingAllReactions = viewItem.reactionShouldExpanded
-        reactionContainerView.update(reactions.orderedItems.map { ReactionViewModel(emoji: $0.0, value: $0.1.0, showBorder:$0.1.1 )}, isOutgoingMessage: direction == .outgoing, showNumbers: thread!.isGroupThread())
-    }
-    
-=======
-
->>>>>>> 3df3114b
+        
+        reactionContainerView.showingAllReactions = showExpandedReactions
+        reactionContainerView.update(
+            reactions.orderedValues,
+            isOutgoingMessage: (cellViewModel.variant == .standardOutgoing),
+            showNumbers: (
+                cellViewModel.threadVariant == .closedGroup ||
+                cellViewModel.threadVariant == .openGroup
+            )
+        )
+    }
+    
     override func layoutSubviews() {
         super.layoutSubviews()
         updateBubbleViewCorners()
@@ -710,12 +693,7 @@
         super.prepareForReuse()
         
         unloadContent?()
-<<<<<<< HEAD
-        let viewsToMove = [ bubbleView, profilePictureView, replyButton, timerView, messageStatusImageView, reactionContainerView ]
-        viewsToMove.forEach { $0.transform = .identity }
-=======
         viewsToMoveForReply.forEach { $0.transform = .identity }
->>>>>>> 3df3114b
         replyButton.alpha = 0
         timerView.prepareForReuse()
     }
@@ -723,10 +701,10 @@
     // MARK: - Interaction
     
     override func hitTest(_ point: CGPoint, with event: UIEvent?) -> UIView? {
-        if let bodyTextView = bodyTextView {
-            let pointInBodyTextViewCoordinates = convert(point, to: bodyTextView)
-            if bodyTextView.bounds.contains(pointInBodyTextViewCoordinates) {
-                return bodyTextView
+        if let bodyTappableLabel = bodyTappableLabel {
+            let btIngetBodyTappableLabelCoordinates = convert(point, to: bodyTappableLabel)
+            if bodyTappableLabel.bounds.contains(btIngetBodyTappableLabelCoordinates) {
+                return bodyTappableLabel
             }
         }
         return super.hitTest(point, with: event)
@@ -772,35 +750,31 @@
             )
         }
     }
-<<<<<<< HEAD
     
     @objc func handleLongPress(_ gestureRecognizer: UITapGestureRecognizer) {
         if [ .ended, .cancelled, .failed ].contains(gestureRecognizer.state) {
             isHandlingLongPress = false
             return
         }
-        guard !isHandlingLongPress else { return }
-        guard let viewItem = viewItem else { return }
+        guard !isHandlingLongPress, let cellViewModel: MessageViewModel = self.viewModel else { return }
+        
         let location = gestureRecognizer.location(in: self)
+        
         if reactionContainerView.frame.contains(location) {
             let convertedLocation = reactionContainerView.convert(location, from: self)
+            
             for reactionView in reactionContainerView.reactionViews {
                 if reactionContainerView.convert(reactionView.frame, from: reactionView.superview).contains(convertedLocation) {
-                    delegate?.showReactionList(viewItem, selectedReaction: reactionView.viewModel.emoji)
+                    delegate?.showReactionList(cellViewModel, selectedReaction: reactionView.viewModel.emoji)
                     break
                 }
             }
-        } else {
-            delegate?.handleViewItemLongPressed(viewItem)
-        }
+        }
+        else {
+            delegate?.handleItemLongPressed(cellViewModel)
+        }
+        
         isHandlingLongPress = true
-=======
-
-    @objc func handleLongPress() {
-        guard let cellViewModel: MessageViewModel = self.viewModel else { return }
-        
-        delegate?.handleItemLongPressed(cellViewModel)
->>>>>>> 3df3114b
     }
 
     @objc private func handleTap(_ gestureRecognizer: UITapGestureRecognizer) {
@@ -830,34 +804,35 @@
         else if replyButton.alpha > 0 && replyButton.frame.contains(location) {
             UIImpactFeedbackGenerator(style: .heavy).impactOccurred()
             reply()
-<<<<<<< HEAD
-        } else if reactionContainerView.frame.contains(location) {
+        }
+        else if reactionContainerView.frame.contains(location) {
             let convertedLocation = reactionContainerView.convert(location, from: self)
+            
             for reactionView in reactionContainerView.reactionViews {
                 if reactionContainerView.convert(reactionView.frame, from: reactionView.superview).contains(convertedLocation) {
+                    
                     if reactionView.viewModel.showBorder {
-                        delegate?.cancelReact(viewItem, for: reactionView.viewModel.emoji)
-                    } else {
-                        delegate?.quickReact(viewItem, with: reactionView.viewModel.emoji)
+                        delegate?.removeReact(cellViewModel, for: reactionView.viewModel.emoji)
+                    }
+                    else {
+                        delegate?.react(cellViewModel, with: reactionView.viewModel.emoji)
                     }
                     return
                 }
             }
+            
             if let expandButton = reactionContainerView.expandButton, expandButton.frame.contains(convertedLocation) {
                 reactionContainerView.showAllEmojis()
-                delegate?.needsLayout(for: viewItem, expandingReactions: true)
+                delegate?.needsLayout(for: cellViewModel, expandingReactions: true)
             }
+            
             if reactionContainerView.collapseButton.frame.contains(convertedLocation) {
                 reactionContainerView.showLessEmojis()
-                delegate?.needsLayout(for: viewItem, expandingReactions: false)
+                delegate?.needsLayout(for: cellViewModel, expandingReactions: false)
             }
-        } else {
-            delegate?.handleViewItemTapped(viewItem, gestureRecognizer: gestureRecognizer)
-=======
         }
         else if bubbleView.frame.contains(location) {
             delegate?.handleItemTapped(cellViewModel, gestureRecognizer: gestureRecognizer)
->>>>>>> 3df3114b
         }
     }
 
@@ -904,28 +879,11 @@
             default: break
         }
     }
-<<<<<<< HEAD
     
     func tapableLabel(_ label: TappableLabel, didTapUrl url: String, atRange range: NSRange) {
-        if let URL = URL(string: url) {
-            delegate?.openURL(URL)
-        }
-=======
-
-    func textView(_ textView: UITextView, shouldInteractWith url: URL, in characterRange: NSRange, interaction: UITextItemInteraction) -> Bool {
-        delegate?.openUrl(url.absoluteString)
-        return false
->>>>>>> 3df3114b
-    }
-    
-    func textViewDidChangeSelection(_ textView: UITextView) {
-        // Note: We can't just set 'isSelectable' to false otherwise the link detection/selection
-        // stops working (do a null check to avoid an infinite loop on older iOS versions)
-        if textView.selectedTextRange != nil {
-            textView.selectedTextRange = nil
-        }
-    }
-
+        delegate?.openUrl(url)
+    }
+    
     private func resetReply() {
         UIView.animate(withDuration: 0.25) { [weak self] in
             self?.viewsToMoveForReply.forEach { $0.transform = .identity }
@@ -1077,85 +1035,16 @@
             default: preconditionFailure()
         }
     }
-
-<<<<<<< HEAD
-    private static func shouldShowProfilePicture(for viewItem: ConversationViewItem) -> Bool {
-        guard let message = viewItem.interaction as? TSMessage else { preconditionFailure() }
-        let isGroupThread = viewItem.isGroupThread
-        let senderSessionID = (message as? TSIncomingMessage)?.authorId
-        return isGroupThread && viewItem.shouldShowSenderProfilePicture && senderSessionID != nil
-    }
-    
-    static func getBodyTextView(for viewItem: ConversationViewItem, with availableWidth: CGFloat, textColor: UIColor, delegate: TappableLabelDelegate) -> TappableLabel {
-=======
-    static func getBodyTextView(
+    
+    static func getBodyTappableLabel(
         for cellViewModel: MessageViewModel,
         with availableWidth: CGFloat,
         textColor: UIColor,
         searchText: String?,
-        delegate: (UITextViewDelegate & BodyTextViewDelegate)?
-    ) -> UITextView {
->>>>>>> 3df3114b
-        // Take care of:
-        // • Highlighting mentions
-        // • Linkification
-        // • Highlighting search results
-<<<<<<< HEAD
-        
-        func detectLinks(body: String?) -> [String: NSRange] {
-            var links: [String: NSRange] = [:]
-            guard let body = body else { return links }
-            let detector: NSDataDetector
-            do {
-                detector = try NSDataDetector(types: NSTextCheckingResult.CheckingType.link.rawValue)
-            } catch {
-                return [:]
-            }
-            let matches = detector.matches(in: body, options: [], range: NSRange(location: 0, length: body.count))
-            for match in matches {
-                guard let matchURL = match.url else { continue }
-                
-                // If the URL entered didn't have a scheme it will default to 'http', we want to catch this and
-                // set the scheme to 'https' instead as we don't load previews for 'http' so this will result
-                // in more previews actually getting loaded without forcing the user to enter 'https://' before
-                // every URL they enter
-                let urlString: String = (matchURL.absoluteString == "http://\(body)" ?
-                    "https://\(body)" :
-                    matchURL.absoluteString
-                )
-                if URL(string: urlString) != nil {
-                    links[urlString] = (body as NSString).range(of: urlString)
-                }
-            }
-            return links
-        }
-        
-        guard let message = viewItem.interaction as? TSMessage else { preconditionFailure() }
-        let isOutgoing = (message.interactionType() == .outgoingMessage)
-        let attributes: [NSAttributedString.Key:Any] = [
-            .foregroundColor : textColor,
-            .font : UIFont.systemFont(ofSize: getFontSize(for: viewItem))
-        ]
-        let attributedText = NSMutableAttributedString(attributedString: MentionUtilities.highlightMentions(in: message.body ?? "", isOutgoingMessage: isOutgoing, threadID: viewItem.interaction.uniqueThreadId, attributes: attributes))
-        let links = detectLinks(body: message.body)
-        for (urlString, range) in links {
-            let linkCustomAttributes: [NSAttributedString.Key : Any] = [
-               .font: UIFont.systemFont(ofSize: getFontSize(for: viewItem)),
-               .foregroundColor: textColor,
-               .underlineColor: textColor,
-               .underlineStyle: NSUnderlineStyle.single.rawValue,
-               .attachment: URL(string: urlString)!]
-            attributedText.addAttributes(linkCustomAttributes, range: range)
-        }
-        
+        delegate: TappableLabelDelegate?
+    ) -> TappableLabel {
         let result = TappableLabel()
-=======
-        //
-        // Note: We can't just set 'isSelectable' to false otherwise the link detection/selection
-        // stops working
         let isOutgoing: Bool = (cellViewModel.variant == .standardOutgoing)
-        let result: BodyTextView = BodyTextView(snDelegate: delegate)
-        result.isEditable = false
         
         let attributedText: NSMutableAttributedString = NSMutableAttributedString(
             attributedString: MentionUtilities.highlightMentions(
@@ -1170,6 +1059,55 @@
                 ]
             )
         )
+        
+        // Custom handle links
+        let links: [String: NSRange] = {
+            guard
+                let body: String = cellViewModel.body,
+                let detector: NSDataDetector = try? NSDataDetector(types: NSTextCheckingResult.CheckingType.link.rawValue)
+            else { return [:] }
+            
+            var links: [String: NSRange] = [:]
+            let matches = detector.matches(
+                in: body,
+                options: [],
+                range: NSRange(location: 0, length: body.count)
+            )
+            
+            for match in matches {
+                guard let matchURL = match.url else { continue }
+                
+                /// If the URL entered didn't have a scheme it will default to 'http', we want to catch this and
+                /// set the scheme to 'https' instead as we don't load previews for 'http' so this will result
+                /// in more previews actually getting loaded without forcing the user to enter 'https://' before
+                /// every URL they enter
+                let urlString: String = (matchURL.absoluteString == "http://\(body)" ?
+                    "https://\(body)" :
+                    matchURL.absoluteString
+                )
+                
+                if URL(string: urlString) != nil {
+                    links[urlString] = (body as NSString).range(of: urlString)
+                }
+            }
+            
+            return links
+        }()
+        
+        for (urlString, range) in links {
+            guard let url: URL = URL(string: urlString) else { continue }
+            
+            attributedText.addAttributes(
+                [
+                    .font: UIFont.systemFont(ofSize: getFontSize(for: cellViewModel)),
+                    .foregroundColor: textColor,
+                    .underlineColor: textColor,
+                    .underlineStyle: NSUnderlineStyle.single.rawValue,
+                    .attachment: url
+                ],
+                range: range
+            )
+        }
         
         // If there is a valid search term then highlight each part that matched
         if let searchText = searchText, searchText.count >= ConversationSearchController.minimumSearchTextLength {
@@ -1200,20 +1138,12 @@
                 }
         }
         
->>>>>>> 3df3114b
         result.attributedText = attributedText
         result.backgroundColor = .clear
         result.isOpaque = false
         result.isUserInteractionEnabled = true
         result.delegate = delegate
-<<<<<<< HEAD
-=======
-        result.linkTextAttributes = [
-            .foregroundColor: textColor,
-            .underlineStyle: NSUnderlineStyle.single.rawValue
-        ]
-        
->>>>>>> 3df3114b
+        
         let availableSpace = CGSize(width: availableWidth, height: .greatestFiniteMagnitude)
         let size = result.sizeThatFits(availableSpace)
         result.set(.height, to: size.height)
