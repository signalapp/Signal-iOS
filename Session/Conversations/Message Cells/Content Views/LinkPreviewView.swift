// Copyright © 2022 Rangeproof Pty Ltd. All rights reserved.

import UIKit
import NVActivityIndicatorView
import SessionUIKit
<<<<<<< HEAD
=======
import SessionMessagingKit
>>>>>>> 3df3114b

final class LinkPreviewView: UIView {
    private static let loaderSize: CGFloat = 24
    private static let cancelButtonSize: CGFloat = 45
    
    private let maxWidth: CGFloat
    private let onCancel: (() -> ())?

    // MARK: - UI
    
    private lazy var imageViewContainerWidthConstraint = imageView.set(.width, to: 100)
    private lazy var imageViewContainerHeightConstraint = imageView.set(.height, to: 100)

    // MARK: UI Components

    private lazy var imageView: UIImageView = {
        let result: UIImageView = UIImageView()
        result.contentMode = .scaleAspectFill
        
        return result
    }()

    private lazy var imageViewContainer: UIView = {
        let result: UIView = UIView()
        result.clipsToBounds = true
        
        return result
    }()

    private lazy var loader: NVActivityIndicatorView = {
        // FIXME: This will have issues with theme transitions
        let color: UIColor = (isLightMode ? .black : .white)
        
        return NVActivityIndicatorView(frame: CGRect.zero, type: .circleStrokeSpin, color: color, padding: nil)
    }()

    private lazy var titleLabel: UILabel = {
        let result: UILabel = UILabel()
        result.font = .boldSystemFont(ofSize: Values.smallFontSize)
        result.numberOfLines = 0
        
        return result
    }()

    private lazy var bodyTextViewContainer: UIView = UIView()

    private lazy var hStackViewContainer: UIView = UIView()

    private lazy var hStackView: UIStackView = UIStackView()

    private lazy var cancelButton: UIButton = {
        // FIXME: This will have issues with theme transitions
        let result: UIButton = UIButton(type: .custom)
        result.setImage(UIImage(named: "X")?.withRenderingMode(.alwaysTemplate), for: UIControl.State.normal)
        result.tintColor = (isLightMode ? .black : .white)
        
        let cancelButtonSize = LinkPreviewView.cancelButtonSize
        result.set(.width, to: cancelButtonSize)
        result.set(.height, to: cancelButtonSize)
        result.addTarget(self, action: #selector(cancel), for: UIControl.Event.touchUpInside)
        
        return result
    }()
<<<<<<< HEAD
    
    var bodyTextView: TappableLabel?
=======
>>>>>>> 3df3114b

    var bodyTextView: UITextView?

    // MARK: - Initialization
    
    init(maxWidth: CGFloat, onCancel: (() -> ())? = nil) {
        self.maxWidth = maxWidth
        self.onCancel = onCancel
        
        super.init(frame: CGRect.zero)
        
        setUpViewHierarchy()
    }

    override init(frame: CGRect) {
        preconditionFailure("Use init(for:maxWidth:delegate:) instead.")
    }

    required init?(coder: NSCoder) {
        preconditionFailure("Use init(for:maxWidth:delegate:) instead.")
    }

    private func setUpViewHierarchy() {
        // Image view
        imageViewContainerWidthConstraint.isActive = true
        imageViewContainerHeightConstraint.isActive = true
        imageViewContainer.addSubview(imageView)
        imageView.pin(to: imageViewContainer)
        
        // Title label
        let titleLabelContainer = UIView()
        titleLabelContainer.addSubview(titleLabel)
        titleLabel.pin(to: titleLabelContainer, withInset: Values.smallSpacing)
        
        // Horizontal stack view
        hStackView.addArrangedSubview(imageViewContainer)
        hStackView.addArrangedSubview(titleLabelContainer)
        hStackView.axis = .horizontal
        hStackView.alignment = .center
        hStackViewContainer.addSubview(hStackView)
        hStackView.pin(to: hStackViewContainer)
        
        // Vertical stack view
        let vStackView = UIStackView(arrangedSubviews: [ hStackViewContainer, bodyTextViewContainer ])
        vStackView.axis = .vertical
        addSubview(vStackView)
        vStackView.pin(to: self)
        
        // Loader
        addSubview(loader)
        
        let loaderSize = LinkPreviewView.loaderSize
        loader.set(.width, to: loaderSize)
        loader.set(.height, to: loaderSize)
        loader.center(in: self)
    }

    // MARK: - Updating
    
    public func update(
        with state: LinkPreviewState,
        isOutgoing: Bool,
        delegate: (UITextViewDelegate & BodyTextViewDelegate)? = nil,
        cellViewModel: MessageViewModel? = nil,
        bodyLabelTextColor: UIColor? = nil,
        lastSearchText: String? = nil
    ) {
        cancelButton.removeFromSuperview()
        
        var image: UIImage? = state.image
        let stateHasImage: Bool = (image != nil)
        if image == nil && (state is LinkPreview.DraftState || state is LinkPreview.SentState) {
            image = UIImage(named: "Link")?.withTint(isLightMode ? .black : .white)
        }
        
        // Image view
        let imageViewContainerSize: CGFloat = (state is LinkPreview.SentState ? 100 : 80)
        imageViewContainerWidthConstraint.constant = imageViewContainerSize
        imageViewContainerHeightConstraint.constant = imageViewContainerSize
        imageViewContainer.layer.cornerRadius = (state is LinkPreview.SentState ? 0 : 8)
        
        if state is LinkPreview.LoadingState {
            imageViewContainer.backgroundColor = .clear
        }
        else {
            imageViewContainer.backgroundColor = isDarkMode ? .black : UIColor.black.withAlphaComponent(0.06)
        }
        
        imageView.image = image
        imageView.contentMode = (stateHasImage ? .scaleAspectFill : .center)
        
        // Loader
        loader.alpha = (image != nil ? 0 : 1)
        if image != nil { loader.stopAnimating() } else { loader.startAnimating() }
        
        // Title
        let sentLinkPreviewTextColor: UIColor = {
            switch (isOutgoing, AppModeManager.shared.currentAppMode) {
                case (false, .light): return .black
                case (true, .light): return Colors.grey
                default: return .white
            }
        }()
        titleLabel.textColor = sentLinkPreviewTextColor
        titleLabel.text = state.title
        
        // Horizontal stack view
        switch state {
            case is LinkPreview.SentState:
                // FIXME: This will have issues with theme transitions
                hStackViewContainer.backgroundColor = (isDarkMode ? .black : UIColor.black.withAlphaComponent(0.06))
                
            default:
                hStackViewContainer.backgroundColor = nil
        }
        
        // Body text view
        bodyTextViewContainer.subviews.forEach { $0.removeFromSuperview() }
        
        if let cellViewModel: MessageViewModel = cellViewModel {
            let bodyTextView = VisibleMessageCell.getBodyTextView(
                for: cellViewModel,
                with: maxWidth,
                textColor: (bodyLabelTextColor ?? sentLinkPreviewTextColor),
                searchText: lastSearchText,
                delegate: delegate
            )
            
            self.bodyTextView = bodyTextView
            bodyTextViewContainer.addSubview(bodyTextView)
            bodyTextView.pin(to: bodyTextViewContainer, withInset: 12)
        }
        
        if state is LinkPreview.DraftState {
            hStackView.addArrangedSubview(cancelButton)
        }
    }

    // MARK: - Interaction
    
    @objc private func cancel() {
        onCancel?()
    }
<<<<<<< HEAD
}

// MARK: Delegate
protocol LinkPreviewViewDelegate : TappableLabelDelegate {
    var lastSearchedText: String? { get }

    func handleLinkPreviewCanceled()
=======
>>>>>>> 3df3114b
}<|MERGE_RESOLUTION|>--- conflicted
+++ resolved
@@ -3,10 +3,7 @@
 import UIKit
 import NVActivityIndicatorView
 import SessionUIKit
-<<<<<<< HEAD
-=======
 import SessionMessagingKit
->>>>>>> 3df3114b
 
 final class LinkPreviewView: UIView {
     private static let loaderSize: CGFloat = 24
@@ -51,7 +48,7 @@
         return result
     }()
 
-    private lazy var bodyTextViewContainer: UIView = UIView()
+    private lazy var bodyTappableLabelContainer: UIView = UIView()
 
     private lazy var hStackViewContainer: UIView = UIView()
 
@@ -70,13 +67,8 @@
         
         return result
     }()
-<<<<<<< HEAD
-    
-    var bodyTextView: TappableLabel?
-=======
->>>>>>> 3df3114b
-
-    var bodyTextView: UITextView?
+    
+    var bodyTappableLabel: TappableLabel?
 
     // MARK: - Initialization
     
@@ -118,7 +110,7 @@
         hStackView.pin(to: hStackViewContainer)
         
         // Vertical stack view
-        let vStackView = UIStackView(arrangedSubviews: [ hStackViewContainer, bodyTextViewContainer ])
+        let vStackView = UIStackView(arrangedSubviews: [ hStackViewContainer, bodyTappableLabelContainer ])
         vStackView.axis = .vertical
         addSubview(vStackView)
         vStackView.pin(to: self)
@@ -137,7 +129,7 @@
     public func update(
         with state: LinkPreviewState,
         isOutgoing: Bool,
-        delegate: (UITextViewDelegate & BodyTextViewDelegate)? = nil,
+        delegate: TappableLabelDelegate? = nil,
         cellViewModel: MessageViewModel? = nil,
         bodyLabelTextColor: UIColor? = nil,
         lastSearchText: String? = nil
@@ -192,10 +184,10 @@
         }
         
         // Body text view
-        bodyTextViewContainer.subviews.forEach { $0.removeFromSuperview() }
+        bodyTappableLabelContainer.subviews.forEach { $0.removeFromSuperview() }
         
         if let cellViewModel: MessageViewModel = cellViewModel {
-            let bodyTextView = VisibleMessageCell.getBodyTextView(
+            let bodyTappableLabel = VisibleMessageCell.getBodyTappableLabel(
                 for: cellViewModel,
                 with: maxWidth,
                 textColor: (bodyLabelTextColor ?? sentLinkPreviewTextColor),
@@ -203,9 +195,9 @@
                 delegate: delegate
             )
             
-            self.bodyTextView = bodyTextView
-            bodyTextViewContainer.addSubview(bodyTextView)
-            bodyTextView.pin(to: bodyTextViewContainer, withInset: 12)
+            self.bodyTappableLabel = bodyTappableLabel
+            bodyTappableLabelContainer.addSubview(bodyTappableLabel)
+            bodyTappableLabel.pin(to: bodyTappableLabelContainer, withInset: 12)
         }
         
         if state is LinkPreview.DraftState {
@@ -218,14 +210,4 @@
     @objc private func cancel() {
         onCancel?()
     }
-<<<<<<< HEAD
-}
-
-// MARK: Delegate
-protocol LinkPreviewViewDelegate : TappableLabelDelegate {
-    var lastSearchedText: String? { get }
-
-    func handleLinkPreviewCanceled()
-=======
->>>>>>> 3df3114b
 }