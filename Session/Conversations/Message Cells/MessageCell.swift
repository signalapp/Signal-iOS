--- conflicted
+++ resolved
@@ -43,7 +43,13 @@
 
     // MARK: - Updating
     
-    func update(with cellViewModel: MessageViewModel, mediaCache: NSCache<NSString, AnyObject>, playbackInfo: ConversationViewModel.PlaybackInfo?, lastSearchText: String?) {
+    func update(
+        with cellViewModel: MessageViewModel,
+        mediaCache: NSCache<NSString, AnyObject>,
+        playbackInfo: ConversationViewModel.PlaybackInfo?,
+        showExpandedReactions: Bool,
+        lastSearchText: String?
+    ) {
         preconditionFailure("Must be overridden by subclasses.")
     }
     
@@ -73,25 +79,9 @@
     }
 }
 
-<<<<<<< HEAD
-protocol MessageCellDelegate : ReactionDelegate {
-    var lastSearchedText: String? { get }
-    
-    func getMediaCache() -> NSCache<NSString, AnyObject>
-    func handleViewItemLongPressed(_ viewItem: ConversationViewItem)
-    func handleViewItemTapped(_ viewItem: ConversationViewItem, gestureRecognizer: UITapGestureRecognizer)
-    func handleViewItemDoubleTapped(_ viewItem: ConversationViewItem)
-    func handleViewItemSwiped(_ viewItem: ConversationViewItem, state: SwipeState)
-    func showFullText(_ viewItem: ConversationViewItem)
-    func openURL(_ url: URL)
-    func handleReplyButtonTapped(for viewItem: ConversationViewItem)
-    func showUserDetails(for sessionID: String)
-    func showReactionList(_ viewItem: ConversationViewItem, selectedReaction: EmojiWithSkinTones?)
-    func needsLayout(for viewItem: ConversationViewItem, expandingReactions: Bool)
-=======
 // MARK: - MessageCellDelegate
 
-protocol MessageCellDelegate: AnyObject {
+protocol MessageCellDelegate: ReactionDelegate {
     func handleItemLongPressed(_ cellViewModel: MessageViewModel)
     func handleItemTapped(_ cellViewModel: MessageViewModel, gestureRecognizer: UITapGestureRecognizer)
     func handleItemDoubleTapped(_ cellViewModel: MessageViewModel)
@@ -100,5 +90,6 @@
     func handleReplyButtonTapped(for cellViewModel: MessageViewModel)
     func showUserDetails(for profile: Profile)
     func startThread(with sessionId: String, openGroupServer: String?, openGroupPublicKey: String?)
->>>>>>> 3df3114b
+    func showReactionList(_ cellViewModel: MessageViewModel, selectedReaction: EmojiWithSkinTones?)
+    func needsLayout(for cellViewModel: MessageViewModel, expandingReactions: Bool)
 }