import SessionUIKit
import SessionMessagingKit
import UIKit

// TODO:
// • Slight paging glitch when scrolling up and loading more content
// • Photo rounding (the small corners don't have the correct rounding)
// • Remaining search glitchiness

final class ConversationVC : BaseVC, ConversationViewModelDelegate, OWSConversationSettingsViewDelegate, ConversationSearchControllerDelegate, UITableViewDataSource, UITableViewDelegate {
    let thread: TSThread
    let threadStartedAsMessageRequest: Bool
    let focusedMessageID: String? // This is used for global search
    var focusedMessageIndexPath: IndexPath?
    var initialUnreadCount: UInt = 0
    var unreadViewItems: [ConversationViewItem] = []
    var scrollButtonBottomConstraint: NSLayoutConstraint?
    var scrollButtonMessageRequestsBottomConstraint: NSLayoutConstraint?
    var messageRequestsViewBotomConstraint: NSLayoutConstraint?
    // Search
    var isShowingSearchUI = false
    var lastSearchedText: String?
    // Audio playback & recording
    var audioPlayer: OWSAudioPlayer?
    var audioRecorder: AVAudioRecorder?
    var audioTimer: Timer?
    // Context menu
    var contextMenuWindow: ContextMenuWindow?
    var contextMenuVC: ContextMenuVC?
    // Mentions
    var oldText = ""
    var currentMentionStartIndex: String.Index?
    var mentions: [Mention] = []
    // Scrolling & paging
    var isUserScrolling = false
    var didFinishInitialLayout = false
    var isLoadingMore = false
    var scrollDistanceToBottomBeforeUpdate: CGFloat?
    var baselineKeyboardHeight: CGFloat = 0

    var audioSession: OWSAudioSession { Environment.shared.audioSession }
    var dbConnection: YapDatabaseConnection { OWSPrimaryStorage.shared().uiDatabaseConnection }
    var viewItems: [ConversationViewItem] { viewModel.viewState.viewItems }
    override var canBecomeFirstResponder: Bool { true }
    
    override var inputAccessoryView: UIView? {
        if let thread = thread as? TSGroupThread, thread.groupModel.groupType == .closedGroup && !thread.isCurrentUserMemberInGroup() {
            return nil
        } else {
            return isShowingSearchUI ? searchController.resultsBar : snInputView
        }
    }

    /// The height of the visible part of the table view, i.e. the distance from the navigation bar (where the table view's origin is)
    /// to the top of the input view (`messagesTableView.adjustedContentInset.bottom`).
    var tableViewUnobscuredHeight: CGFloat {
        let bottomInset = messagesTableView.adjustedContentInset.bottom
        return messagesTableView.bounds.height - bottomInset
    }

    /// The offset at which the table view is exactly scrolled to the bottom.
    var lastPageTop: CGFloat {
        return messagesTableView.contentSize.height - tableViewUnobscuredHeight
    }
    
    var isCloseToBottom: Bool {
        let margin = (self.lastPageTop - self.messagesTableView.contentOffset.y)
        return margin <= ConversationVC.scrollToBottomMargin
    }
    
    lazy var mnemonic: String = {
        let identityManager = OWSIdentityManager.shared()
        let databaseConnection = identityManager.value(forKey: "dbConnection") as! YapDatabaseConnection
        var hexEncodedSeed: String! = databaseConnection.object(forKey: "LKLokiSeed", inCollection: OWSPrimaryStorageIdentityKeyStoreCollection) as! String?
        if hexEncodedSeed == nil {
            hexEncodedSeed = identityManager.identityKeyPair()!.hexEncodedPrivateKey // Legacy account
        }
        return Mnemonic.encode(hexEncodedString: hexEncodedSeed)
    }()
    
    lazy var viewModel = ConversationViewModel(thread: thread, focusMessageIdOnOpen: nil, delegate: self)
    
    lazy var mediaCache: NSCache<NSString, AnyObject> = {
        let result = NSCache<NSString, AnyObject>()
        result.countLimit = 40
        return result
    }()

    lazy var recordVoiceMessageActivity = AudioActivity(audioDescription: "Voice message", behavior: .playAndRecord)
    
    lazy var searchController: ConversationSearchController = {
        let result = ConversationSearchController(thread: thread)
        result.delegate = self
        if #available(iOS 13, *) {
            result.uiSearchController.obscuresBackgroundDuringPresentation = false
        } else {
            result.uiSearchController.dimsBackgroundDuringPresentation = false
        }
        return result
    }()
    
    // MARK: - UI
    
    private static let messageRequestButtonHeight: CGFloat = 34
    
    lazy var titleView: ConversationTitleView = {
        let result = ConversationTitleView(thread: thread)
        result.delegate = self
        return result
    }()

    lazy var messagesTableView: MessagesTableView = {
        let result: MessagesTableView = MessagesTableView()
        result.dataSource = self
        result.delegate = self
        result.contentInsetAdjustmentBehavior = .never
        result.contentInset = UIEdgeInsets(
            top: 0,
            leading: 0,
            bottom: Values.mediumSpacing,
            trailing: 0
        )
        
        return result
    }()
    
    lazy var snInputView: InputView = InputView(delegate: self)
    
    lazy var unreadCountView: UIView = {
        let result = UIView()
        result.backgroundColor = Colors.text.withAlphaComponent(Values.veryLowOpacity)
        let size = ConversationVC.unreadCountViewSize
        result.set(.width, greaterThanOrEqualTo: size)
        result.set(.height, to: size)
        result.layer.masksToBounds = true
        result.layer.cornerRadius = size / 2
        return result
    }()
    
    lazy var unreadCountLabel: UILabel = {
        let result = UILabel()
        result.font = .boldSystemFont(ofSize: Values.verySmallFontSize)
        result.textColor = Colors.text
        result.textAlignment = .center
        return result
    }()
    
    lazy var blockedBanner: InfoBanner = {
        let name: String
        if let thread = thread as? TSContactThread {
            let publicKey = thread.contactSessionID()
            let context = Contact.context(for: thread)
            name = Storage.shared.getContact(with: publicKey)?.displayName(for: context) ?? publicKey
        } else {
            name = "Thread"
        }
        let message = "\(name) is blocked. Unblock them?"
        let result = InfoBanner(message: message, backgroundColor: Colors.destructive)
        let tapGestureRecognizer = UITapGestureRecognizer(target: self, action: #selector(unblock))
        result.addGestureRecognizer(tapGestureRecognizer)
        return result
    }()
    
    lazy var footerControlsStackView: UIStackView = {
        let result: UIStackView = UIStackView()
        result.translatesAutoresizingMaskIntoConstraints = false
        result.axis = .vertical
        result.alignment = .trailing
        result.distribution = .equalSpacing
        result.spacing = 10
        result.layoutMargins = UIEdgeInsets(top: 0, left: 20, bottom: 0, right: 20)
        result.isLayoutMarginsRelativeArrangement = true
        
        return result
    }()
    
    lazy var scrollButton = ScrollToBottomButton(delegate: self)
    
    lazy var messageRequestView: UIView = {
        let result: UIView = UIView()
        result.translatesAutoresizingMaskIntoConstraints = false
        result.isHidden = !thread.isMessageRequest()
        result.setGradient(Gradients.defaultBackground)
        
        return result
    }()
    
    private let messageRequestDescriptionLabel: UILabel = {
        let result: UILabel = UILabel()
        result.translatesAutoresizingMaskIntoConstraints = false
        result.font = UIFont.systemFont(ofSize: 12)
        result.text = NSLocalizedString("MESSAGE_REQUESTS_INFO", comment: "")
        result.textColor = Colors.sessionMessageRequestsInfoText
        result.textAlignment = .center
        result.numberOfLines = 2
        
        return result
    }()
    
    private let messageRequestAcceptButton: UIButton = {
        let result: UIButton = UIButton()
        result.translatesAutoresizingMaskIntoConstraints = false
        result.clipsToBounds = true
        result.titleLabel?.font = UIFont.boldSystemFont(ofSize: 18)
        result.setTitle(NSLocalizedString("TXT_DELETE_ACCEPT", comment: ""), for: .normal)
        result.setTitleColor(Colors.sessionHeading, for: .normal)
        result.setBackgroundImage(
            Colors.sessionHeading
                .withAlphaComponent(isDarkMode ? 0.2 : 0.06)
                .toImage(isDarkMode: isDarkMode),
            for: .highlighted
        )
        result.layer.cornerRadius = (ConversationVC.messageRequestButtonHeight / 2)
        result.layer.borderColor = {
            if #available(iOS 13.0, *) {
                return Colors.sessionHeading
                    .resolvedColor(
                        // Note: This is needed for '.cgColor' to support dark mode
                        with: UITraitCollection(userInterfaceStyle: isDarkMode ? .dark : .light)
                    ).cgColor
            }
            
            return Colors.sessionHeading.cgColor
        }()
        result.layer.borderWidth = 1
        result.addTarget(self, action: #selector(acceptMessageRequest), for: .touchUpInside)
        
        return result
    }()
    
    private let messageRequestDeleteButton: UIButton = {
        let result: UIButton = UIButton()
        result.translatesAutoresizingMaskIntoConstraints = false
        result.clipsToBounds = true
        result.titleLabel?.font = UIFont.boldSystemFont(ofSize: 18)
        result.setTitle(NSLocalizedString("TXT_DELETE_TITLE", comment: ""), for: .normal)
        result.setTitleColor(Colors.destructive, for: .normal)
        result.setBackgroundImage(
            Colors.destructive
                .withAlphaComponent(isDarkMode ? 0.2 : 0.06)
                .toImage(isDarkMode: isDarkMode),
            for: .highlighted
        )
        result.layer.cornerRadius = (ConversationVC.messageRequestButtonHeight / 2)
        result.layer.borderColor = {
            if #available(iOS 13.0, *) {
                return Colors.destructive
                    .resolvedColor(
                        // Note: This is needed for '.cgColor' to support dark mode
                        with: UITraitCollection(userInterfaceStyle: isDarkMode ? .dark : .light)
                    ).cgColor
            }
            
            return Colors.destructive.cgColor
        }()
        result.layer.borderWidth = 1
        result.addTarget(self, action: #selector(deleteMessageRequest), for: .touchUpInside)
        
        return result
    }()
    
    // MARK: Settings
    static let unreadCountViewSize: CGFloat = 20
    /// The table view's bottom inset (content will have this distance to the bottom if the table view is fully scrolled down).
    static let bottomInset = Values.mediumSpacing
    /// The table view will start loading more content when the content offset becomes less than this.
    static let loadMoreThreshold: CGFloat = 120
    /// The button will be fully visible once the user has scrolled this amount from the bottom of the table view.
    static let scrollButtonFullVisibilityThreshold: CGFloat = 80
    /// The button will be invisible until the user has scrolled at least this amount from the bottom of the table view.
    static let scrollButtonNoVisibilityThreshold: CGFloat = 20
    /// Automatically scroll to the bottom of the conversation when sending a message if the scroll distance from the bottom is less than this number.
    static let scrollToBottomMargin: CGFloat = 60
    
    // MARK: Lifecycle
    init(thread: TSThread, focusedMessageID: String? = nil) {
        self.thread = thread
        self.threadStartedAsMessageRequest = thread.isMessageRequest()
        self.focusedMessageID = focusedMessageID
        super.init(nibName: nil, bundle: nil)
        Storage.read { transaction in
            self.initialUnreadCount = self.thread.unreadMessageCount(transaction: transaction)
        }
        let clampedUnreadCount = min(self.initialUnreadCount, UInt(kConversationInitialMaxRangeSize), UInt(viewItems.endIndex))
        unreadViewItems = clampedUnreadCount != 0 ? [ConversationViewItem](viewItems[viewItems.endIndex - Int(clampedUnreadCount) ..< viewItems.endIndex]) : []
    }
    
    required init?(coder: NSCoder) {
        preconditionFailure("Use init(thread:) instead.")
    }
    
    override func viewDidLoad() {
        super.viewDidLoad()
        // Gradient
        setUpGradientBackground()
        // Nav bar
        setUpNavBarStyle()
        navigationItem.titleView = titleView
        updateNavBarButtons()
        // Constraints
        view.addSubview(messagesTableView)
        messagesTableView.pin(to: view)
        
        // Blocked banner
        addOrRemoveBlockedBanner()
        
        // Message requests view & scroll to bottom
        view.addSubview(scrollButton)
        view.addSubview(messageRequestView)
        
        messageRequestView.addSubview(messageRequestDescriptionLabel)
        messageRequestView.addSubview(messageRequestAcceptButton)
        messageRequestView.addSubview(messageRequestDeleteButton)
        
        scrollButton.pin(.right, to: .right, of: view, withInset: -20)
        messageRequestView.pin(.left, to: .left, of: view)
        messageRequestView.pin(.right, to: .right, of: view)
        self.messageRequestsViewBotomConstraint = messageRequestView.pin(.bottom, to: .bottom, of: view, withInset: -16)
        self.scrollButtonBottomConstraint = scrollButton.pin(.bottom, to: .bottom, of: view, withInset: -16)
        self.scrollButtonBottomConstraint?.isActive = false // Note: Need to disable this to avoid a conflict with the other bottom constraint
        self.scrollButtonMessageRequestsBottomConstraint = scrollButton.pin(.bottom, to: .top, of: messageRequestView, withInset: -16)
        self.scrollButtonMessageRequestsBottomConstraint?.isActive = thread.isMessageRequest()
        self.scrollButtonBottomConstraint?.isActive = !thread.isMessageRequest()
        
        messageRequestDescriptionLabel.pin(.top, to: .top, of: messageRequestView, withInset: 10)
        messageRequestDescriptionLabel.pin(.left, to: .left, of: messageRequestView, withInset: 40)
        messageRequestDescriptionLabel.pin(.right, to: .right, of: messageRequestView, withInset: -40)
        
        messageRequestAcceptButton.pin(.top, to: .bottom, of: messageRequestDescriptionLabel, withInset: 20)
        messageRequestAcceptButton.pin(.left, to: .left, of: messageRequestView, withInset: 20)
        messageRequestAcceptButton.pin(.bottom, to: .bottom, of: messageRequestView)
        messageRequestAcceptButton.set(.height, to: ConversationVC.messageRequestButtonHeight)
        
        messageRequestDeleteButton.pin(.top, to: .bottom, of: messageRequestDescriptionLabel, withInset: 20)
        messageRequestDeleteButton.pin(.left, to: .right, of: messageRequestAcceptButton, withInset: UIDevice.current.isIPad ? Values.iPadButtonSpacing : 20)
        messageRequestDeleteButton.pin(.right, to: .right, of: messageRequestView, withInset: -20)
        messageRequestDeleteButton.pin(.bottom, to: .bottom, of: messageRequestView)
        messageRequestDeleteButton.set(.width, to: .width, of: messageRequestAcceptButton)
        messageRequestDeleteButton.set(.height, to: ConversationVC.messageRequestButtonHeight)
        
        // Unread count view
        view.addSubview(unreadCountView)
        unreadCountView.addSubview(unreadCountLabel)
        unreadCountLabel.pin(.top, to: .top, of: unreadCountView)
        unreadCountLabel.pin(.bottom, to: .bottom, of: unreadCountView)
        unreadCountView.pin(.leading, to: .leading, of: unreadCountLabel, withInset: -4)
        unreadCountView.pin(.trailing, to: .trailing, of: unreadCountLabel, withInset: 4)
        unreadCountView.centerYAnchor.constraint(equalTo: scrollButton.topAnchor).isActive = true
        unreadCountView.center(.horizontal, in: scrollButton)
        updateUnreadCountView()
        
        // Notifications
        let notificationCenter = NotificationCenter.default
        notificationCenter.addObserver(self, selector: #selector(handleKeyboardWillChangeFrameNotification(_:)), name: UIResponder.keyboardWillChangeFrameNotification, object: nil)
        notificationCenter.addObserver(self, selector: #selector(handleKeyboardWillHideNotification(_:)), name: UIResponder.keyboardWillHideNotification, object: nil)
        notificationCenter.addObserver(self, selector: #selector(handleAudioDidFinishPlayingNotification(_:)), name: .SNAudioDidFinishPlaying, object: nil)
        notificationCenter.addObserver(self, selector: #selector(addOrRemoveBlockedBanner), name: NSNotification.Name(rawValue: kNSNotificationName_BlockListDidChange), object: nil)
        notificationCenter.addObserver(self, selector: #selector(handleGroupUpdatedNotification), name: .groupThreadUpdated, object: nil)
        notificationCenter.addObserver(self, selector: #selector(sendScreenshotNotificationIfNeeded), name: UIApplication.userDidTakeScreenshotNotification, object: nil)
        notificationCenter.addObserver(self, selector: #selector(handleMessageSentStatusChanged), name: .messageSentStatusDidChange, object: nil)
        // Mentions
        MentionsManager.populateUserPublicKeyCacheIfNeeded(for: thread.uniqueId!)
        // Draft
        var draft = ""
        Storage.read { transaction in
            draft = self.thread.currentDraft(with: transaction)
        }
        if !draft.isEmpty {
            snInputView.text = draft
        }
        
        // Update the input state if this is a contact thread
        if let contactThread: TSContactThread = thread as? TSContactThread {
            let contact: Contact? = Storage.shared.getContact(with: contactThread.contactSessionID())
            
            // If the contact doesn't exist yet then it's a message request without the first message sent
            // so only allow text-based messages
            self.snInputView.setEnabledMessageTypes(
                (thread.isNoteToSelf() || contact?.didApproveMe == true || thread.isMessageRequest() ?
                    .all : .textOnly
                ),
                message: nil
            )
        }
        
        // Update member count if this is a V2 open group
        if let v2OpenGroup = Storage.shared.getV2OpenGroup(for: thread.uniqueId!) {
            OpenGroupAPIV2.getMemberCount(for: v2OpenGroup.room, on: v2OpenGroup.server).retainUntilComplete()
        }
    }
    
    override func viewDidLayoutSubviews() {
        super.viewDidLayoutSubviews()
        if !didFinishInitialLayout {
            // Scroll to the last unread message if possible; otherwise scroll to the bottom.
            // When the unread message count is more than the number of view items of a page,
            // the screen will scroll to the bottom instead of the first unread message.
            // unreadIndicatorIndex is calculated during loading of the viewItems, so it's
            // supposed to be accurate.
            DispatchQueue.main.async {
                if let focusedMessageID = self.focusedMessageID {
                    self.scrollToInteraction(with: focusedMessageID, isAnimated: false, highlighted: true)
                } else {
                    let firstUnreadMessageIndex = self.viewModel.viewState.unreadIndicatorIndex?.intValue
                        ?? (self.viewItems.count - self.unreadViewItems.count)
                    if self.initialUnreadCount > 0, let viewItem = self.viewItems[ifValid: firstUnreadMessageIndex], let interactionID = viewItem.interaction.uniqueId {
                        self.scrollToInteraction(with: interactionID, position: .top, isAnimated: false)
                        self.unreadCountView.alpha = self.scrollButton.alpha
                    } else {
                        self.scrollToBottom(isAnimated: false)
                    }
                }
                self.scrollButton.alpha = self.getScrollButtonOpacity()
            }
        }
    }
    
    override func viewDidAppear(_ animated: Bool) {
        super.viewDidAppear(animated)
        highlightFocusedMessageIfNeeded()
        didFinishInitialLayout = true
        markAllAsRead()
        self.becomeFirstResponder()
    }
    
    override func viewWillDisappear(_ animated: Bool) {
        super.viewWillDisappear(animated)
        let text = snInputView.text
        Storage.write { transaction in
            self.thread.setDraft(text, transaction: transaction)
        }
        self.resignFirstResponder()
    }
    
    override func viewDidDisappear(_ animated: Bool) {
        super.viewDidDisappear(animated)
        mediaCache.removeAllObjects()
    }
    
    deinit {
        NotificationCenter.default.removeObserver(self)
    }
    
    // MARK: Table View Data Source
    func tableView(_ tableView: UITableView, numberOfRowsInSection section: Int) -> Int {
        return viewItems.count
    }
    
    func tableView(_ tableView: UITableView, cellForRowAt indexPath: IndexPath) -> UITableViewCell {
        let viewItem = viewItems[indexPath.row]
        let cell = tableView.dequeueReusableCell(withIdentifier: MessageCell.getCellType(for: viewItem).identifier) as! MessageCell
        cell.delegate = self
        cell.thread = thread
        cell.viewItem = viewItem
        return cell
    }
    
    // MARK: Updating
    
    func updateNavBarButtons() {
        navigationItem.hidesBackButton = isShowingSearchUI
        
        if isShowingSearchUI {
            navigationItem.leftBarButtonItem = nil
            navigationItem.rightBarButtonItems = []
        }
        else {
<<<<<<< HEAD
            navigationItem.leftBarButtonItem = UIViewController.createOWSBackButton(withTarget: self, selector: #selector(handleBackPressed))
            var rightBarButtonItems: [UIBarButtonItem] = []
=======
>>>>>>> ce95b97f
            if let contactThread: TSContactThread = thread as? TSContactThread {
                // Don't show the settings button for message requests
                if let contact: Contact = Storage.shared.getContact(with: contactThread.contactSessionID()), contact.isApproved, contact.didApproveMe {
                    let size = Values.verySmallProfilePictureSize
                    let profilePictureView = ProfilePictureView()
                    profilePictureView.accessibilityLabel = "Settings button"
                    profilePictureView.size = size
                    profilePictureView.update(for: thread)
                    profilePictureView.set(.width, to: size)
                    profilePictureView.set(.height, to: size)
                    let tapGestureRecognizer = UITapGestureRecognizer(target: self, action: #selector(openSettings))
                    profilePictureView.addGestureRecognizer(tapGestureRecognizer)
                    let settingsButton = UIBarButtonItem(customView: profilePictureView)
                    settingsButton.accessibilityLabel = "Settings button"
                    settingsButton.isAccessibilityElement = true
                    rightBarButtonItems.append(settingsButton)
                    let shouldShowCallButton = SessionCall.isEnabled && !thread.isNoteToSelf() && !thread.isMessageRequest()
                    if shouldShowCallButton {
                        let callButton = UIBarButtonItem(image: UIImage(named: "Phone")!, style: .plain, target: self, action: #selector(startCall))
                        rightBarButtonItems.append(callButton)
                    }
                }
                else {
                    // Note: Adding an empty button because without it the title alignment is busted (Note: The size was
                    // taken from the layout inspector for the back button in Xcode
                    rightBarButtonItems.append(UIBarButtonItem(customView: UIView(frame: CGRect(x: 0, y: 0, width: 37, height: 44))))
                }
            }
            else {
                let settingsButton = UIBarButtonItem(image: UIImage(named: "Gear"), style: .plain, target: self, action: #selector(openSettings))
                settingsButton.accessibilityLabel = "Settings button"
                settingsButton.isAccessibilityElement = true
                rightBarButtonItems.append(settingsButton)
            }
            navigationItem.rightBarButtonItems = rightBarButtonItems
        }
    }
    
    private func highlightFocusedMessageIfNeeded() {
        if let indexPath = focusedMessageIndexPath, let cell = messagesTableView.cellForRow(at: indexPath) as? VisibleMessageCell {
            cell.highlight()
            focusedMessageIndexPath = nil
        }
    }
    
    @objc func handleKeyboardWillChangeFrameNotification(_ notification: Notification) {
        // Please refer to https://github.com/mapbox/mapbox-navigation-ios/issues/1600
        // and https://stackoverflow.com/a/25260930 to better understand what we are
        // doing with the UIViewAnimationOptions
        let userInfo: [AnyHashable: Any] = (notification.userInfo ?? [:])
        let duration = ((userInfo[UIResponder.keyboardAnimationDurationUserInfoKey] as? TimeInterval) ?? 0)
        let curveValue: Int = ((userInfo[UIResponder.keyboardAnimationCurveUserInfoKey] as? Int) ?? Int(UIView.AnimationOptions.curveEaseInOut.rawValue))
        let options: UIView.AnimationOptions = UIView.AnimationOptions(rawValue: UInt(curveValue << 16))
        let keyboardRect: CGRect = ((userInfo[UIResponder.keyboardFrameEndUserInfoKey] as? CGRect) ?? CGRect.zero)
        
        // Calculate new positions (Need the ensure the 'messageRequestView' has been layed out as it's
        // needed for proper calculations, so force an initial layout if it doesn't have a size)
        var hasDoneLayout: Bool = true
        
        if messageRequestView.bounds.height <= CGFloat.leastNonzeroMagnitude {
            hasDoneLayout = false
            
            UIView.performWithoutAnimation {
                self.view.layoutIfNeeded()
            }
        }
        
        let keyboardTop = (UIScreen.main.bounds.height - keyboardRect.minY)
        let messageRequestsOffset: CGFloat = (messageRequestView.isHidden ? 0 : messageRequestView.bounds.height + 16)
        let oldContentInset: UIEdgeInsets = messagesTableView.contentInset
        let newContentInset: UIEdgeInsets = UIEdgeInsets(
            top: 0,
            leading: 0,
            bottom: (Values.mediumSpacing + keyboardTop + messageRequestsOffset),
            trailing: 0
        )
        let newContentOffsetY: CGFloat = (messagesTableView.contentOffset.y + (newContentInset.bottom - oldContentInset.bottom))
        let changes = { [weak self] in
            self?.scrollButtonBottomConstraint?.constant = -(keyboardTop + 16)
            self?.messageRequestsViewBotomConstraint?.constant = -(keyboardTop + 16)
            self?.messagesTableView.contentInset = newContentInset
            self?.messagesTableView.contentOffset.y = newContentOffsetY
            
            let scrollButtonOpacity: CGFloat = (self?.getScrollButtonOpacity() ?? 0)
            self?.scrollButton.alpha = scrollButtonOpacity
            
            self?.view.setNeedsLayout()
            self?.view.layoutIfNeeded()
        }
        
        // Perform the changes (don't animate if the initial layout hasn't been completed)
        guard hasDoneLayout else {
            UIView.performWithoutAnimation {
                changes()
            }
            return
        }
        
        UIView.animate(
            withDuration: duration,
            delay: 0,
            options: options,
            animations: changes,
            completion: nil
        )
    }
    
    @objc func handleKeyboardWillHideNotification(_ notification: Notification) {
        // Please refer to https://github.com/mapbox/mapbox-navigation-ios/issues/1600
        // and https://stackoverflow.com/a/25260930 to better understand what we are
        // doing with the UIViewAnimationOptions
        let userInfo: [AnyHashable: Any] = (notification.userInfo ?? [:])
        let duration = ((userInfo[UIResponder.keyboardAnimationDurationUserInfoKey] as? TimeInterval) ?? 0)
        let curveValue: Int = ((userInfo[UIResponder.keyboardAnimationCurveUserInfoKey] as? Int) ?? Int(UIView.AnimationOptions.curveEaseInOut.rawValue))
        let options: UIView.AnimationOptions = UIView.AnimationOptions(rawValue: UInt(curveValue << 16))
        
        let keyboardRect: CGRect = ((userInfo[UIResponder.keyboardFrameEndUserInfoKey] as? CGRect) ?? CGRect.zero)
        let keyboardTop = (UIScreen.main.bounds.height - keyboardRect.minY)
        
        UIView.animate(
            withDuration: duration,
            delay: 0,
            options: options,
            animations: { [weak self] in
                self?.scrollButtonBottomConstraint?.constant = -(keyboardTop + 16)
                self?.messageRequestsViewBotomConstraint?.constant = -(keyboardTop + 16)
                
                let scrollButtonOpacity: CGFloat = (self?.getScrollButtonOpacity() ?? 0)
                self?.scrollButton.alpha = scrollButtonOpacity
                self?.unreadCountView.alpha = scrollButtonOpacity
                
                self?.view.setNeedsLayout()
                self?.view.layoutIfNeeded()
            },
            completion: nil
        )
    }
    
    func conversationViewModelWillUpdate() {
        // Not currently in use
    }
    
    func conversationViewModelDidUpdate(_ conversationUpdate: ConversationUpdate) {
        guard self.isViewLoaded else { return }
        let updateType = conversationUpdate.conversationUpdateType
        guard updateType != .minor else { return } // No view items were affected
        if updateType == .reload {
            return messagesTableView.reloadData()
        }
        var shouldScrollToBottom = false
        let batchUpdates: () -> Void = {
            for update in conversationUpdate.updateItems! {
                switch update.updateItemType {
                case .delete:
                    self.messagesTableView.deleteRows(at: [ IndexPath(row: Int(update.oldIndex), section: 0) ], with: .none)
                case .insert:
                    // Perform inserts before updates
                    self.messagesTableView.insertRows(at: [ IndexPath(row: Int(update.newIndex), section: 0) ], with: .none)
                    if update.viewItem?.interaction is TSOutgoingMessage {
                        shouldScrollToBottom = true
                    } else {
                        shouldScrollToBottom = self.isCloseToBottom
                    }
                case .update:
                    self.messagesTableView.reloadRows(at: [ IndexPath(row: Int(update.oldIndex), section: 0) ], with: .none)
                default: preconditionFailure()
                }
            }
        }
        UIView.performWithoutAnimation {
            messagesTableView.performBatchUpdates(batchUpdates) { _ in
                if shouldScrollToBottom {
                    self.scrollToBottom(isAnimated: false)
                }
                self.markAllAsRead()
            }
        }
        
        // Update the input state if this is a contact thread
        if let contactThread: TSContactThread = thread as? TSContactThread {
            let contact: Contact? = Storage.shared.getContact(with: contactThread.contactSessionID())
            
            // If the contact doesn't exist yet then it's a message request without the first message sent
            // so only allow text-based messages
            self.snInputView.setEnabledMessageTypes(
                (thread.isNoteToSelf() || contact?.didApproveMe == true || thread.isMessageRequest() ?
                    .all : .textOnly
                ),
                message: nil
            )
        }
    }
    
    func conversationViewModelWillLoadMoreItems() {
        view.layoutIfNeeded()
        // The scroll distance to bottom will be restored in conversationViewModelDidLoadMoreItems
        scrollDistanceToBottomBeforeUpdate = messagesTableView.contentSize.height - messagesTableView.contentOffset.y
    }
    
    func conversationViewModelDidLoadMoreItems() {
        guard let scrollDistanceToBottomBeforeUpdate = scrollDistanceToBottomBeforeUpdate else { return }
        view.layoutIfNeeded()
        messagesTableView.contentOffset.y = messagesTableView.contentSize.height - scrollDistanceToBottomBeforeUpdate
        isLoadingMore = false
    }
    
    func conversationViewModelDidLoadPrevPage() {
        // Not currently in use
    }
    
    func conversationViewModelRangeDidChange() {
        // Not currently in use
    }
    
    func conversationViewModelDidReset() {
        // Not currently in use
    }
    
    @objc private func handleGroupUpdatedNotification() {
        thread.reload() // Needed so that thread.isCurrentUserMemberInGroup() is up to date
        reloadInputViews()
    }
    
    @objc private func handleMessageSentStatusChanged() {
        DispatchQueue.main.async {
            guard let indexPaths = self.messagesTableView.indexPathsForVisibleRows else { return }
            var indexPathsToReload: [IndexPath] = []
            for indexPath in indexPaths {
                guard let cell = self.messagesTableView.cellForRow(at: indexPath) as? VisibleMessageCell else { continue }
                let isLast = (indexPath.item == (self.messagesTableView.numberOfRows(inSection: 0) - 1))
                guard !isLast else { continue }
                if !cell.messageStatusImageView.isHidden {
                    indexPathsToReload.append(indexPath)
                }
            }
            UIView.performWithoutAnimation {
                self.messagesTableView.reloadRows(at: indexPathsToReload, with: .none)
            }
        }
    }
    
    // MARK: General
    @objc func addOrRemoveBlockedBanner() {
        func detach() {
            blockedBanner.removeFromSuperview()
        }
        guard let thread = thread as? TSContactThread else { return detach() }
        if OWSBlockingManager.shared().isRecipientIdBlocked(thread.contactSessionID()) {
            view.addSubview(blockedBanner)
            blockedBanner.pin([ UIView.HorizontalEdge.left, UIView.VerticalEdge.top, UIView.HorizontalEdge.right ], to: view)
        } else {
            detach()
        }
    }
    
    func markAllAsRead() {
        guard let lastSortID = viewItems.last?.interaction.sortId else { return }
        OWSReadReceiptManager.shared().markAsReadLocally(
            beforeSortId: lastSortID,
            thread: thread,
            trySendReadReceipt: !thread.isMessageRequest()
        )
        SSKEnvironment.shared.disappearingMessagesJob.cleanupMessagesWhichFailedToStartExpiringFromNow()
    }
    
    func tableView(_ tableView: UITableView, estimatedHeightForRowAt indexPath: IndexPath) -> CGFloat {
        return UITableView.automaticDimension
    }

    func tableView(_ tableView: UITableView, heightForRowAt indexPath: IndexPath) -> CGFloat {
        return UITableView.automaticDimension
    }

    func getMediaCache() -> NSCache<NSString, AnyObject> {
        return mediaCache
    }
    
    func scrollToBottom(isAnimated: Bool) {
        guard !isUserScrolling && !viewItems.isEmpty else { return }
        messagesTableView.scrollToRow(at: IndexPath(row: viewItems.count - 1, section: 0), at: .bottom, animated: isAnimated)
    }
    
    func scrollViewWillBeginDragging(_ scrollView: UIScrollView) {
        isUserScrolling = true
    }
    
    func scrollViewDidEndDragging(_ scrollView: UIScrollView, willDecelerate decelerate: Bool) {
        isUserScrolling = false
    }
    
    func scrollViewDidScroll(_ scrollView: UIScrollView) {
        scrollButton.alpha = getScrollButtonOpacity()
        unreadCountView.alpha = scrollButton.alpha
        autoLoadMoreIfNeeded()
        updateUnreadCountView()
    }
    
    func updateUnreadCountView() {
        let visibleViewItems = (messagesTableView.indexPathsForVisibleRows ?? []).map { viewItems[ifValid: $0.row] }
        for visibleItem in visibleViewItems {
            guard let index = unreadViewItems.firstIndex(where: { $0 === visibleItem }) else { continue }
            unreadViewItems.remove(at: index)
        }
        let unreadCount = unreadViewItems.count
        unreadCountLabel.text = unreadCount < 10000 ? "\(unreadCount)" : "9999+"
        let fontSize = (unreadCount < 10000) ? Values.verySmallFontSize : 8
        unreadCountLabel.font = .boldSystemFont(ofSize: fontSize)
        unreadCountView.isHidden = (unreadCount == 0)
    }
    
    func autoLoadMoreIfNeeded() {
        let isMainAppAndActive = CurrentAppContext().isMainAppAndActive
        guard isMainAppAndActive && didFinishInitialLayout && viewModel.canLoadMoreItems() && !isLoadingMore
            && messagesTableView.contentOffset.y < ConversationVC.loadMoreThreshold else { return }
        isLoadingMore = true
        viewModel.loadAnotherPageOfMessages()
    }
    
    func getScrollButtonOpacity() -> CGFloat {
        let contentOffsetY = messagesTableView.contentOffset.y
        let x = (lastPageTop - ConversationVC.bottomInset - contentOffsetY).clamp(0, .greatestFiniteMagnitude)
        let a = 1 / (ConversationVC.scrollButtonFullVisibilityThreshold - ConversationVC.scrollButtonNoVisibilityThreshold)
        return a * x
    }
    
    func groupWasUpdated(_ groupModel: TSGroupModel) {
        // Not currently in use
    }
    
    // MARK: Search
    func conversationSettingsDidRequestConversationSearch(_ conversationSettingsViewController: OWSConversationSettingsViewController) {
        showSearchUI()
        popAllConversationSettingsViews {
            DispatchQueue.main.asyncAfter(deadline: .now() + 0.5) { // Without this delay the search bar doesn't show
                self.searchController.uiSearchController.searchBar.becomeFirstResponder()
            }
        }
    }
    
    func popAllConversationSettingsViews(completion completionBlock: (() -> Void)? = nil) {
        if presentedViewController != nil {
            dismiss(animated: true) {
                self.navigationController!.popToViewController(self, animated: true, completion: completionBlock)
            }
        } else {
            navigationController!.popToViewController(self, animated: true, completion: completionBlock)
        }
    }
    
    func showSearchUI() {
        isShowingSearchUI = true
        // Search bar
        let searchBar = searchController.uiSearchController.searchBar
        searchBar.setUpSessionStyle()
<<<<<<< HEAD
        
        let searchBarContainer = UIView()
        searchBarContainer.layoutMargins = UIEdgeInsets.zero
        searchBar.sizeToFit()
        searchBar.layoutMargins = UIEdgeInsets.zero
        searchBarContainer.set(.height, to: 44)
        searchBarContainer.set(.width, to: UIScreen.main.bounds.width - 32)
        searchBarContainer.addSubview(searchBar)
        navigationItem.titleView = searchBarContainer
        
        // On iPad, the cancel button won't show
        // See more https://developer.apple.com/documentation/uikit/uisearchbar/1624283-showscancelbutton?language=objc
        if UIDevice.current.isIPad {
            let ipadCancelButton = UIButton()
            ipadCancelButton.setTitle("Cancel", for: .normal)
            ipadCancelButton.addTarget(self, action: #selector(hideSearchUI(_ :)), for: .touchUpInside)
            ipadCancelButton.setTitleColor(Colors.text, for: .normal)
            searchBarContainer.addSubview(ipadCancelButton)
            ipadCancelButton.pin(.trailing, to: .trailing, of: searchBarContainer)
            ipadCancelButton.autoVCenterInSuperview()
            searchBar.autoPinEdgesToSuperviewEdges(with: UIEdgeInsets.zero, excludingEdge: .trailing)
            searchBar.pin(.trailing, to: .leading, of: ipadCancelButton, withInset: -Values.smallSpacing)
        } else {
            searchBar.autoPinEdgesToSuperviewMargins()
        }

=======
        navigationItem.titleView = searchBar
>>>>>>> ce95b97f
        // Nav bar buttons
        updateNavBarButtons()
        // Hack so that the ResultsBar stays on the screen when dismissing the search field
        // keyboard.
        //
        // Details:
        //
        // When the search UI is activated, both the SearchField and the ConversationVC
        // have the resultsBar as their inputAccessoryView.
        //
        // So when the SearchField is first responder, the ResultsBar is shown on top of the keyboard.
        // When the ConversationVC is first responder, the ResultsBar is shown at the bottom of the
        // screen.
        //
        // When the user swipes to dismiss the keyboard, trying to see more of the content while
        // searching, we want the ResultsBar to stay at the bottom of the screen - that is, we
        // want the ConversationVC to becomeFirstResponder.
        //
        // If the SearchField were a subview of ConversationVC.view, this would all be automatic,
        // as first responder status is percolated up the responder chain via `nextResponder`, which
        // basically travereses each superView, until you're at a rootView, at which point the next
        // responder is the ViewController which controls that View.
        //
        // However, because SearchField lives in the Navbar, it's "controlled" by the
        // NavigationController, not the ConversationVC.
        //
        // So here we stub the next responder on the navBar so that when the searchBar resigns
        // first responder, the ConversationVC will be in it's responder chain - keeeping the
        // ResultsBar on the bottom of the screen after dismissing the keyboard.
        let navBar = navigationController!.navigationBar as! OWSNavigationBar
        navBar.stubbedNextResponder = self
    }
    
    @objc func hideSearchUI(_ sender: Any? = nil) {
        isShowingSearchUI = false
        navigationItem.titleView = titleView
        updateNavBarButtons()
        let navBar = navigationController!.navigationBar as! OWSNavigationBar
        navBar.stubbedNextResponder = nil
        becomeFirstResponder()
        reloadInputViews()
    }
    
    func didDismissSearchController(_ searchController: UISearchController) {
        hideSearchUI()
    }
    
    func conversationSearchController(_ conversationSearchController: ConversationSearchController, didUpdateSearchResults resultSet: ConversationScreenSearchResultSet?) {
        lastSearchedText = resultSet?.searchText
        messagesTableView.reloadRows(at: messagesTableView.indexPathsForVisibleRows ?? [], with: UITableView.RowAnimation.none)
    }
    
    func conversationSearchController(_ conversationSearchController: ConversationSearchController, didSelectMessageId interactionID: String) {
        scrollToInteraction(with: interactionID)
    }
    
    func scrollToInteraction(with interactionID: String, position: UITableView.ScrollPosition = .middle, isAnimated: Bool = true, highlighted: Bool = false) {
        guard let indexPath = viewModel.ensureLoadWindowContainsInteractionId(interactionID) else { return }
        messagesTableView.scrollToRow(at: indexPath, at: position, animated: isAnimated)
        if highlighted {
            focusedMessageIndexPath = indexPath
        }
    }
}<|MERGE_RESOLUTION|>--- conflicted
+++ resolved
@@ -465,11 +465,7 @@
             navigationItem.rightBarButtonItems = []
         }
         else {
-<<<<<<< HEAD
-            navigationItem.leftBarButtonItem = UIViewController.createOWSBackButton(withTarget: self, selector: #selector(handleBackPressed))
             var rightBarButtonItems: [UIBarButtonItem] = []
-=======
->>>>>>> ce95b97f
             if let contactThread: TSContactThread = thread as? TSContactThread {
                 // Don't show the settings button for message requests
                 if let contact: Contact = Storage.shared.getContact(with: contactThread.contactSessionID()), contact.isApproved, contact.didApproveMe {
@@ -824,7 +820,6 @@
         // Search bar
         let searchBar = searchController.uiSearchController.searchBar
         searchBar.setUpSessionStyle()
-<<<<<<< HEAD
         
         let searchBarContainer = UIView()
         searchBarContainer.layoutMargins = UIEdgeInsets.zero
@@ -851,9 +846,6 @@
             searchBar.autoPinEdgesToSuperviewMargins()
         }
 
-=======
-        navigationItem.titleView = searchBar
->>>>>>> ce95b97f
         // Nav bar buttons
         updateNavBarButtons()
         // Hack so that the ResultsBar stays on the screen when dismissing the search field
