// Copyright © 2022 Rangeproof Pty Ltd. All rights reserved.

import UIKit
import CoreServices
import Photos
import PhotosUI
import Sodium
import PromiseKit
import GRDB
import SessionMessagingKit
import SessionUtilitiesKit
import SignalUtilitiesKit

extension ConversationVC:
    InputViewDelegate,
    MessageCellDelegate,
    ContextMenuActionDelegate,
    ScrollToBottomButtonDelegate,
    SendMediaNavDelegate,
    UIDocumentPickerDelegate,
    AttachmentApprovalViewControllerDelegate,
    GifPickerViewControllerDelegate
{
    @objc func handleTitleViewTapped() {
        // Don't take the user to settings for unapproved threads
        guard viewModel.threadData.threadRequiresApproval == false else { return }

        openSettings()
    }

    @objc func openSettings() {
        let settingsVC: OWSConversationSettingsViewController = OWSConversationSettingsViewController()
        settingsVC.configure(
            withThreadId: viewModel.threadData.threadId,
            threadName: viewModel.threadData.displayName,
            isClosedGroup: (viewModel.threadData.threadVariant == .closedGroup),
            isOpenGroup: (viewModel.threadData.threadVariant == .openGroup),
            isNoteToSelf: viewModel.threadData.threadIsNoteToSelf
        )
        settingsVC.conversationSettingsViewDelegate = self
        navigationController?.pushViewController(settingsVC, animated: true, completion: nil)
    }
    
    // MARK: - ScrollToBottomButtonDelegate

    func handleScrollToBottomButtonTapped() {
        // The table view's content size is calculated by the estimated height of cells,
        // so the result may be inaccurate before all the cells are loaded. Use this
        // to scroll to the last row instead.
        scrollToBottom(isAnimated: true)
    }
    
    // MARK: - Call
    
    @objc func startCall(_ sender: Any?) {
        guard SessionCall.isEnabled else { return }
<<<<<<< HEAD
        if SSKPreferences.areCallsEnabled {
            requestMicrophonePermissionIfNeeded { }
            guard AVAudioSession.sharedInstance().recordPermission == .granted else { return }
            guard let contactSessionID = (thread as? TSContactThread)?.contactSessionID() else { return }
            guard AppEnvironment.shared.callManager.currentCall == nil else { return }
            let call = SessionCall(for: contactSessionID, uuid: UUID().uuidString.lowercased(), mode: .offer, outgoing: true)
            let callVC = CallVC(for: call)
            callVC.conversationVC = self
            hideInputAccessoryView()
            present(callVC, animated: true, completion: nil)
        } else {
=======
        guard Storage.shared[.areCallsEnabled] else {
>>>>>>> 3df3114b
            let callPermissionRequestModal = CallPermissionRequestModal()
            self.navigationController?.present(callPermissionRequestModal, animated: true, completion: nil)
            return
        }
        
        requestMicrophonePermissionIfNeeded { }
        
        let threadId: String = self.viewModel.threadData.threadId
        
        guard AVAudioSession.sharedInstance().recordPermission == .granted else { return }
        guard self.viewModel.threadData.threadVariant == .contact else { return }
        guard AppEnvironment.shared.callManager.currentCall == nil else { return }
        guard let call: SessionCall = Storage.shared.read({ db in SessionCall(db, for: threadId, uuid: UUID().uuidString.lowercased(), mode: .offer, outgoing: true) }) else {
            return
        }
        
        let callVC = CallVC(for: call)
        callVC.conversationVC = self
        self.inputAccessoryView?.isHidden = true
        self.inputAccessoryView?.alpha = 0
        
        present(callVC, animated: true, completion: nil)
    }

    // MARK: - Blocking
    
    @objc func unblock() {
        self.showBlockedModalIfNeeded()
    }

    func showBlockedModalIfNeeded() -> Bool {
        guard self.viewModel.threadData.threadIsBlocked == true else { return false }
        
        let blockedModal = BlockedModal(publicKey: viewModel.threadData.threadId)
        blockedModal.modalPresentationStyle = .overFullScreen
        blockedModal.modalTransitionStyle = .crossDissolve
        present(blockedModal, animated: true, completion: nil)
        
        return true
    }

    // MARK: - SendMediaNavDelegate

    func sendMediaNavDidCancel(_ sendMediaNavigationController: SendMediaNavigationController) {
        dismiss(animated: true, completion: nil)
    }

    func sendMediaNav(_ sendMediaNavigationController: SendMediaNavigationController, didApproveAttachments attachments: [SignalAttachment], forThreadId threadId: String, messageText: String?) {
        sendAttachments(attachments, with: messageText ?? "")
        self.snInputView.text = ""
        resetMentions()
        dismiss(animated: true) { }
    }

    func sendMediaNavInitialMessageText(_ sendMediaNavigationController: SendMediaNavigationController) -> String? {
        return snInputView.text
    }

    func sendMediaNav(_ sendMediaNavigationController: SendMediaNavigationController, didChangeMessageText newMessageText: String?) {
        snInputView.text = (newMessageText ?? "")
    }

    // MARK: - AttachmentApprovalViewControllerDelegate
    
    func attachmentApproval(_ attachmentApproval: AttachmentApprovalViewController, didApproveAttachments attachments: [SignalAttachment], forThreadId threadId: String, messageText: String?) {
        sendAttachments(attachments, with: messageText ?? "") { [weak self] in
            self?.dismiss(animated: true, completion: nil)
        }

        scrollToBottom(isAnimated: false)
        self.snInputView.text = ""
        resetMentions()
    }

    func attachmentApprovalDidCancel(_ attachmentApproval: AttachmentApprovalViewController) {
        dismiss(animated: true, completion: nil)
    }

    func attachmentApproval(_ attachmentApproval: AttachmentApprovalViewController, didChangeMessageText newMessageText: String?) {
        snInputView.text = newMessageText ?? ""
    }
    
    func attachmentApproval(_ attachmentApproval: AttachmentApprovalViewController, didRemoveAttachment attachment: SignalAttachment) {
    }

    func attachmentApprovalDidTapAddMore(_ attachmentApproval: AttachmentApprovalViewController) {
    }

    // MARK: - ExpandingAttachmentsButtonDelegate

    func handleGIFButtonTapped() {
        let gifVC = GifPickerViewController()
        gifVC.delegate = self
        
        let navController = OWSNavigationController(rootViewController: gifVC)
        navController.modalPresentationStyle = .fullScreen
        present(navController, animated: true) { }
    }

    func handleDocumentButtonTapped() {
        // UIDocumentPickerModeImport copies to a temp file within our container.
        // It uses more memory than "open" but lets us avoid working with security scoped URLs.
        let documentPickerVC = UIDocumentPickerViewController(documentTypes: [ kUTTypeItem as String ], in: UIDocumentPickerMode.import)
        documentPickerVC.delegate = self
        documentPickerVC.modalPresentationStyle = .fullScreen
        SNAppearance.switchToDocumentPickerAppearance()
        present(documentPickerVC, animated: true, completion: nil)
    }
    
    func handleLibraryButtonTapped() {
        let threadId: String = self.viewModel.threadData.threadId
        
        requestLibraryPermissionIfNeeded { [weak self] in
            DispatchQueue.main.async {
                let sendMediaNavController = SendMediaNavigationController.showingMediaLibraryFirst(
                    threadId: threadId
                )
                sendMediaNavController.sendMediaNavDelegate = self
                sendMediaNavController.modalPresentationStyle = .fullScreen
                self?.present(sendMediaNavController, animated: true, completion: nil)
            }
        }
    }
    
    func handleCameraButtonTapped() {
        guard requestCameraPermissionIfNeeded() else { return }
        
        requestMicrophonePermissionIfNeeded { }
        
        if AVAudioSession.sharedInstance().recordPermission != .granted {
            SNLog("Proceeding without microphone access. Any recorded video will be silent.")
        }
        
        let sendMediaNavController = SendMediaNavigationController.showingCameraFirst(threadId: self.viewModel.threadData.threadId)
        sendMediaNavController.sendMediaNavDelegate = self
        sendMediaNavController.modalPresentationStyle = .fullScreen
        
        present(sendMediaNavController, animated: true, completion: nil)
    }
    
    // MARK: - GifPickerViewControllerDelegate
    
    func gifPickerDidSelect(attachment: SignalAttachment) {
        showAttachmentApprovalDialog(for: [ attachment ])
    }
    
    // MARK: - UIDocumentPickerDelegate

    func documentPickerWasCancelled(_ controller: UIDocumentPickerViewController) {
        SNAppearance.switchToSessionAppearance() // Switch back to the correct appearance
    }

    func documentPicker(_ controller: UIDocumentPickerViewController, didPickDocumentsAt urls: [URL]) {
        SNAppearance.switchToSessionAppearance()
        guard let url = urls.first else { return } // TODO: Handle multiple?
        
        let urlResourceValues: URLResourceValues
        do {
            urlResourceValues = try url.resourceValues(forKeys: [ .typeIdentifierKey, .isDirectoryKey, .nameKey ])
        }
        catch {
            DispatchQueue.main.async { [weak self] in
                let alert = UIAlertController(title: "Session", message: "An error occurred.", preferredStyle: .alert)
                alert.addAction(UIAlertAction(title: "OK", style: .default, handler: nil))
                
                self?.present(alert, animated: true, completion: nil)
            }
            return
        }
        
        let type = urlResourceValues.typeIdentifier ?? (kUTTypeData as String)
        guard urlResourceValues.isDirectory != true else {
            DispatchQueue.main.async {
                OWSAlerts.showAlert(
                    title: "ATTACHMENT_PICKER_DOCUMENTS_PICKED_DIRECTORY_FAILED_ALERT_TITLE".localized(),
                    message: "ATTACHMENT_PICKER_DOCUMENTS_PICKED_DIRECTORY_FAILED_ALERT_BODY".localized()
                )
            }
            return
        }
        
        let fileName = urlResourceValues.name ?? NSLocalizedString("ATTACHMENT_DEFAULT_FILENAME", comment: "")
        guard let dataSource = DataSourcePath.dataSource(with: url, shouldDeleteOnDeallocation: false) else {
            DispatchQueue.main.async {
                OWSAlerts.showAlert(title: "ATTACHMENT_PICKER_DOCUMENTS_FAILED_ALERT_TITLE".localized())
            }
            return
        }
        dataSource.sourceFilename = fileName
        
        // Although we want to be able to send higher quality attachments through the document picker
        // it's more imporant that we ensure the sent format is one all clients can accept (e.g. *not* quicktime .mov)
        guard !SignalAttachment.isInvalidVideo(dataSource: dataSource, dataUTI: type) else {
            return showAttachmentApprovalDialogAfterProcessingVideo(at: url, with: fileName)
        }
        
        // "Document picker" attachments _SHOULD NOT_ be resized
        let attachment = SignalAttachment.attachment(dataSource: dataSource, dataUTI: type, imageQuality: .original)
        showAttachmentApprovalDialog(for: [ attachment ])
    }

    func showAttachmentApprovalDialog(for attachments: [SignalAttachment]) {
        let navController = AttachmentApprovalViewController.wrappedInNavController(
            threadId: self.viewModel.threadData.threadId,
            attachments: attachments,
            approvalDelegate: self
        )
        
        present(navController, animated: true, completion: nil)
    }

    func showAttachmentApprovalDialogAfterProcessingVideo(at url: URL, with fileName: String) {
        ModalActivityIndicatorViewController.present(fromViewController: self, canCancel: true, message: nil) { [weak self] modalActivityIndicator in
            let dataSource = DataSourcePath.dataSource(with: url, shouldDeleteOnDeallocation: false)!
            dataSource.sourceFilename = fileName
            
            SignalAttachment
                .compressVideoAsMp4(
                    dataSource: dataSource,
                    dataUTI: kUTTypeMPEG4 as String
                )
                .attachmentPromise
                .done { attachment in
                    guard
                        !modalActivityIndicator.wasCancelled,
                        let attachment = attachment as? SignalAttachment
                    else { return }
                    
                    modalActivityIndicator.dismiss {
                        guard !attachment.hasError else {
                            self?.showErrorAlert(for: attachment, onDismiss: nil)
                            return
                        }
                        
                        self?.showAttachmentApprovalDialog(for: [ attachment ])
                    }
                }
                .retainUntilComplete()
        }
    }
    
    // MARK: - InputViewDelegate

    // MARK: --Message Sending
    
    func handleSendButtonTapped() {
        sendMessage()
    }

    func sendMessage(hasPermissionToSendSeed: Bool = false) {
        guard !showBlockedModalIfNeeded() else { return }

        let text = replaceMentions(in: snInputView.text.trimmingCharacters(in: .whitespacesAndNewlines))
        
        guard !text.isEmpty else { return }

        if text.contains(mnemonic) && !viewModel.threadData.threadIsNoteToSelf && !hasPermissionToSendSeed {
            // Warn the user if they're about to send their seed to someone
            let modal = SendSeedModal()
            modal.modalPresentationStyle = .overFullScreen
            modal.modalTransitionStyle = .crossDissolve
            modal.proceed = { self.sendMessage(hasPermissionToSendSeed: true) }
            return present(modal, animated: true, completion: nil)
        }
        
        // Clearing this out immediately (even though it already happens in 'messageSent') to prevent
        // "double sending" if the user rapidly taps the send button
        DispatchQueue.main.async { [weak self] in
            self?.snInputView.text = ""
            self?.snInputView.quoteDraftInfo = nil

            self?.resetMentions()
        }

        // Note: 'shouldBeVisible' is set to true the first time a thread is saved so we can
        // use it to determine if the user is creating a new thread and update the 'isApproved'
        // flags appropriately
        let threadId: String = self.viewModel.threadData.threadId
        let oldThreadShouldBeVisible: Bool = (self.viewModel.threadData.threadShouldBeVisible == true)
        let sentTimestampMs: Int64 = Int64(floor((Date().timeIntervalSince1970 * 1000)))
        let linkPreviewDraft: LinkPreviewDraft? = snInputView.linkPreviewInfo?.draft
        let quoteModel: QuotedReplyModel? = snInputView.quoteDraftInfo?.model
        
        // If this was a message request then approve it
        approveMessageRequestIfNeeded(
            for: threadId,
            threadVariant: self.viewModel.threadData.threadVariant,
            isNewThread: !oldThreadShouldBeVisible,
            timestampMs: (sentTimestampMs - 1)  // Set 1ms earlier as this is used for sorting
        )
        
        // Send the message
        Storage.shared.writeAsync(
            updates: { [weak self] db in
                guard let thread: SessionThread = try SessionThread.fetchOne(db, id: threadId) else {
                    return
                }
                
                // Let the viewModel know we are about to send a message
                self?.viewModel.sentMessageBeforeUpdate = true
                
                // Update the thread to be visible
                _ = try SessionThread
                    .filter(id: threadId)
                    .updateAll(db, SessionThread.Columns.shouldBeVisible.set(to: true))
                
                // Create the interaction
                let interaction: Interaction = try Interaction(
                    threadId: threadId,
                    authorId: getUserHexEncodedPublicKey(db),
                    variant: .standardOutgoing,
                    body: text,
                    timestampMs: sentTimestampMs,
                    hasMention: Interaction.isUserMentioned(db, threadId: threadId, body: text),
                    linkPreviewUrl: linkPreviewDraft?.urlString
                ).inserted(db)

                // If there is a LinkPreview and it doesn't match an existing one then add it now
                if
                    let linkPreviewDraft: LinkPreviewDraft = linkPreviewDraft,
                    (try? interaction.linkPreview.isEmpty(db)) == true
                {
                    try LinkPreview(
                        url: linkPreviewDraft.urlString,
                        title: linkPreviewDraft.title,
                        attachmentId: LinkPreview.saveAttachmentIfPossible(
                            db,
                            imageData: linkPreviewDraft.jpegImageData,
                            mimeType: OWSMimeTypeImageJpeg
                        )
                    ).insert(db)
                }
                
                // If there is a Quote the insert it now
                if let interactionId: Int64 = interaction.id, let quoteModel: QuotedReplyModel = quoteModel {
                    try Quote(
                        interactionId: interactionId,
                        authorId: quoteModel.authorId,
                        timestampMs: quoteModel.timestampMs,
                        body: quoteModel.body,
                        attachmentId: quoteModel.generateAttachmentThumbnailIfNeeded(db)
                    ).insert(db)
                }
                
                try MessageSender.send(
                    db,
                    interaction: interaction,
                    in: thread
                )
            },
            completion: { [weak self] _, _ in
                self?.handleMessageSent()
            }
        )
    }

    func sendAttachments(_ attachments: [SignalAttachment], with text: String, onComplete: (() -> ())? = nil) {
        guard !showBlockedModalIfNeeded() else { return }
        
        for attachment in attachments {
            if attachment.hasError {
                return showErrorAlert(for: attachment, onDismiss: onComplete)
            }
        }
        
        let text = replaceMentions(in: snInputView.text.trimmingCharacters(in: .whitespacesAndNewlines))

        // Note: 'shouldBeVisible' is set to true the first time a thread is saved so we can
        // use it to determine if the user is creating a new thread and update the 'isApproved'
        // flags appropriately
        let threadId: String = self.viewModel.threadData.threadId
        let oldThreadShouldBeVisible: Bool = (self.viewModel.threadData.threadShouldBeVisible == true)
        let sentTimestampMs: Int64 = Int64(floor((Date().timeIntervalSince1970 * 1000)))

        // If this was a message request then approve it
        approveMessageRequestIfNeeded(
            for: threadId,
            threadVariant: self.viewModel.threadData.threadVariant,
            isNewThread: !oldThreadShouldBeVisible,
            timestampMs: (sentTimestampMs - 1)  // Set 1ms earlier as this is used for sorting
        )
        
        // Send the message
        Storage.shared.writeAsync(
            updates: { [weak self] db in
                guard let thread: SessionThread = try SessionThread.fetchOne(db, id: threadId) else {
                    return
                }
                
                // Let the viewModel know we are about to send a message
                self?.viewModel.sentMessageBeforeUpdate = true
                
                // Update the thread to be visible
                _ = try SessionThread
                    .filter(id: threadId)
                    .updateAll(db, SessionThread.Columns.shouldBeVisible.set(to: true))
                
                // Create the interaction
                let interaction: Interaction = try Interaction(
                    threadId: threadId,
                    authorId: getUserHexEncodedPublicKey(db),
                    variant: .standardOutgoing,
                    body: text,
                    timestampMs: sentTimestampMs,
                    hasMention: Interaction.isUserMentioned(db, threadId: threadId, body: text)
                ).inserted(db)

                try MessageSender.send(
                    db,
                    interaction: interaction,
                    with: attachments,
                    in: thread
                )
            },
            completion: { [weak self] _, _ in
                self?.handleMessageSent()
                
                // Attachment successfully sent - dismiss the screen
                DispatchQueue.main.async {
                    onComplete?()
                }
            }
        )
    }

    func handleMessageSent() {
        DispatchQueue.main.async { [weak self] in
            self?.snInputView.text = ""
            self?.snInputView.quoteDraftInfo = nil
            
            self?.resetMentions()
        }

        if Storage.shared[.playNotificationSoundInForeground] {
            let soundID = Preferences.Sound.systemSoundId(for: .messageSent, quiet: true)
            AudioServicesPlaySystemSound(soundID)
        }
        
        let threadId: String = self.viewModel.threadData.threadId
        
        Storage.shared.writeAsync { db in
            TypingIndicators.didStopTyping(db, threadId: threadId, direction: .outgoing)
            
            _ = try SessionThread
                .filter(id: threadId)
                .updateAll(db, SessionThread.Columns.messageDraft.set(to: ""))
        }
    }

    func showLinkPreviewSuggestionModal() {
        let linkPreviewModel = LinkPreviewModal() { [weak self] in
            self?.snInputView.autoGenerateLinkPreview()
        }
        linkPreviewModel.modalPresentationStyle = .overFullScreen
        linkPreviewModel.modalTransitionStyle = .crossDissolve
        present(linkPreviewModel, animated: true, completion: nil)
    }
    
    func inputTextViewDidChangeContent(_ inputTextView: InputTextView) {
        let newText: String = (inputTextView.text ?? "")
        
        if !newText.isEmpty {
            let threadId: String = self.viewModel.threadData.threadId
            let threadVariant: SessionThread.Variant = self.viewModel.threadData.threadVariant
            let threadIsMessageRequest: Bool = (self.viewModel.threadData.threadIsMessageRequest == true)
            
            Storage.shared.writeAsync { db in
                TypingIndicators.didStartTyping(
                    db,
                    threadId: threadId,
                    threadVariant: threadVariant,
                    threadIsMessageRequest: threadIsMessageRequest,
                    direction: .outgoing,
                    timestampMs: Int64(floor(Date().timeIntervalSince1970 * 1000))
                )
            }
        }
        
        updateMentions(for: newText)
    }
    
    // MARK: --Attachments
    
    func didPasteImageFromPasteboard(_ image: UIImage) {
        guard let imageData = image.jpegData(compressionQuality: 1.0) else { return }
        
        let dataSource = DataSourceValue.dataSource(with: imageData, utiType: kUTTypeJPEG as String)
        let attachment = SignalAttachment.attachment(dataSource: dataSource, dataUTI: kUTTypeJPEG as String, imageQuality: .medium)

        let approvalVC = AttachmentApprovalViewController.wrappedInNavController(
            threadId: self.viewModel.threadData.threadId,
            attachments: [ attachment ],
            approvalDelegate: self
        )
        approvalVC.modalPresentationStyle = .fullScreen
        
        self.present(approvalVC, animated: true, completion: nil)
    }

    // MARK: --Mentions
    
    func handleMentionSelected(_ mentionInfo: ConversationViewModel.MentionInfo, from view: MentionSelectionView) {
        guard let currentMentionStartIndex = currentMentionStartIndex else { return }
        
        mentions.append(mentionInfo)
        
        let newText: String = snInputView.text.replacingCharacters(
            in: currentMentionStartIndex...,
            with: "@\(mentionInfo.profile.displayName(for: self.viewModel.threadData.threadVariant)) "
        )
        
        snInputView.text = newText
        self.currentMentionStartIndex = nil
        snInputView.hideMentionsUI()
        
        mentions = mentions.filter { mentionInfo -> Bool in
            newText.contains(mentionInfo.profile.displayName(for: self.viewModel.threadData.threadVariant))
        }
    }
    
    func updateMentions(for newText: String) {
        guard !newText.isEmpty else {
            if currentMentionStartIndex != nil {
                snInputView.hideMentionsUI()
            }
            
            resetMentions()
            return
        }
        
        let lastCharacterIndex = newText.index(before: newText.endIndex)
        let lastCharacter = newText[lastCharacterIndex]
        
        // Check if there is whitespace before the '@' or the '@' is the first character
        let isCharacterBeforeLastWhiteSpaceOrStartOfLine: Bool
        if newText.count == 1 {
            isCharacterBeforeLastWhiteSpaceOrStartOfLine = true // Start of line
        }
        else {
            let characterBeforeLast = newText[newText.index(before: lastCharacterIndex)]
            isCharacterBeforeLastWhiteSpaceOrStartOfLine = characterBeforeLast.isWhitespace
        }
        
        if lastCharacter == "@" && isCharacterBeforeLastWhiteSpaceOrStartOfLine {
            currentMentionStartIndex = lastCharacterIndex
            snInputView.showMentionsUI(for: self.viewModel.mentions())
        }
        else if lastCharacter.isWhitespace || lastCharacter == "@" { // the lastCharacter == "@" is to check for @@
            currentMentionStartIndex = nil
            snInputView.hideMentionsUI()
        }
        else {
            if let currentMentionStartIndex = currentMentionStartIndex {
                let query = String(newText[newText.index(after: currentMentionStartIndex)...]) // + 1 to get rid of the @
                snInputView.showMentionsUI(for: self.viewModel.mentions(for: query))
            }
        }
    }

    func resetMentions() {
        currentMentionStartIndex = nil
        mentions = []
    }

    func replaceMentions(in text: String) -> String {
        var result = text
        for mention in mentions {
            guard let range = result.range(of: "@\(mention.profile.displayName(for: mention.threadVariant))") else { continue }
            result = result.replacingCharacters(in: range, with: "@\(mention.profile.id)")
        }
        
        return result
    }

<<<<<<< HEAD
    func handleMentionSelected(_ mention: Mention, from view: MentionSelectionView) {
        guard let currentMentionStartIndex = currentMentionStartIndex else { return }
        mentions.append(mention)
        let oldText = snInputView.text
        let newText = oldText.replacingCharacters(in: currentMentionStartIndex..., with: "@\(mention.displayName) ")
        snInputView.text = newText
        self.currentMentionStartIndex = nil
        snInputView.hideMentionsUI()
        self.oldText = newText
    }
    
    func hideInputAccessoryView() {
        self.inputAccessoryView?.isHidden = true
        self.inputAccessoryView?.alpha = 0
    }
    
=======
>>>>>>> 3df3114b
    func showInputAccessoryView() {
        UIView.animate(withDuration: 0.25, animations: {
            self.inputAccessoryView?.isHidden = false
            self.inputAccessoryView?.alpha = 1
        })
    }

    // MARK: MessageCellDelegate

    func handleItemLongPressed(_ cellViewModel: MessageViewModel) {
        // Show the context menu if applicable
<<<<<<< HEAD
        guard let index = viewItems.firstIndex(where: { $0 === viewItem }),
            let cell = messagesTableView.cellForRow(at: IndexPath(row: index, section: 0)) as? VisibleMessageCell,
              let snapshot = cell.bubbleView.snapshotView(afterScreenUpdates: false), contextMenuWindow == nil,
            !ContextMenuVC.actions(for: viewItem, delegate: self).isEmpty else { return }
        UIImpactFeedbackGenerator(style: .heavy).impactOccurred()
        let frame = cell.convert(cell.bubbleView.frame, to: UIApplication.shared.keyWindow!)
        let window = ContextMenuWindow()
        let contextMenuVC = ContextMenuVC(snapshot: snapshot, viewItem: viewItem, frame: frame, delegate: self) { [weak self] in
            window.isHidden = true
            guard let self = self else { return }
            self.contextMenuVC = nil
            self.contextMenuWindow = nil
            self.scrollButton.alpha = 0
            UIView.animate(withDuration: 0.25) {
                self.scrollButton.alpha = self.getScrollButtonOpacity()
                self.unreadCountView.alpha = self.scrollButton.alpha
            }
        }
        self.contextMenuVC = contextMenuVC
        contextMenuWindow = window
        window.rootViewController = contextMenuVC
        window.makeKeyAndVisible()
        window.backgroundColor = .clear
        if #available(iOS 13.0, *) {
            window.overrideUserInterfaceStyle = isDarkMode ? .dark : .light
        }
=======
        guard
            // FIXME: Need to update this when an appropriate replacement is added (see https://teng.pub/technical/2021/11/9/uiapplication-key-window-replacement)
            let keyWindow: UIWindow = UIApplication.shared.keyWindow,
            let sectionIndex: Int = self.viewModel.interactionData
                .firstIndex(where: { $0.model == .messages }),
            let index = self.viewModel.interactionData[sectionIndex]
                .elements
                .firstIndex(of: cellViewModel),
            let cell = tableView.cellForRow(at: IndexPath(row: index, section: sectionIndex)) as? VisibleMessageCell,
            let snapshot = cell.bubbleView.snapshotView(afterScreenUpdates: false),
            contextMenuWindow == nil,
            let actions: [ContextMenuVC.Action] = ContextMenuVC.actions(
                for: cellViewModel,
                currentUserIsOpenGroupModerator: OpenGroupManager.isUserModeratorOrAdmin(
                    self.viewModel.threadData.currentUserPublicKey,
                    for: self.viewModel.threadData.openGroupRoomToken,
                    on: self.viewModel.threadData.openGroupServer
                ),
                delegate: self
            )
        else { return }
        
        UIImpactFeedbackGenerator(style: .heavy).impactOccurred()
        self.contextMenuWindow = ContextMenuWindow()
        self.contextMenuVC = ContextMenuVC(
            snapshot: snapshot,
            frame: cell.convert(cell.bubbleView.frame, to: keyWindow),
            cellViewModel: cellViewModel,
            actions: actions
        ) { [weak self] in
            self?.contextMenuWindow?.isHidden = true
            self?.contextMenuVC = nil
            self?.contextMenuWindow = nil
            self?.scrollButton.alpha = 0
            
            UIView.animate(withDuration: 0.25) {
                self?.scrollButton.alpha = (self?.getScrollButtonOpacity() ?? 0)
                self?.unreadCountView.alpha = (self?.scrollButton.alpha ?? 0)
            }
        }
        
        self.contextMenuWindow?.backgroundColor = .clear
        self.contextMenuWindow?.rootViewController = self.contextMenuVC
        self.contextMenuWindow?.makeKeyAndVisible()
>>>>>>> 3df3114b
    }

    func handleItemTapped(_ cellViewModel: MessageViewModel, gestureRecognizer: UITapGestureRecognizer) {
        guard cellViewModel.variant != .standardOutgoing || cellViewModel.state != .failed else {
            // Show the failed message sheet
            showFailedMessageSheet(for: cellViewModel)
            return
        }
        
        // For call info messages show the "call missed" modal
        guard cellViewModel.variant != .infoCall else {
            let callMissedTipsModal: CallMissedTipsModal = CallMissedTipsModal(caller: cellViewModel.authorName)
            present(callMissedTipsModal, animated: true, completion: nil)
            return
        }
        
        // If it's an incoming media message and the thread isn't trusted then show the placeholder view
        if cellViewModel.cellType != .textOnlyMessage && cellViewModel.variant == .standardIncoming && !cellViewModel.threadIsTrusted {
            let modal = DownloadAttachmentModal(profile: cellViewModel.profile)
            modal.modalPresentationStyle = .overFullScreen
            modal.modalTransitionStyle = .crossDissolve
            
            present(modal, animated: true, completion: nil)
            return
        }
        
        switch cellViewModel.cellType {
            case .audio: viewModel.playOrPauseAudio(for: cellViewModel)
            
            case .mediaMessage:
                guard
                    let sectionIndex: Int = self.viewModel.interactionData
                        .firstIndex(where: { $0.model == .messages }),
                    let messageIndex: Int = self.viewModel.interactionData[sectionIndex]
                        .elements
                        .firstIndex(where: { $0.id == cellViewModel.id }),
                    let cell = tableView.cellForRow(at: IndexPath(row: messageIndex, section: sectionIndex)) as? VisibleMessageCell,
                    let albumView: MediaAlbumView = cell.albumView
                else { return }
                
                let locationInCell: CGPoint = gestureRecognizer.location(in: cell)
                
                // Figure out which of the media views was tapped
                let locationInAlbumView: CGPoint = cell.convert(locationInCell, to: albumView)
                guard let mediaView = albumView.mediaView(forLocation: locationInAlbumView) else { return }
                
                switch mediaView.attachment.state {
                    case .pendingDownload, .downloading, .uploading, .invalid: break
                    
                    // Failed uploads should be handled via the "resend" process instead
                    case .failedUpload: break
                        
                    case .failedDownload:
                        let threadId: String = self.viewModel.threadData.threadId
                        
                        // Retry downloading the failed attachment
                        Storage.shared.writeAsync { db in
                            JobRunner.add(
                                db,
                                job: Job(
                                    variant: .attachmentDownload,
                                    threadId: threadId,
                                    interactionId: cellViewModel.id,
                                    details: AttachmentDownloadJob.Details(
                                        attachmentId: mediaView.attachment.id
                                    )
                                )
                            )
                        }
                        break
                        
                    default:
                        // Ignore invalid media
                        guard mediaView.attachment.isValid else { return }
                        
                        let viewController: UIViewController? = MediaGalleryViewModel.createDetailViewController(
                            for: self.viewModel.threadData.threadId,
                            threadVariant: self.viewModel.threadData.threadVariant,
                            interactionId: cellViewModel.id,
                            selectedAttachmentId: mediaView.attachment.id,
                            options: [ .sliderEnabled, .showAllMediaButton ]
                        )
                        
                        if let viewController: UIViewController = viewController {
                            /// Delay becoming the first responder to make the return transition a little nicer (allows
                            /// for the footer on the detail view to slide out rather than instantly vanish)
                            self.delayFirstResponder = true
                            
                            /// Dismiss the input before starting the presentation to make everything look smoother
                            self.resignFirstResponder()
                            
                            /// Delay the actual presentation to give the 'resignFirstResponder' call the chance to complete
                            DispatchQueue.main.asyncAfter(deadline: .now() + .milliseconds(250)) { [weak self] in
                                /// Lock the contentOffset of the tableView so the transition doesn't look buggy
                                self?.tableView.lockContentOffset = true
                                
                                self?.present(viewController, animated: true) { [weak self] in
                                    // Unlock the contentOffset so everything will be in the right
                                    // place when we return
                                    self?.tableView.lockContentOffset = false
                                }
                            }
                        }
                }
                
            case .genericAttachment:
                guard
                    let attachment: Attachment = cellViewModel.attachments?.first,
                    let originalFilePath: String = attachment.originalFilePath
                else { return }
                
                let fileUrl: URL = URL(fileURLWithPath: originalFilePath)
                
                // Open a preview of the document for text, pdf or microsoft files
                if
                    attachment.isText ||
                    attachment.isMicrosoftDoc ||
                    attachment.contentType == OWSMimeTypeApplicationPdf
                {
                    
                    let interactionController: UIDocumentInteractionController = UIDocumentInteractionController(url: fileUrl)
                    interactionController.delegate = self
                    interactionController.presentPreview(animated: true)
                    return
                }
                
                // Otherwise share the file
                let shareVC = UIActivityViewController(activityItems: [ fileUrl ], applicationActivities: nil)
                
                if UIDevice.current.isIPad {
                    shareVC.excludedActivityTypes = []
                    shareVC.popoverPresentationController?.permittedArrowDirections = []
                    shareVC.popoverPresentationController?.sourceView = self.view
                    shareVC.popoverPresentationController?.sourceRect = self.view.bounds
                }
                
                navigationController?.present(shareVC, animated: true, completion: nil)
                
            case .textOnlyMessage:
                if let quote: Quote = cellViewModel.quote {
                    // Scroll to the original quoted message
                    let maybeOriginalInteractionId: Int64? = Storage.shared.read { db in
                        try quote.originalInteraction
                            .select(.id)
                            .asRequest(of: Int64.self)
                            .fetchOne(db)
                    }
                    
                    guard let interactionId: Int64 = maybeOriginalInteractionId else { return }
                    
                    self.scrollToInteractionIfNeeded(with: interactionId, highlight: true)
                }
                else if let linkPreview: LinkPreview = cellViewModel.linkPreview {
                    switch linkPreview.variant {
                        case .standard: openUrl(linkPreview.url)
                        case .openGroupInvitation: joinOpenGroup(name: linkPreview.title, url: linkPreview.url)
                    }
                }
                
            default: break
        }
    }
    
    func handleItemDoubleTapped(_ cellViewModel: MessageViewModel) {
        switch cellViewModel.cellType {
            // The user can double tap a voice message when it's playing to speed it up
            case .audio: self.viewModel.speedUpAudio(for: cellViewModel)
            default: break
        }
    }

    func handleItemSwiped(_ cellViewModel: MessageViewModel, state: SwipeState) {
        switch state {
            case .began: tableView.isScrollEnabled = false
            case .ended, .cancelled: tableView.isScrollEnabled = true
        }
    }
    
    func openUrl(_ urlString: String) {
        guard let url: URL = URL(string: urlString) else { return }
        
        // URLs can be unsafe, so always ask the user whether they want to open one
        let alertVC = UIAlertController.init(
            title: "modal_open_url_title".localized(),
            message: String(format: "modal_open_url_explanation".localized(), url.absoluteString),
            preferredStyle: .actionSheet
        )
        alertVC.addAction(UIAlertAction.init(title: "modal_open_url_button_title".localized(), style: .default) { [weak self] _ in
            UIApplication.shared.open(url, options: [:], completionHandler: nil)
            self?.showInputAccessoryView()
        })
        alertVC.addAction(UIAlertAction.init(title: "modal_copy_url_button_title".localized(), style: .default) { [weak self] _ in
            UIPasteboard.general.string = url.absoluteString
            self?.showInputAccessoryView()
        })
        alertVC.addAction(UIAlertAction.init(title: "cancel".localized(), style: .cancel) { [weak self] _ in
            self?.showInputAccessoryView()
        })
        
        self.presentAlert(alertVC)
    }
    
    func handleReplyButtonTapped(for cellViewModel: MessageViewModel) {
        reply(cellViewModel)
    }
    
    func showUserDetails(for profile: Profile) {
        let userDetailsSheet = UserDetailsSheet(for: profile)
        userDetailsSheet.modalPresentationStyle = .overFullScreen
        userDetailsSheet.modalTransitionStyle = .crossDissolve
        
        present(userDetailsSheet, animated: true, completion: nil)
    }
    
    func startThread(with sessionId: String, openGroupServer: String?, openGroupPublicKey: String?) {
        guard SessionId.Prefix(from: sessionId) == .blinded else {
            Storage.shared.write { db in
                try SessionThread.fetchOrCreate(db, id: sessionId, variant: .contact)
            }
            
            let conversationVC: ConversationVC = ConversationVC(threadId: sessionId, threadVariant: .contact)
                
            self.navigationController?.pushViewController(conversationVC, animated: true)
            return
        }
        
        // If the sessionId is blinded then check if there is an existing un-blinded thread with the contact
        // and use that, otherwise just use the blinded id
        guard let openGroupServer: String = openGroupServer, let openGroupPublicKey: String = openGroupPublicKey else {
            return
        }
        
        let targetThreadId: String? = Storage.shared.write { db in
            let lookup: BlindedIdLookup = try BlindedIdLookup
                .fetchOrCreate(
                    db,
                    blindedId: sessionId,
                    openGroupServer: openGroupServer,
                    openGroupPublicKey: openGroupPublicKey,
                    isCheckingForOutbox: false
                )
            
            return try SessionThread
                .fetchOrCreate(db, id: (lookup.sessionId ?? lookup.blindedId), variant: .contact)
                .id
        }
        
        guard let threadId: String = targetThreadId else { return }
        
        let conversationVC: ConversationVC = ConversationVC(threadId: threadId, threadVariant: .contact)
            
        self.navigationController?.pushViewController(conversationVC, animated: true)
    }
    
    func contextMenuDismissed() {
        recoverInputView()
    }
    
    // MARK: --action handling
    
    func showFailedMessageSheet(for cellViewModel: MessageViewModel) {
        let sheet = UIAlertController(title: cellViewModel.mostRecentFailureText, message: nil, preferredStyle: .actionSheet)
        sheet.addAction(UIAlertAction(title: "Cancel", style: .cancel, handler: nil))
        sheet.addAction(UIAlertAction(title: "Delete", style: .destructive, handler: { _ in
            Storage.shared.writeAsync { db in
                try Interaction
                    .filter(id: cellViewModel.id)
                    .deleteAll(db)
            }
        }))
        sheet.addAction(UIAlertAction(title: "Resend", style: .default, handler: { _ in
            Storage.shared.writeAsync { [weak self] db in
                guard
                    let threadId: String = self?.viewModel.threadData.threadId,
                    let interaction: Interaction = try? Interaction.fetchOne(db, id: cellViewModel.id),
                    let thread: SessionThread = try SessionThread.fetchOne(db, id: threadId)
                else { return }
                
                try MessageSender.send(
                    db,
                    interaction: interaction,
                    in: thread
                )
            }
        }))
        
        // HACK: Extracting this info from the error string is pretty dodgy
        let prefix: String = "HTTP request failed at destination (Service node "
        if let mostRecentFailureText: String = cellViewModel.mostRecentFailureText, mostRecentFailureText.hasPrefix(prefix) {
            let rest = mostRecentFailureText.substring(from: prefix.count)
            
            if let index = rest.firstIndex(of: ")") {
                let snodeAddress = String(rest[rest.startIndex..<index])
                
                sheet.addAction(UIAlertAction(title: "Copy Service Node Info", style: .default) { _ in
                    UIPasteboard.general.string = snodeAddress
                })
            }
        }
        
        present(sheet, animated: true, completion: nil)
    }
    
    func joinOpenGroup(name: String?, url: String) {
        // Open groups can be unsafe, so always ask the user whether they want to join one
        let joinOpenGroupModal: JoinOpenGroupModal = JoinOpenGroupModal(name: name, url: url)
        joinOpenGroupModal.modalPresentationStyle = .overFullScreen
        joinOpenGroupModal.modalTransitionStyle = .crossDissolve
        
        present(joinOpenGroupModal, animated: true, completion: nil)
    }
    
    // MARK: - ContextMenuActionDelegate

    func reply(_ cellViewModel: MessageViewModel) {
        let maybeQuoteDraft: QuotedReplyModel? = QuotedReplyModel.quotedReplyForSending(
            threadId: self.viewModel.threadData.threadId,
            authorId: cellViewModel.authorId,
            variant: cellViewModel.variant,
            body: cellViewModel.body,
            timestampMs: cellViewModel.timestampMs,
            attachments: cellViewModel.attachments,
            linkPreviewAttachment: cellViewModel.linkPreviewAttachment
        )
        
        guard let quoteDraft: QuotedReplyModel = maybeQuoteDraft else { return }
        
        snInputView.quoteDraftInfo = (
            model: quoteDraft,
            isOutgoing: (cellViewModel.variant == .standardOutgoing)
        )
        snInputView.becomeFirstResponder()
    }

    func copy(_ cellViewModel: MessageViewModel) {
        switch cellViewModel.cellType {
            case .typingIndicator: break
            
            case .textOnlyMessage:
                UIPasteboard.general.string = cellViewModel.body
            
            case .audio, .genericAttachment, .mediaMessage:
                guard
                    cellViewModel.attachments?.count == 1,
                    let attachment: Attachment = cellViewModel.attachments?.first,
                    attachment.isValid,
                    (
                        attachment.state == .downloaded ||
                        attachment.state == .uploaded
                    ),
                    let utiType: String = MIMETypeUtil.utiType(forMIMEType: attachment.contentType),
                    let originalFilePath: String = attachment.originalFilePath,
                    let data: Data = try? Data(contentsOf: URL(fileURLWithPath: originalFilePath))
                else { return }
            
<<<<<<< HEAD
            hideInputAccessoryView()
            self.presentAlert(alertVC)
        } else {
            deleteLocally(viewItem)
=======
                UIPasteboard.general.setData(data, forPasteboardType: utiType)
>>>>>>> 3df3114b
        }
    }

    func copySessionID(_ cellViewModel: MessageViewModel) {
        guard cellViewModel.variant == .standardIncoming || cellViewModel.variant == .standardIncomingDeleted else {
            return
        }
        
        UIPasteboard.general.string = cellViewModel.authorId
    }

    func delete(_ cellViewModel: MessageViewModel) {
        // Only allow deletion on incoming and outgoing messages
        guard cellViewModel.variant == .standardIncoming || cellViewModel.variant == .standardOutgoing else {
            return
        }
        
        let threadId: String = self.viewModel.threadData.threadId
        let threadName: String = self.viewModel.threadData.displayName
        let userPublicKey: String = getUserHexEncodedPublicKey()
        
        // Remote deletion logic
        func deleteRemotely(from viewController: UIViewController?, request: Promise<Void>, onComplete: (() -> ())?) {
            // Show a loading indicator
            let (promise, seal) = Promise<Void>.pending()
            
            ModalActivityIndicatorViewController.present(fromViewController: viewController, canCancel: false) { _ in
                seal.fulfill(())
            }
            
            promise
                .then { _ -> Promise<Void> in request }
                .done { _ in
                    // Delete the interaction (and associated data) from the database
                    Storage.shared.writeAsync { db in
                        _ = try Interaction
                            .filter(id: cellViewModel.id)
                            .deleteAll(db)
                    }
                }
                .ensure {
                    DispatchQueue.main.async { [weak self] in
                        if self?.presentedViewController is ModalActivityIndicatorViewController {
                            self?.dismiss(animated: true, completion: nil) // Dismiss the loader
                        }
                        
                        onComplete?()
                    }
                }
                .retainUntilComplete()
        }
<<<<<<< HEAD
    }
    
    func save(_ viewItem: ConversationViewItem) {
        guard viewItem.canSaveMedia() else { return }
        viewItem.saveMediaAction()
        sendMediaSavedNotificationIfNeeded(for: viewItem)
    }
    
    func ban(_ viewItem: ConversationViewItem) {
        guard let message = viewItem.interaction as? TSIncomingMessage, message.isOpenGroupMessage else { return }
        let explanation = "This will ban the selected user from this room. It won't ban them from other rooms."
        let alert = UIAlertController(title: "Session", message: explanation, preferredStyle: .alert)
        let threadID = thread.uniqueId!
        alert.addAction(UIAlertAction(title: "OK", style: .default, handler: { _ in
            let publicKey = message.authorId
            guard let openGroupV2 = Storage.shared.getV2OpenGroup(for: threadID) else { return }
            OpenGroupAPIV2.ban(publicKey, from: openGroupV2.room, on: openGroupV2.server).retainUntilComplete()
        }))
        alert.addAction(UIAlertAction(title: "Cancel", style: .default, handler: nil))
        presentAlert(alert)
    }
    
    func banAndDeleteAllMessages(_ viewItem: ConversationViewItem) {
        guard let message = viewItem.interaction as? TSIncomingMessage, message.isOpenGroupMessage else { return }
        let explanation = "This will ban the selected user from this room and delete all messages sent by them. It won't ban them from other rooms or delete the messages they sent there."
        let alert = UIAlertController(title: "Session", message: explanation, preferredStyle: .alert)
        let threadID = thread.uniqueId!
        alert.addAction(UIAlertAction(title: "OK", style: .default, handler: { _ in
            let publicKey = message.authorId
            guard let openGroupV2 = Storage.shared.getV2OpenGroup(for: threadID) else { return }
            OpenGroupAPIV2.banAndDeleteAllMessages(publicKey, from: openGroupV2.room, on: openGroupV2.server).retainUntilComplete()
        }))
        alert.addAction(UIAlertAction(title: "Cancel", style: .default, handler: nil))
        presentAlert(alert)
    }
    
    func showReactionList(_ viewItem: ConversationViewItem, selectedReaction: EmojiWithSkinTones?) {
        guard let thread = thread as? TSGroupThread else { return }
        guard let message = viewItem.interaction as? TSMessage, message.reactions.count > 0 else { return }
        let reactionListSheet = ReactionListSheet(for: viewItem, thread: thread)
        showingReactionListForMessageId = viewItem.interaction.uniqueId
        reactionListSheet.delegate = self
        reactionListSheet.selectedReaction = selectedReaction
        reactionListSheet.modalPresentationStyle = .overFullScreen
        present(reactionListSheet, animated: true, completion: nil)
    }
    
    func react(_ viewItem: ConversationViewItem, with emoji: EmojiWithSkinTones) {
        Storage.write { transaction in
            Storage.shared.recordRecentEmoji(emoji, transaction: transaction)
        }
        react(viewItem, with: emoji.rawValue, cancel: false)
    }
    
    func quickReact(_ viewItem: ConversationViewItem, with emoji: EmojiWithSkinTones) {
        react(viewItem, with: emoji)
    }
    
    func cancelReact(_ viewItem: ConversationViewItem, for emoji: EmojiWithSkinTones) {
        react(viewItem, with: emoji.rawValue, cancel: true)
    }
    
    func cancelAllReact(reactMessages: [ReactMessage]) {
        guard let groupThread = thread as? TSGroupThread, groupThread.isOpenGroup else { return }
        guard let threadId = groupThread.uniqueId, let openGroupV2 = Storage.shared.getV2OpenGroup(for: threadId) else { return }
        OpenGroupAPIV2.batchDeleteMessages(for: openGroupV2.room, on: openGroupV2.server, messageIds: reactMessages.compactMap{ $0.messageId })
    }
    
    private func react(_ viewItem: ConversationViewItem, with emoji: String, cancel: Bool) {
        guard let message = viewItem.interaction as? TSMessage else { return }
        var authorId = getUserHexEncodedPublicKey()
        if let incomingMessage = message as? TSIncomingMessage { authorId = incomingMessage.authorId }
        let reactMessage = ReactMessage(timestamp: message.timestamp, authorId: authorId, emoji: emoji)
        reactMessage.sender = getUserHexEncodedPublicKey()
        let thread = self.thread
        let sentTimestamp: UInt64 = NSDate.millisecondTimestamp()
        General.Cache.recentReactionTimestamps.mutate{ $0.append(sentTimestamp) }
        // Rate Limit
        if General.Cache.recentReactionTimestamps.wrappedValue.count > 20 {
            let firstTimestamp = General.Cache.recentReactionTimestamps.wrappedValue.first!
            if sentTimestamp - firstTimestamp < 60 * 1000 {
                General.Cache.recentReactionTimestamps.mutate{ $0.removeLast() }
                return // Reach the limit 20 reacts per 60s
            } else {
                General.Cache.recentReactionTimestamps.mutate{ $0.removeFirst() }
            }
        }
        let visibleMessage = VisibleMessage()
        visibleMessage.sentTimestamp = sentTimestamp
        visibleMessage.reaction = .from(reactMessage)
        visibleMessage.reaction?.kind = cancel ? .remove : .react
        Storage.write(
            with: { transaction in
                if cancel {
                    message.removeReaction(reactMessage, transaction: transaction) }
                else {
                    message.addReaction(reactMessage, transaction: transaction)
                }
            },
            completion: {
                Storage.write { transaction in
                    MessageSender.send(visibleMessage, in: thread, using: transaction)
                }
            }
        )
    }
    
    func showFullEmojiKeyboard(_ viewItem: ConversationViewItem) {
        hideInputAccessoryView()
        let emojiPicker = EmojiPickerSheet(
            completionHandler: { emoji in
                if let emoji = emoji {
                    self.react(viewItem, with: emoji)
                }
            },
            dismissHandler: {
                self.showInputAccessoryView()
            })
        emojiPicker.modalPresentationStyle = .overFullScreen
        present(emojiPicker, animated: true, completion: nil)
    }
    
    func contextMenuDismissed() {
        recoverInputView()
    }
=======
        
        // How we delete the message differs depending on the type of thread
        switch cellViewModel.threadVariant {
            // Handle open group messages the old way
            case .openGroup:
                // If it's an incoming message the user must have moderator status
                let result: (openGroupServerMessageId: Int64?, openGroup: OpenGroup?)? = Storage.shared.read { db -> (Int64?, OpenGroup?) in
                    (
                        try Interaction
                            .select(.openGroupServerMessageId)
                            .filter(id: cellViewModel.id)
                            .asRequest(of: Int64.self)
                            .fetchOne(db),
                        try OpenGroup.fetchOne(db, id: threadId)
                    )
                }
                
                guard
                    let openGroup: OpenGroup = result?.openGroup,
                    let openGroupServerMessageId: Int64 = result?.openGroupServerMessageId, (
                        cellViewModel.variant != .standardIncoming ||
                        OpenGroupManager.isUserModeratorOrAdmin(
                            userPublicKey,
                            for: openGroup.roomToken,
                            on: openGroup.server
                        )
                    )
                else { return }
                
                // Delete the message from the open group
                deleteRemotely(
                    from: self,
                    request: Storage.shared.read { db in
                        OpenGroupAPI.messageDelete(
                            db,
                            id: openGroupServerMessageId,
                            in: openGroup.roomToken,
                            on: openGroup.server
                        )
                        .map { _ in () }
                    }
                ) { [weak self] in
                    self?.showInputAccessoryView()
                }
                
            case .contact, .closedGroup:
                let serverHash: String? = Storage.shared.read { db -> String? in
                    try Interaction
                        .select(.serverHash)
                        .filter(id: cellViewModel.id)
                        .asRequest(of: String.self)
                        .fetchOne(db)
                }
                let unsendRequest: UnsendRequest = UnsendRequest(
                    timestamp: UInt64(cellViewModel.timestampMs),
                    author: (cellViewModel.variant == .standardOutgoing ?
                        userPublicKey :
                        cellViewModel.authorId
                    )
                )
                
                // For incoming interactions or interactions with no serverHash just delete them locally
                guard cellViewModel.variant == .standardOutgoing, let serverHash: String = serverHash else {
                    Storage.shared.writeAsync { db in
                        _ = try Interaction
                            .filter(id: cellViewModel.id)
                            .deleteAll(db)
                        
                        // No need to send the unsendRequest if there is no serverHash (ie. the message
                        // was outgoing but never got to the server)
                        guard serverHash != nil else { return }
                        
                        MessageSender
                            .send(
                                db,
                                message: unsendRequest,
                                threadId: threadId,
                                interactionId: nil,
                                to: .contact(publicKey: userPublicKey)
                            )
                    }
                    return
                }
                
                let alertVC = UIAlertController.init(title: nil, message: nil, preferredStyle: .actionSheet)
                alertVC.addAction(UIAlertAction(title: "delete_message_for_me".localized(), style: .destructive) { [weak self] _ in
                    Storage.shared.writeAsync { db in
                        _ = try Interaction
                            .filter(id: cellViewModel.id)
                            .deleteAll(db)
                        
                        MessageSender
                            .send(
                                db,
                                message: unsendRequest,
                                threadId: threadId,
                                interactionId: nil,
                                to: .contact(publicKey: userPublicKey)
                            )
                    }
                    self?.showInputAccessoryView()
                })
                
                alertVC.addAction(UIAlertAction(
                    title: (cellViewModel.threadVariant == .closedGroup ?
                        "delete_message_for_everyone".localized() :
                        String(format: "delete_message_for_me_and_recipient".localized(), threadName)
                    ),
                    style: .destructive
                ) { [weak self] _ in
                    deleteRemotely(
                        from: self,
                        request: SnodeAPI
                            .deleteMessage(
                                publicKey: threadId,
                                serverHashes: [serverHash]
                            )
                            .map { _ in () }
                    ) { [weak self] in
                        Storage.shared.writeAsync { db in
                            guard let thread: SessionThread = try SessionThread.fetchOne(db, id: threadId) else {
                                return
                            }
                            
                            try MessageSender
                                .send(
                                    db,
                                    message: unsendRequest,
                                    interactionId: nil,
                                    in: thread
                                )
                        }
                        
                        self?.showInputAccessoryView()
                    }
                })

                alertVC.addAction(UIAlertAction.init(title: "TXT_CANCEL_TITLE".localized(), style: .cancel) { [weak self] _ in
                    self?.showInputAccessoryView()
                })
>>>>>>> 3df3114b

                self.inputAccessoryView?.isHidden = true
                self.inputAccessoryView?.alpha = 0
                self.presentAlert(alertVC)
        }
    }

    func save(_ cellViewModel: MessageViewModel) {
        guard cellViewModel.cellType == .mediaMessage else { return }
        
        let mediaAttachments: [(Attachment, String)] = (cellViewModel.attachments ?? [])
            .filter { attachment in
                attachment.isValid &&
                attachment.isVisualMedia && (
                    attachment.state == .downloaded ||
                    attachment.state == .uploaded
                )
            }
            .compactMap { attachment in
                guard let originalFilePath: String = attachment.originalFilePath else { return nil }
                
                return (attachment, originalFilePath)
            }
        
        guard !mediaAttachments.isEmpty else { return }
    
        mediaAttachments.forEach { attachment, originalFilePath in
            PHPhotoLibrary.shared().performChanges(
                {
                    if attachment.isImage || attachment.isAnimated {
                        PHAssetChangeRequest.creationRequestForAssetFromImage(
                            atFileURL: URL(fileURLWithPath: originalFilePath)
                        )
                    }
                    else if attachment.isVideo {
                        PHAssetChangeRequest.creationRequestForAssetFromVideo(
                            atFileURL: URL(fileURLWithPath: originalFilePath)
                        )
                    }
                },
                completionHandler: { _, _ in }
            )
        }
        
        // Send a 'media saved' notification if needed
        guard self.viewModel.threadData.threadVariant == .contact, cellViewModel.variant == .standardIncoming else {
            return
        }
        
        let threadId: String = self.viewModel.threadData.threadId
        
        Storage.shared.writeAsync { db in
            guard let thread: SessionThread = try SessionThread.fetchOne(db, id: threadId) else { return }
            
            try MessageSender.send(
                db,
                message: DataExtractionNotification(
                    kind: .mediaSaved(timestamp: UInt64(cellViewModel.timestampMs))
                ),
                interactionId: nil,
                in: thread
            )
        }
    }

    func ban(_ cellViewModel: MessageViewModel) {
        guard cellViewModel.threadVariant == .openGroup else { return }
        
        let threadId: String = self.viewModel.threadData.threadId
        let alert: UIAlertController = UIAlertController(
            title: "Session",
            message: "This will ban the selected user from this room. It won't ban them from other rooms.",
            preferredStyle: .alert
        )
        alert.addAction(UIAlertAction(title: "OK", style: .default, handler: { [weak self] _ in
            Storage.shared
                .read { db -> Promise<Void> in
                    guard let openGroup: OpenGroup = try OpenGroup.fetchOne(db, id: threadId) else {
                        return Promise(error: StorageError.objectNotFound)
                    }
                    
                    return OpenGroupAPI
                        .userBan(
                            db,
                            sessionId: cellViewModel.authorId,
                            from: [openGroup.roomToken],
                            on: openGroup.server
                        )
                        .map { _ in () }
                }
                .catch(on: DispatchQueue.main) { _ in
                    OWSAlerts.showErrorAlert(message: "context_menu_ban_user_error_alert_message".localized())
                }
                .retainUntilComplete()
            
            self?.becomeFirstResponder()
        }))
        alert.addAction(UIAlertAction(title: "Cancel", style: .default, handler: { [weak self] _ in
            self?.becomeFirstResponder()
        }))
        
        present(alert, animated: true, completion: nil)
    }

    func banAndDeleteAllMessages(_ cellViewModel: MessageViewModel) {
        guard cellViewModel.threadVariant == .openGroup else { return }
        
        let threadId: String = self.viewModel.threadData.threadId
        let alert: UIAlertController = UIAlertController(
            title: "Session",
            message: "This will ban the selected user from this room and delete all messages sent by them. It won't ban them from other rooms or delete the messages they sent there.",
            preferredStyle: .alert
        )
        alert.addAction(UIAlertAction(title: "OK", style: .default, handler: { [weak self] _ in
            Storage.shared
                .read { db -> Promise<Void> in
                    guard let openGroup: OpenGroup = try OpenGroup.fetchOne(db, id: threadId) else {
                        return Promise(error: StorageError.objectNotFound)
                    }
                
                    return OpenGroupAPI
                        .userBanAndDeleteAllMessages(
                            db,
                            sessionId: cellViewModel.authorId,
                            in: openGroup.roomToken,
                            on: openGroup.server
                        )
                        .map { _ in () }
                }
                .catch(on: DispatchQueue.main) { _ in
                    OWSAlerts.showErrorAlert(message: "context_menu_ban_user_error_alert_message".localized())
                }
                .retainUntilComplete()
            
            self?.becomeFirstResponder()
        }))
        alert.addAction(UIAlertAction(title: "Cancel", style: .default, handler: { [weak self] _ in
            self?.becomeFirstResponder()
        }))
        
        present(alert, animated: true, completion: nil)
    }

    // MARK: - VoiceMessageRecordingViewDelegate

    func startVoiceMessageRecording() {
        // Request permission if needed
        requestMicrophonePermissionIfNeeded() { [weak self] in
            self?.cancelVoiceMessageRecording()
        }
        
        // Keep screen on
        UIApplication.shared.isIdleTimerDisabled = false
        guard AVAudioSession.sharedInstance().recordPermission == .granted else { return }
        
        // Cancel any current audio playback
        self.viewModel.stopAudio()
        
        // Create URL
        let directory: String = OWSTemporaryDirectory()
        let fileName: String = "\(Int64(floor(Date().timeIntervalSince1970 * 1000))).m4a"
        let url: URL = URL(fileURLWithPath: directory).appendingPathComponent(fileName)
        
        // Set up audio session
        let isConfigured = (Environment.shared?.audioSession.startAudioActivity(recordVoiceMessageActivity) == true)
        guard isConfigured else {
            return cancelVoiceMessageRecording()
        }
        
        // Set up audio recorder
        let audioRecorder: AVAudioRecorder
        do {
            audioRecorder = try AVAudioRecorder(
                url: url,
                settings: [
                    AVFormatIDKey: NSNumber(value: kAudioFormatMPEG4AAC),
                    AVSampleRateKey: NSNumber(value: 44100),
                    AVNumberOfChannelsKey: NSNumber(value: 2),
                    AVEncoderBitRateKey: NSNumber(value: 128 * 1024)
                ]
            )
            audioRecorder.isMeteringEnabled = true
            self.audioRecorder = audioRecorder
        }
        catch {
            SNLog("Couldn't start audio recording due to error: \(error).")
            return cancelVoiceMessageRecording()
        }
        
        // Limit voice messages to a minute
        audioTimer = Timer.scheduledTimer(withTimeInterval: 180, repeats: false, block: { [weak self] _ in
            self?.snInputView.hideVoiceMessageUI()
            self?.endVoiceMessageRecording()
        })
        
        // Prepare audio recorder
        guard audioRecorder.prepareToRecord() else {
            SNLog("Couldn't prepare audio recorder.")
            return cancelVoiceMessageRecording()
        }
        
        // Start recording
        guard audioRecorder.record() else {
            SNLog("Couldn't record audio.")
            return cancelVoiceMessageRecording()
        }
    }

    func endVoiceMessageRecording() {
        UIApplication.shared.isIdleTimerDisabled = true
        
        // Hide the UI
        snInputView.hideVoiceMessageUI()
        
        // Cancel the timer
        audioTimer?.invalidate()
        
        // Check preconditions
        guard let audioRecorder = audioRecorder else { return }
        
        // Get duration
        let duration = audioRecorder.currentTime
        
        // Stop the recording
        stopVoiceMessageRecording()
        
        // Check for user misunderstanding
        guard duration > 1 else {
            self.audioRecorder = nil
            
            OWSAlerts.showAlert(
                title: "VOICE_MESSAGE_TOO_SHORT_ALERT_TITLE".localized(),
                message: "VOICE_MESSAGE_TOO_SHORT_ALERT_MESSAGE".localized()
            )
            return
        }
        
        // Get data
        let dataSourceOrNil = DataSourcePath.dataSource(with: audioRecorder.url, shouldDeleteOnDeallocation: true)
        self.audioRecorder = nil
        
        guard let dataSource = dataSourceOrNil else { return SNLog("Couldn't load recorded data.") }
        
        // Create attachment
        let fileName = ("VOICE_MESSAGE_FILE_NAME".localized() as NSString).appendingPathExtension("m4a")
        dataSource.sourceFilename = fileName
        
        let attachment = SignalAttachment.voiceMessageAttachment(dataSource: dataSource, dataUTI: kUTTypeMPEG4Audio as String)
        
        guard !attachment.hasError else {
            return showErrorAlert(for: attachment, onDismiss: nil)
        }
        
        // Send attachment
        sendAttachments([ attachment ], with: "")
    }

    func cancelVoiceMessageRecording() {
        snInputView.hideVoiceMessageUI()
        audioTimer?.invalidate()
        stopVoiceMessageRecording()
        audioRecorder = nil
    }

    func stopVoiceMessageRecording() {
        audioRecorder?.stop()
        Environment.shared?.audioSession.endAudioActivity(recordVoiceMessageActivity)
    }
    
    // MARK: - Permissions
    
    func requestCameraPermissionIfNeeded() -> Bool {
        switch AVCaptureDevice.authorizationStatus(for: .video) {
            case .authorized: return true
            case .denied, .restricted:
                let modal = PermissionMissingModal(permission: "camera") { }
                modal.modalPresentationStyle = .overFullScreen
                modal.modalTransitionStyle = .crossDissolve
                present(modal, animated: true, completion: nil)
                return false
                
            case .notDetermined:
                AVCaptureDevice.requestAccess(for: .video, completionHandler: { _ in })
                return false
                
            default: return false
        }
    }

    func requestMicrophonePermissionIfNeeded(onNotGranted: @escaping () -> Void) {
        switch AVAudioSession.sharedInstance().recordPermission {
            case .granted: break
            case .denied:
                onNotGranted()
                let modal = PermissionMissingModal(permission: "microphone") {
                    onNotGranted()
                }
                modal.modalPresentationStyle = .overFullScreen
                modal.modalTransitionStyle = .crossDissolve
                present(modal, animated: true, completion: nil)
                
            case .undetermined:
                onNotGranted()
                AVAudioSession.sharedInstance().requestRecordPermission { _ in }
                
            default: break
        }
    }

    func requestLibraryPermissionIfNeeded(onAuthorized: @escaping () -> Void) {
        let authorizationStatus: PHAuthorizationStatus
        if #available(iOS 14, *) {
            authorizationStatus = PHPhotoLibrary.authorizationStatus(for: .readWrite)
            if authorizationStatus == .notDetermined {
                // When the user chooses to select photos (which is the .limit status),
                // the PHPhotoUI will present the picker view on the top of the front view.
                // Since we have the ScreenLockUI showing when we request premissions,
                // the picker view will be presented on the top of the ScreenLockUI.
                // However, the ScreenLockUI will dismiss with the permission request alert view, so
                // the picker view then will dismiss, too. The selection process cannot be finished
                // this way. So we add a flag (isRequestingPermission) to prevent the ScreenLockUI
                // from showing when we request the photo library permission.
                Environment.shared?.isRequestingPermission = true
                let appMode = AppModeManager.shared.currentAppMode
                // FIXME: Rather than setting the app mode to light and then to dark again once we're done,
                // it'd be better to just customize the appearance of the image picker. There doesn't currently
                // appear to be a good way to do so though...
                AppModeManager.shared.setCurrentAppMode(to: .light)
                PHPhotoLibrary.requestAuthorization(for: .readWrite) { status in
                    DispatchQueue.main.async {
                        AppModeManager.shared.setCurrentAppMode(to: appMode)
                    }
                    Environment.shared?.isRequestingPermission = false
                    if [ PHAuthorizationStatus.authorized, PHAuthorizationStatus.limited ].contains(status) {
                        onAuthorized()
                    }
                }
            }
        } else {
            authorizationStatus = PHPhotoLibrary.authorizationStatus()
            if authorizationStatus == .notDetermined {
                PHPhotoLibrary.requestAuthorization { status in
                    if status == .authorized {
                        onAuthorized()
                    }
                }
            }
        }
        
        switch authorizationStatus {
            case .authorized, .limited:
                onAuthorized()
                
            case .denied, .restricted:
                let modal = PermissionMissingModal(permission: "library") { }
                modal.modalPresentationStyle = .overFullScreen
                modal.modalTransitionStyle = .crossDissolve
                present(modal, animated: true, completion: nil)
                
            default: return
        }
    }

    // MARK: - Convenience
    
    func showErrorAlert(for attachment: SignalAttachment, onDismiss: (() -> ())?) {
        OWSAlerts.showAlert(
            title: "ATTACHMENT_ERROR_ALERT_TITLE".localized(),
            message: (attachment.localizedErrorDescription ?? SignalAttachment.missingDataErrorMessage),
            buttonTitle: nil
        ) { _ in
            onDismiss?()
        }
    }
}

// MARK: - UIDocumentInteractionControllerDelegate

extension ConversationVC: UIDocumentInteractionControllerDelegate {
    func documentInteractionControllerViewControllerForPreview(_ controller: UIDocumentInteractionController) -> UIViewController {
        return self
    }
}

// MARK: - Message Request Actions

extension ConversationVC {
    fileprivate func approveMessageRequestIfNeeded(
        for threadId: String,
        threadVariant: SessionThread.Variant,
        isNewThread: Bool,
        timestampMs: Int64
    ) {
        guard threadVariant == .contact else { return }

        // If the contact doesn't exist then we should create it so we can store the 'isApproved' state
        // (it'll be updated with correct profile info if they accept the message request so this
        // shouldn't cause weird behaviours)
        guard
            let approvalData: (contact: Contact, thread: SessionThread?) = Storage.shared.read({ db in
                return (
                    Contact.fetchOrCreate(db, id: threadId),
                    try SessionThread.fetchOne(db, id: threadId)
                )
            }),
            let thread: SessionThread = approvalData.thread,
            !approvalData.contact.isApproved
        else {
            return
        }
        
        Storage.shared.writeAsync(
            updates: { db in
                // If we aren't creating a new thread (ie. sending a message request) then send a
                // messageRequestResponse back to the sender (this allows the sender to know that
                // they have been approved and can now use this contact in closed groups)
                if !isNewThread {
                    try MessageSender.send(
                        db,
                        message: MessageRequestResponse(
                            isApproved: true,
                            sentTimestampMs: UInt64(timestampMs)
                        ),
                        interactionId: nil,
                        in: thread
                    )
                }
                
                // Default 'didApproveMe' to true for the person approving the message request
                try approvalData.contact
                    .with(
                        isApproved: true,
                        didApproveMe: .update(approvalData.contact.didApproveMe || !isNewThread)
                    )
                    .save(db)
                
                // Send a sync message with the details of the contact
                try MessageSender
                    .syncConfiguration(db, forceSyncNow: true)
                    .retainUntilComplete()
            },
            completion: { _, _ in
                // Remove the 'MessageRequestsViewController' from the nav hierarchy if present
                DispatchQueue.main.async { [weak self] in
                    if
                        let viewControllers: [UIViewController] = self?.navigationController?.viewControllers,
                        let messageRequestsIndex = viewControllers.firstIndex(where: { $0 is MessageRequestsViewController }),
                        messageRequestsIndex > 0
                    {
                        var newViewControllers = viewControllers
                        newViewControllers.remove(at: messageRequestsIndex)
                        self?.navigationController?.viewControllers = newViewControllers
                    }
                }
            }
        )
    }

    @objc func acceptMessageRequest() {
        self.approveMessageRequestIfNeeded(
            for: self.viewModel.threadData.threadId,
            threadVariant: self.viewModel.threadData.threadVariant,
            isNewThread: false,
            timestampMs: Int64(floor(Date().timeIntervalSince1970 * 1000))
        )
    }

    @objc func deleteMessageRequest() {
        guard self.viewModel.threadData.threadVariant == .contact else { return }
        
        let threadId: String = self.viewModel.threadData.threadId
        let alertVC: UIAlertController = UIAlertController(
            title: "MESSAGE_REQUESTS_DELETE_CONFIRMATION_ACTON".localized(),
            message: nil,
            preferredStyle: .actionSheet
        )
        alertVC.addAction(UIAlertAction(title: "TXT_DELETE_TITLE".localized(), style: .destructive) { _ in
            // Delete the request
            Storage.shared.writeAsync(
                updates: { db in
                    // Update the contact
                    _ = try Contact
                        .fetchOrCreate(db, id: threadId)
                        .with(
                            isApproved: false,
                            isBlocked: true,

                            // Note: We set this to true so the current user will be able to send a
                            // message to the person who originally sent them the message request in
                            // the future if they unblock them
                            didApproveMe: true
                        )
                        .saved(db)
                    
                    _ = try SessionThread
                        .filter(id: threadId)
                        .deleteAll(db)
                    
                    try MessageSender
                        .syncConfiguration(db, forceSyncNow: true)
                        .retainUntilComplete()
                },
                completion: { db, _ in
                    DispatchQueue.main.async { [weak self] in
                        self?.navigationController?.popViewController(animated: true)
                    }
                }
            )
        })
        alertVC.addAction(UIAlertAction(title: "TXT_CANCEL_TITLE".localized(), style: .cancel, handler: nil))
        
        self.present(alertVC, animated: true, completion: nil)
    }
}

// MARK: - MediaPresentationContextProvider

extension ConversationVC: MediaPresentationContextProvider {
    func mediaPresentationContext(mediaItem: Media, in coordinateSpace: UICoordinateSpace) -> MediaPresentationContext? {
        guard case let .gallery(galleryItem) = mediaItem else { return nil }
        
        // Note: According to Apple's docs the 'indexPathsForVisibleRows' method returns an
        // unsorted array which means we can't use it to determine the desired 'visibleCell'
        // we are after, due to this we will need to iterate all of the visible cells to find
        // the one we want
        let maybeMessageCell: VisibleMessageCell? = tableView.visibleCells
            .first { cell -> Bool in
                ((cell as? VisibleMessageCell)?
                    .albumView?
                    .itemViews
                    .contains(where: { mediaView in
                        mediaView.attachment.id == galleryItem.attachment.id
                    }))
                    .defaulting(to: false)
            }
            .map { $0 as? VisibleMessageCell }
        let maybeTargetView: MediaView? = maybeMessageCell?
            .albumView?
            .itemViews
            .first(where: { $0.attachment.id == galleryItem.attachment.id })
        
        guard
            let messageCell: VisibleMessageCell = maybeMessageCell,
            let targetView: MediaView = maybeTargetView,
            let mediaSuperview: UIView = targetView.superview
        else { return nil }

        let cornerRadius: CGFloat
        let cornerMask: CACornerMask
        let presentationFrame: CGRect = coordinateSpace.convert(targetView.frame, from: mediaSuperview)
        let frameInBubble: CGRect = messageCell.bubbleView.convert(targetView.frame, from: mediaSuperview)

        if messageCell.bubbleView.bounds == targetView.bounds {
            cornerRadius = messageCell.bubbleView.layer.cornerRadius
            cornerMask = messageCell.bubbleView.layer.maskedCorners
        }
        else {
            // If the frames don't match then assume it's either multiple images or there is a caption
            // and determine which corners need to be rounded
            cornerRadius = messageCell.bubbleView.layer.cornerRadius

            var newCornerMask = CACornerMask()
            let cellMaskedCorners: CACornerMask = messageCell.bubbleView.layer.maskedCorners

            if
                cellMaskedCorners.contains(.layerMinXMinYCorner) &&
                    frameInBubble.minX < CGFloat.leastNonzeroMagnitude &&
                    frameInBubble.minY < CGFloat.leastNonzeroMagnitude
            {
                newCornerMask.insert(.layerMinXMinYCorner)
            }

            if
                cellMaskedCorners.contains(.layerMaxXMinYCorner) &&
                abs(frameInBubble.maxX - messageCell.bubbleView.bounds.width) < CGFloat.leastNonzeroMagnitude &&
                    frameInBubble.minY < CGFloat.leastNonzeroMagnitude
            {
                newCornerMask.insert(.layerMaxXMinYCorner)
            }

            if
                cellMaskedCorners.contains(.layerMinXMaxYCorner) &&
                    frameInBubble.minX < CGFloat.leastNonzeroMagnitude &&
                abs(frameInBubble.maxY - messageCell.bubbleView.bounds.height) < CGFloat.leastNonzeroMagnitude
            {
                newCornerMask.insert(.layerMinXMaxYCorner)
            }

            if
                cellMaskedCorners.contains(.layerMaxXMaxYCorner) &&
                abs(frameInBubble.maxX - messageCell.bubbleView.bounds.width) < CGFloat.leastNonzeroMagnitude &&
                abs(frameInBubble.maxY - messageCell.bubbleView.bounds.height) < CGFloat.leastNonzeroMagnitude
            {
                newCornerMask.insert(.layerMaxXMaxYCorner)
            }

            cornerMask = newCornerMask
        }
        
        return MediaPresentationContext(
            mediaView: targetView,
            presentationFrame: presentationFrame,
            cornerRadius: cornerRadius,
            cornerMask: cornerMask
        )
    }

    func snapshotOverlayView(in coordinateSpace: UICoordinateSpace) -> (UIView, CGRect)? {
        return self.navigationController?.navigationBar.generateSnapshot(in: coordinateSpace)
    }
}<|MERGE_RESOLUTION|>--- conflicted
+++ resolved
@@ -54,21 +54,7 @@
     
     @objc func startCall(_ sender: Any?) {
         guard SessionCall.isEnabled else { return }
-<<<<<<< HEAD
-        if SSKPreferences.areCallsEnabled {
-            requestMicrophonePermissionIfNeeded { }
-            guard AVAudioSession.sharedInstance().recordPermission == .granted else { return }
-            guard let contactSessionID = (thread as? TSContactThread)?.contactSessionID() else { return }
-            guard AppEnvironment.shared.callManager.currentCall == nil else { return }
-            let call = SessionCall(for: contactSessionID, uuid: UUID().uuidString.lowercased(), mode: .offer, outgoing: true)
-            let callVC = CallVC(for: call)
-            callVC.conversationVC = self
-            hideInputAccessoryView()
-            present(callVC, animated: true, completion: nil)
-        } else {
-=======
         guard Storage.shared[.areCallsEnabled] else {
->>>>>>> 3df3114b
             let callPermissionRequestModal = CallPermissionRequestModal()
             self.navigationController?.present(callPermissionRequestModal, animated: true, completion: nil)
             return
@@ -87,8 +73,7 @@
         
         let callVC = CallVC(for: call)
         callVC.conversationVC = self
-        self.inputAccessoryView?.isHidden = true
-        self.inputAccessoryView?.alpha = 0
+        hideInputAccessoryView()
         
         present(callVC, animated: true, completion: nil)
     }
@@ -99,7 +84,7 @@
         self.showBlockedModalIfNeeded()
     }
 
-    func showBlockedModalIfNeeded() -> Bool {
+    @discardableResult func showBlockedModalIfNeeded() -> Bool {
         guard self.viewModel.threadData.threadIsBlocked == true else { return false }
         
         let blockedModal = BlockedModal(publicKey: viewModel.threadData.threadId)
@@ -642,26 +627,12 @@
         
         return result
     }
-
-<<<<<<< HEAD
-    func handleMentionSelected(_ mention: Mention, from view: MentionSelectionView) {
-        guard let currentMentionStartIndex = currentMentionStartIndex else { return }
-        mentions.append(mention)
-        let oldText = snInputView.text
-        let newText = oldText.replacingCharacters(in: currentMentionStartIndex..., with: "@\(mention.displayName) ")
-        snInputView.text = newText
-        self.currentMentionStartIndex = nil
-        snInputView.hideMentionsUI()
-        self.oldText = newText
-    }
     
     func hideInputAccessoryView() {
         self.inputAccessoryView?.isHidden = true
         self.inputAccessoryView?.alpha = 0
     }
     
-=======
->>>>>>> 3df3114b
     func showInputAccessoryView() {
         UIView.animate(withDuration: 0.25, animations: {
             self.inputAccessoryView?.isHidden = false
@@ -673,34 +644,6 @@
 
     func handleItemLongPressed(_ cellViewModel: MessageViewModel) {
         // Show the context menu if applicable
-<<<<<<< HEAD
-        guard let index = viewItems.firstIndex(where: { $0 === viewItem }),
-            let cell = messagesTableView.cellForRow(at: IndexPath(row: index, section: 0)) as? VisibleMessageCell,
-              let snapshot = cell.bubbleView.snapshotView(afterScreenUpdates: false), contextMenuWindow == nil,
-            !ContextMenuVC.actions(for: viewItem, delegate: self).isEmpty else { return }
-        UIImpactFeedbackGenerator(style: .heavy).impactOccurred()
-        let frame = cell.convert(cell.bubbleView.frame, to: UIApplication.shared.keyWindow!)
-        let window = ContextMenuWindow()
-        let contextMenuVC = ContextMenuVC(snapshot: snapshot, viewItem: viewItem, frame: frame, delegate: self) { [weak self] in
-            window.isHidden = true
-            guard let self = self else { return }
-            self.contextMenuVC = nil
-            self.contextMenuWindow = nil
-            self.scrollButton.alpha = 0
-            UIView.animate(withDuration: 0.25) {
-                self.scrollButton.alpha = self.getScrollButtonOpacity()
-                self.unreadCountView.alpha = self.scrollButton.alpha
-            }
-        }
-        self.contextMenuVC = contextMenuVC
-        contextMenuWindow = window
-        window.rootViewController = contextMenuVC
-        window.makeKeyAndVisible()
-        window.backgroundColor = .clear
-        if #available(iOS 13.0, *) {
-            window.overrideUserInterfaceStyle = isDarkMode ? .dark : .light
-        }
-=======
         guard
             // FIXME: Need to update this when an appropriate replacement is added (see https://teng.pub/technical/2021/11/9/uiapplication-key-window-replacement)
             let keyWindow: UIWindow = UIApplication.shared.keyWindow,
@@ -714,6 +657,8 @@
             contextMenuWindow == nil,
             let actions: [ContextMenuVC.Action] = ContextMenuVC.actions(
                 for: cellViewModel,
+                recentEmojis: (self.viewModel.threadData.recentReactionEmoji ?? [])
+                    .compactMap { EmojiWithSkinTones(rawValue: $0) },
                 currentUserIsOpenGroupModerator: OpenGroupManager.isUserModeratorOrAdmin(
                     self.viewModel.threadData.currentUserPublicKey,
                     for: self.viewModel.threadData.openGroupRoomToken,
@@ -744,8 +689,8 @@
         
         self.contextMenuWindow?.backgroundColor = .clear
         self.contextMenuWindow?.rootViewController = self.contextMenuVC
+        self.contextMenuWindow?.overrideUserInterfaceStyle = (isDarkMode ? .dark : .light)
         self.contextMenuWindow?.makeKeyAndVisible()
->>>>>>> 3df3114b
     }
 
     func handleItemTapped(_ cellViewModel: MessageViewModel, gestureRecognizer: UITapGestureRecognizer) {
@@ -996,8 +941,204 @@
         guard let threadId: String = targetThreadId else { return }
         
         let conversationVC: ConversationVC = ConversationVC(threadId: threadId, threadVariant: .contact)
-            
         self.navigationController?.pushViewController(conversationVC, animated: true)
+    }
+    
+    func showReactionList(_ cellViewModel: MessageViewModel, selectedReaction: EmojiWithSkinTones?) {
+        guard
+            cellViewModel.reactionInfo?.isEmpty == false &&
+            (
+                self.viewModel.threadData.threadVariant == .closedGroup ||
+                self.viewModel.threadData.threadVariant == .openGroup
+            ),
+            let allMessages: [MessageViewModel] = self.viewModel.interactionData
+                .first(where: { $0.model == .messages })?
+                .elements
+        else { return }
+        
+        let reactionListSheet: ReactionListSheet = ReactionListSheet(for: cellViewModel.id) { [weak self] in
+            self?.currentReactionListSheet = nil
+        }
+        reactionListSheet.delegate = self
+        reactionListSheet.handleInteractionUpdates(
+            allMessages,
+            selectedReaction: selectedReaction,
+            initialLoad: true
+        )
+        reactionListSheet.modalPresentationStyle = .overFullScreen
+        present(reactionListSheet, animated: true, completion: nil)
+        
+        // Store so we can updated the content based on the current VC
+        self.currentReactionListSheet = reactionListSheet
+    }
+    
+    func needsLayout(for cellViewModel: MessageViewModel, expandingReactions: Bool) {
+        guard
+            let messageSectionIndex: Int = self.viewModel.interactionData
+                .firstIndex(where: { $0.model == .messages }),
+            let targetMessageIndex = self.viewModel.interactionData[messageSectionIndex]
+                .elements
+                .firstIndex(where: { $0.id == cellViewModel.id })
+        else { return }
+        
+        if expandingReactions {
+            self.viewModel.expandReactions(for: cellViewModel.id)
+        }
+        else {
+            self.viewModel.collapseReactions(for: cellViewModel.id)
+        }
+        
+        UIView.setAnimationsEnabled(false)
+        tableView.reloadRows(
+            at: [IndexPath(row: targetMessageIndex, section: messageSectionIndex)],
+            with: .none
+        )
+        UIView.setAnimationsEnabled(true)
+    }
+    
+    func react(_ cellViewModel: MessageViewModel, with emoji: EmojiWithSkinTones) {
+        react(cellViewModel, with: emoji.rawValue, remove: false)
+    }
+    
+    func removeReact(_ cellViewModel: MessageViewModel, for emoji: EmojiWithSkinTones) {
+        react(cellViewModel, with: emoji.rawValue, remove: true)
+    }
+    
+    func removeAllReactions(_ cellViewModel: MessageViewModel, for emoji: String) {
+        guard cellViewModel.threadVariant == .openGroup else { return }
+        
+        Storage.shared
+            .read { db -> Promise<Void> in
+                guard let openGroup: OpenGroup = try? OpenGroup.fetchOne(db, id: cellViewModel.threadId) else {
+                    return Promise(error: StorageError.objectNotFound)
+                }
+                
+                // TODO: Need to add this API ()
+                return Promise.value(())
+    //            OpenGroupAPI
+    //                .reactionDelete(
+    //                    db,
+    //                    emoji: emoji,
+    //                    in: openGroup.roomToken,
+    //                    on: openGroup.server
+    //                )
+    //                .map { _ in () }
+            }
+            .done { _ in
+                Storage.shared.writeAsync { db in
+                    _ = try Reaction
+                        .filter(Reaction.Columns.interactionId == cellViewModel.id)
+                        .filter(Reaction.Columns.emoji == emoji)
+                        .deleteAll(db)
+                }
+            }
+            .retainUntilComplete()
+    }
+    
+    func react(_ cellViewModel: MessageViewModel, with emoji: String, remove: Bool) {
+        guard cellViewModel.variant == .standardIncoming || cellViewModel.variant == .standardOutgoing else {
+            return
+        }
+        
+        // Perform local rate limiting (don't allow more than 20 reactions within 60 seconds)
+        let sentTimestamp: Int64 = Int64(floor(Date().timeIntervalSince1970 * 1000))
+        let recentReactionTimestamps: [Int64] = General.cache.wrappedValue.recentReactionTimestamps
+        
+        guard
+            recentReactionTimestamps.count < 20 ||
+            (sentTimestamp - (recentReactionTimestamps.first ?? sentTimestamp)) > (60 * 1000)
+        else { return }
+        
+        General.cache.mutate {
+            $0.recentReactionTimestamps = Array($0.recentReactionTimestamps
+                .suffix(19))
+                .appending(sentTimestamp)
+        }
+        
+        // Perform the sending logic
+        Storage.shared.writeAsync(
+            updates: { [weak self] db in
+                guard let thread: SessionThread = try SessionThread.fetchOne(db, id: cellViewModel.threadId) else {
+                    return
+                }
+                
+                // Let the viewModel know we are about to send a message
+                self?.viewModel.sentMessageBeforeUpdate = true
+                
+                // Update the thread to be visible
+                _ = try SessionThread
+                    .filter(id: thread.id)
+                    .updateAll(db, SessionThread.Columns.shouldBeVisible.set(to: true))
+                
+                // TODO: Need to handle open group specific logic
+                // Update the database
+                if remove {
+                    _ = try Reaction
+                        .filter(Reaction.Columns.interactionId == cellViewModel.id)
+                        .filter(Reaction.Columns.authorId == cellViewModel.currentUserPublicKey)
+                        .filter(Reaction.Columns.emoji == emoji)
+                        .deleteAll(db)
+                }
+                else {
+                    try Reaction(
+                        interactionId: cellViewModel.id,
+                        serverHash: nil,
+                        timestampMs: sentTimestamp,
+                        authorId: cellViewModel.currentUserPublicKey,
+                        emoji: emoji,
+                        count: 1    // TODO: For open groups this should be '0'
+                    ).insert(db)
+                    
+                    // Add it to the recent list
+                    Emoji.addRecent(db, emoji: emoji)
+                }
+                
+                // Send the actual message
+                try MessageSender.send(
+                    db,
+                    message: VisibleMessage(
+                        sentTimestamp: UInt64(sentTimestamp),
+                        // TODO: Is the 'groupPublicKey' needed here?
+                        groupPublicKey: (thread.variant == .closedGroup ? thread.id : nil),
+                        text: nil,
+                        reaction: VisibleMessage.VMReaction(
+                            timestamp: UInt64(cellViewModel.timestampMs),
+                            publicKey: {
+                                guard cellViewModel.variant == .standardIncoming else {
+                                    return cellViewModel.currentUserPublicKey
+                                }
+                                
+                                return cellViewModel.authorId
+                            }(),
+                            emoji: emoji,
+                            kind: (remove ? .remove : .react)
+                        )
+                    ),
+                    interactionId: cellViewModel.id,
+                    in: thread
+                )
+            },
+            completion: { [weak self] _, _ in
+                self?.handleMessageSent()
+            }
+        )
+    }
+    
+    func showFullEmojiKeyboard(_ cellViewModel: MessageViewModel) {
+        hideInputAccessoryView()
+        
+        let emojiPicker = EmojiPickerSheet(
+            completionHandler: { [weak self] emoji in
+                guard let emoji: EmojiWithSkinTones = emoji else { return }
+                
+                self?.react(cellViewModel, with: emoji)
+            },
+            dismissHandler: { [weak self] in
+                self?.showInputAccessoryView()
+            }
+        )
+        emojiPicker.modalPresentationStyle = .overFullScreen
+        present(emojiPicker, animated: true, completion: nil)
     }
     
     func contextMenuDismissed() {
@@ -1101,14 +1242,7 @@
                     let data: Data = try? Data(contentsOf: URL(fileURLWithPath: originalFilePath))
                 else { return }
             
-<<<<<<< HEAD
-            hideInputAccessoryView()
-            self.presentAlert(alertVC)
-        } else {
-            deleteLocally(viewItem)
-=======
                 UIPasteboard.general.setData(data, forPasteboardType: utiType)
->>>>>>> 3df3114b
         }
     }
 
@@ -1160,133 +1294,6 @@
                 }
                 .retainUntilComplete()
         }
-<<<<<<< HEAD
-    }
-    
-    func save(_ viewItem: ConversationViewItem) {
-        guard viewItem.canSaveMedia() else { return }
-        viewItem.saveMediaAction()
-        sendMediaSavedNotificationIfNeeded(for: viewItem)
-    }
-    
-    func ban(_ viewItem: ConversationViewItem) {
-        guard let message = viewItem.interaction as? TSIncomingMessage, message.isOpenGroupMessage else { return }
-        let explanation = "This will ban the selected user from this room. It won't ban them from other rooms."
-        let alert = UIAlertController(title: "Session", message: explanation, preferredStyle: .alert)
-        let threadID = thread.uniqueId!
-        alert.addAction(UIAlertAction(title: "OK", style: .default, handler: { _ in
-            let publicKey = message.authorId
-            guard let openGroupV2 = Storage.shared.getV2OpenGroup(for: threadID) else { return }
-            OpenGroupAPIV2.ban(publicKey, from: openGroupV2.room, on: openGroupV2.server).retainUntilComplete()
-        }))
-        alert.addAction(UIAlertAction(title: "Cancel", style: .default, handler: nil))
-        presentAlert(alert)
-    }
-    
-    func banAndDeleteAllMessages(_ viewItem: ConversationViewItem) {
-        guard let message = viewItem.interaction as? TSIncomingMessage, message.isOpenGroupMessage else { return }
-        let explanation = "This will ban the selected user from this room and delete all messages sent by them. It won't ban them from other rooms or delete the messages they sent there."
-        let alert = UIAlertController(title: "Session", message: explanation, preferredStyle: .alert)
-        let threadID = thread.uniqueId!
-        alert.addAction(UIAlertAction(title: "OK", style: .default, handler: { _ in
-            let publicKey = message.authorId
-            guard let openGroupV2 = Storage.shared.getV2OpenGroup(for: threadID) else { return }
-            OpenGroupAPIV2.banAndDeleteAllMessages(publicKey, from: openGroupV2.room, on: openGroupV2.server).retainUntilComplete()
-        }))
-        alert.addAction(UIAlertAction(title: "Cancel", style: .default, handler: nil))
-        presentAlert(alert)
-    }
-    
-    func showReactionList(_ viewItem: ConversationViewItem, selectedReaction: EmojiWithSkinTones?) {
-        guard let thread = thread as? TSGroupThread else { return }
-        guard let message = viewItem.interaction as? TSMessage, message.reactions.count > 0 else { return }
-        let reactionListSheet = ReactionListSheet(for: viewItem, thread: thread)
-        showingReactionListForMessageId = viewItem.interaction.uniqueId
-        reactionListSheet.delegate = self
-        reactionListSheet.selectedReaction = selectedReaction
-        reactionListSheet.modalPresentationStyle = .overFullScreen
-        present(reactionListSheet, animated: true, completion: nil)
-    }
-    
-    func react(_ viewItem: ConversationViewItem, with emoji: EmojiWithSkinTones) {
-        Storage.write { transaction in
-            Storage.shared.recordRecentEmoji(emoji, transaction: transaction)
-        }
-        react(viewItem, with: emoji.rawValue, cancel: false)
-    }
-    
-    func quickReact(_ viewItem: ConversationViewItem, with emoji: EmojiWithSkinTones) {
-        react(viewItem, with: emoji)
-    }
-    
-    func cancelReact(_ viewItem: ConversationViewItem, for emoji: EmojiWithSkinTones) {
-        react(viewItem, with: emoji.rawValue, cancel: true)
-    }
-    
-    func cancelAllReact(reactMessages: [ReactMessage]) {
-        guard let groupThread = thread as? TSGroupThread, groupThread.isOpenGroup else { return }
-        guard let threadId = groupThread.uniqueId, let openGroupV2 = Storage.shared.getV2OpenGroup(for: threadId) else { return }
-        OpenGroupAPIV2.batchDeleteMessages(for: openGroupV2.room, on: openGroupV2.server, messageIds: reactMessages.compactMap{ $0.messageId })
-    }
-    
-    private func react(_ viewItem: ConversationViewItem, with emoji: String, cancel: Bool) {
-        guard let message = viewItem.interaction as? TSMessage else { return }
-        var authorId = getUserHexEncodedPublicKey()
-        if let incomingMessage = message as? TSIncomingMessage { authorId = incomingMessage.authorId }
-        let reactMessage = ReactMessage(timestamp: message.timestamp, authorId: authorId, emoji: emoji)
-        reactMessage.sender = getUserHexEncodedPublicKey()
-        let thread = self.thread
-        let sentTimestamp: UInt64 = NSDate.millisecondTimestamp()
-        General.Cache.recentReactionTimestamps.mutate{ $0.append(sentTimestamp) }
-        // Rate Limit
-        if General.Cache.recentReactionTimestamps.wrappedValue.count > 20 {
-            let firstTimestamp = General.Cache.recentReactionTimestamps.wrappedValue.first!
-            if sentTimestamp - firstTimestamp < 60 * 1000 {
-                General.Cache.recentReactionTimestamps.mutate{ $0.removeLast() }
-                return // Reach the limit 20 reacts per 60s
-            } else {
-                General.Cache.recentReactionTimestamps.mutate{ $0.removeFirst() }
-            }
-        }
-        let visibleMessage = VisibleMessage()
-        visibleMessage.sentTimestamp = sentTimestamp
-        visibleMessage.reaction = .from(reactMessage)
-        visibleMessage.reaction?.kind = cancel ? .remove : .react
-        Storage.write(
-            with: { transaction in
-                if cancel {
-                    message.removeReaction(reactMessage, transaction: transaction) }
-                else {
-                    message.addReaction(reactMessage, transaction: transaction)
-                }
-            },
-            completion: {
-                Storage.write { transaction in
-                    MessageSender.send(visibleMessage, in: thread, using: transaction)
-                }
-            }
-        )
-    }
-    
-    func showFullEmojiKeyboard(_ viewItem: ConversationViewItem) {
-        hideInputAccessoryView()
-        let emojiPicker = EmojiPickerSheet(
-            completionHandler: { emoji in
-                if let emoji = emoji {
-                    self.react(viewItem, with: emoji)
-                }
-            },
-            dismissHandler: {
-                self.showInputAccessoryView()
-            })
-        emojiPicker.modalPresentationStyle = .overFullScreen
-        present(emojiPicker, animated: true, completion: nil)
-    }
-    
-    func contextMenuDismissed() {
-        recoverInputView()
-    }
-=======
         
         // How we delete the message differs depending on the type of thread
         switch cellViewModel.threadVariant {
@@ -1427,7 +1434,6 @@
                 alertVC.addAction(UIAlertAction.init(title: "TXT_CANCEL_TITLE".localized(), style: .cancel) { [weak self] _ in
                     self?.showInputAccessoryView()
                 })
->>>>>>> 3df3114b
 
                 self.inputAccessoryView?.isHidden = true
                 self.inputAccessoryView?.alpha = 0
