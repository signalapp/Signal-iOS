--- conflicted
+++ resolved
@@ -28,53 +28,12 @@
         return result
     }()
 
-<<<<<<< HEAD
     public override func viewDidLoad() {
         super.viewDidLoad()
-=======
-    override func viewDidLoad() {
-        setNeedsStatusBarAppearanceUpdate()
-        NotificationCenter.default.addObserver(self, selector: #selector(handleAppModeChangedNotification(_:)), name: .appModeChanged, object: nil)
-        NotificationCenter.default.addObserver(self, selector: #selector(appDidBecomeActive(_:)), name: .OWSApplicationDidBecomeActive, object: nil)
-    }
-    
-    internal func ensureWindowBackground() {
-        let appMode = AppModeManager.shared.currentAppMode
-        switch appMode {
-        case .light:
-            UIApplication.shared.delegate?.window??.backgroundColor = .white
-        case .dark:
-            UIApplication.shared.delegate?.window??.backgroundColor = .black
-        }
-    }
-
-    internal func setUpGradientBackground() {
-        hasGradient = true
-        view.backgroundColor = .clear
-        let gradient = Gradients.defaultBackground
-        view.setGradient(gradient)
-    }
-
-    internal func setUpNavBarStyle() {
-        guard let navigationBar = navigationController?.navigationBar else { return }
-        
-        if #available(iOS 15.0, *) {
-            let appearance = UINavigationBarAppearance()
-            appearance.configureWithOpaqueBackground()
-            appearance.backgroundColor = hasGradient ? Colors.navigationBarBackground : view.backgroundColor
-            appearance.shadowColor = .clear
-            navigationBar.standardAppearance = appearance;
-            navigationBar.scrollEdgeAppearance = navigationBar.standardAppearance
-        } else {
-            navigationBar.setBackgroundImage(UIImage(), for: UIBarMetrics.default)
-            navigationBar.shadowImage = UIImage()
-            navigationBar.isTranslucent = false
-            navigationBar.barTintColor = hasGradient ? Colors.navigationBarBackground : view.backgroundColor
-        }
->>>>>>> d507a3b9
         
         navigationItem.backButtonTitle = ""
         view.themeBackgroundColor = .backgroundPrimary
+        ThemeManager.applyNavigationStylingIfNeeded(to: self)
         
         setNeedsStatusBarAppearanceUpdate()
     }
@@ -118,21 +77,6 @@
         logoImageView.set(.width, to: 32)
         logoImageView.set(.height, to: 32)
         
-<<<<<<< HEAD
         navigationItem.titleView = logoImageView
-=======
-        if LKAppModeUtilities.isSystemDefault {
-             NotificationCenter.default.post(name: .appModeChanged, object: nil)
-        }
-    }
-
-    @objc internal func handleAppModeChangedNotification(_ notification: Notification) {
-        if hasGradient {
-            setUpGradientBackground() // Re-do the gradient
-        } else {
-            view.backgroundColor = isLightMode ? UIColor(hex: 0xF9F9F9) : UIColor(hex: 0x1B1B1B)
-        }
-        ensureWindowBackground()
->>>>>>> d507a3b9
     }
 }