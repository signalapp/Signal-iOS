/* Label for the 'dismiss' button in the 'new app version available' alert. */
"APP_UPDATE_NAG_ALERT_DISMISS_BUTTON" = "अभी नहीं";
/* Message format for the 'new app version available' alert. Embeds: {{The latest app version number}} */
"APP_UPDATE_NAG_ALERT_MESSAGE_FORMAT" = "वर्ज़न %@ अब ऐप स्टोर में उपलब्ध है |";
/* Title for the 'new app version available' alert. */
"APP_UPDATE_NAG_ALERT_TITLE" = "Session का एक नया संस्करण उपलब्ध है";
/* Label for the 'update' button in the 'new app version available' alert. */
"APP_UPDATE_NAG_ALERT_UPDATE_BUTTON" = "अपडेट";
/* No comment provided by engineer. */
"ATTACHMENT" = "अटैचमेंट जोड़ें";
/* One-line label indicating the user can add no more text to the attachment caption. */
"ATTACHMENT_APPROVAL_CAPTION_LENGTH_LIMIT_REACHED" = "कैप्शन की सीमा पूरी हो गई है |";
/* placeholder text for an empty captioning field */
"ATTACHMENT_APPROVAL_CAPTION_PLACEHOLDER" = "कैप्शन जोड़ें...";
/* Title for 'caption' mode of the attachment approval view. */
"ATTACHMENT_APPROVAL_CAPTION_TITLE" = "कैप्शन";
/* Format string for file extension label in call interstitial view */
"ATTACHMENT_APPROVAL_FILE_EXTENSION_FORMAT" = "फ़ाइल प्रकार: %@";
/* Format string for file size label in call interstitial view. Embeds: {{file size as 'N mb' or 'N kb'}}. */
"ATTACHMENT_APPROVAL_FILE_SIZE_FORMAT" = "Size: %@";
/* One-line label indicating the user can add no more text to the media message field. */
"ATTACHMENT_APPROVAL_MESSAGE_LENGTH_LIMIT_REACHED" = "आपके द्वारा भेजा जा रहा संदेश सीमा से अधिक है।";
/* Label for 'send' button in the 'attachment approval' dialog. */
"ATTACHMENT_APPROVAL_SEND_BUTTON" = "भेजें";
/* Generic filename for an attachment with no known name */
"ATTACHMENT_DEFAULT_FILENAME" = "अटैचमेंट";
/* The title of the 'attachment error' alert. */
"ATTACHMENT_ERROR_ALERT_TITLE" = "अनुलग्नक भेजने में त्रुटि";
/* Attachment error message for image attachments which could not be converted to JPEG */
"ATTACHMENT_ERROR_COULD_NOT_CONVERT_TO_JPEG" = "Unable to convert image.";
/* Attachment error message for video attachments which could not be converted to MP4 */
"ATTACHMENT_ERROR_COULD_NOT_CONVERT_TO_MP4" = "Unable to process video.";
/* Attachment error message for image attachments which cannot be parsed */
"ATTACHMENT_ERROR_COULD_NOT_PARSE_IMAGE" = "Unable to parse image.";
/* Attachment error message for image attachments in which metadata could not be removed */
"ATTACHMENT_ERROR_COULD_NOT_REMOVE_METADATA" = "Unable to remove metadata from image.";
/* Attachment error message for image attachments which could not be resized */
"ATTACHMENT_ERROR_COULD_NOT_RESIZE_IMAGE" = "Unable to resize image.";
/* Attachment error message for attachments whose data exceed file size limits */
"ATTACHMENT_ERROR_FILE_SIZE_TOO_LARGE" = "Attachment is too large.";
/* Attachment error message for attachments with invalid data */
"ATTACHMENT_ERROR_INVALID_DATA" = "Attachment includes invalid content.";
/* Attachment error message for attachments with an invalid file format */
"ATTACHMENT_ERROR_INVALID_FILE_FORMAT" = "Attachment has an invalid file format.";
/* Attachment error message for attachments without any data */
"ATTACHMENT_ERROR_MISSING_DATA" = "Attachment is empty.";
/* Alert title when picking a document fails for an unknown reason */
"ATTACHMENT_PICKER_DOCUMENTS_FAILED_ALERT_TITLE" = "दस्तावेज़ चुनने में विफल.";
/* Alert body when picking a document fails because user picked a directory/bundle */
"ATTACHMENT_PICKER_DOCUMENTS_PICKED_DIRECTORY_FAILED_ALERT_BODY" = "कृपया इस फ़ाइल या निर्देशिका का एक संपीड़ित संग्रह बनाएं और इसके बजाय उसे भेजने का प्रयास करें।";
/* Alert title when picking a document fails because user picked a directory/bundle */
"ATTACHMENT_PICKER_DOCUMENTS_PICKED_DIRECTORY_FAILED_ALERT_TITLE" = "असमर्थित फ़ाइल";
/* Short text label for a voice message attachment, used for thread preview and on the lock screen */
"ATTACHMENT_TYPE_VOICE_MESSAGE" = "स्वर संदेश";
/* Error indicating the backup export could not export the user's data. */
"BACKUP_EXPORT_ERROR_COULD_NOT_EXPORT" = "बैकअप डेटा निर्यात नहीं किया जा सका।";
/* Error indicating that the app received an invalid response from CloudKit. */
"BACKUP_EXPORT_ERROR_INVALID_CLOUDKIT_RESPONSE" = "अमान्य सेवा प्रतिक्रिया";
/* Indicates that the cloud is being cleaned up. */
"BACKUP_EXPORT_PHASE_CLEAN_UP" = "बैकअप की सफाई";
/* Indicates that the backup export is being configured. */
"BACKUP_EXPORT_PHASE_CONFIGURATION" = "बैकअप प्रारंभ करना";
/* Indicates that the database data is being exported. */
"BACKUP_EXPORT_PHASE_DATABASE_EXPORT" = "डेटा निर्यात करना";
/* Indicates that the backup export data is being exported. */
"BACKUP_EXPORT_PHASE_EXPORT" = "बैकअप निर्यात करना";
/* Indicates that the backup export data is being uploaded. */
"BACKUP_EXPORT_PHASE_UPLOAD" = "बैकअप अपलोड करना";
/* Error indicating the backup import could not import the user's data. */
"BACKUP_IMPORT_ERROR_COULD_NOT_IMPORT" = "बैकअप आयात नहीं किया जा सका";
/* Indicates that the backup import is being configured. */
"BACKUP_IMPORT_PHASE_CONFIGURATION" = "बैकअप कॉन्फ़िगर करना";
/* Indicates that the backup import data is being downloaded. */
"BACKUP_IMPORT_PHASE_DOWNLOAD" = "बैकअप डेटा डाउनलोड करना";
/* Indicates that the backup import data is being finalized. */
"BACKUP_IMPORT_PHASE_FINALIZING" = "बैकअप प्रारंभ करना";
/* Indicates that the backup import data is being imported. */
"BACKUP_IMPORT_PHASE_IMPORT" = "बैकअप निर्यात करना";
/* Indicates that the backup database is being restored. */
"BACKUP_IMPORT_PHASE_RESTORING_DATABASE" = "डेटाबेस पुनर्स्थापित करें";
/* Indicates that the backup import data is being restored. */
"BACKUP_IMPORT_PHASE_RESTORING_FILES" = "फ़ाइलें बहाल करना";
/* Label for the backup restore decision section. */
"BACKUP_RESTORE_DECISION_TITLE" = "उपलब्ध बैकअप";
/* Label for the backup restore description. */
"BACKUP_RESTORE_DESCRIPTION" = "बैकअप पुनर्स्थापित हो रहा है";
/* Label for the backup restore progress. */
"BACKUP_RESTORE_PROGRESS" = "प्रगति";
/* Label for the backup restore status. */
"BACKUP_RESTORE_STATUS" = "स्थिति";
/* Error shown when backup fails due to an unexpected error. */
"BACKUP_UNEXPECTED_ERROR" = "अनपेक्षित बैकअप त्रुटि";
/* Button label for the 'block' button */
"BLOCK_LIST_BLOCK_BUTTON" = "ब्लॉक";
/* A format for the 'block user' action sheet title. Embeds {{the blocked user's name or phone number}}. */
"BLOCK_LIST_BLOCK_USER_TITLE_FORMAT" = "%@ को ब्लॉक करें?";
/* A format for the 'unblock user' action sheet title. Embeds {{the unblocked user's name or phone number}}. */
"BLOCK_LIST_UNBLOCK_TITLE_FORMAT" = "Unblock %@?";
/* Button label for the 'unblock' button */
"BLOCK_LIST_UNBLOCK_BUTTON" = "अनब्लॉक करें";
/* The message format of the 'conversation blocked' alert. Embeds the {{conversation title}}. */
"BLOCK_LIST_VIEW_BLOCKED_ALERT_MESSAGE_FORMAT" = "%@ को ब्लॉक कर दिया गया है";
/* The title of the 'user blocked' alert. */
"BLOCK_LIST_VIEW_BLOCKED_ALERT_TITLE" = "यूजर ब्लॉक किया हुआ है";
/* Alert title after unblocking a group or 1:1 chat. Embeds the {{conversation title}}. */
"BLOCK_LIST_VIEW_UNBLOCKED_ALERT_TITLE_FORMAT" = "%@ has been unblocked.";
/* Alert body after unblocking a group. */
"BLOCK_LIST_VIEW_UNBLOCKED_GROUP_ALERT_BODY" = "Existing members can now add you to the group again.";
/* An explanation of the consequences of blocking another user. */
"BLOCK_USER_BEHAVIOR_EXPLANATION" = "अवरुद्ध उपयोगकर्ता आपको कॉल नहीं कर पाएंगे या आपको संदेश नहीं भेज पाएंगे।";
/* Label for generic done button. */
"BUTTON_DONE" = "पूरा हुआ";
/* Button text to enable batch selection mode */
"BUTTON_SELECT" = "चुनें";
/* The label for the 'do not restore backup' button. */
"CHECK_FOR_BACKUP_DO_NOT_RESTORE" = "पुनर्स्‍थापित न करें";
/* The label for the 'restore backup' button. */
"CHECK_FOR_BACKUP_RESTORE" = "पुनर्स्थापित करें";
/* Error indicating that the app could not determine that user's iCloud account status */
"CLOUDKIT_STATUS_COULD_NOT_DETERMINE" = "Session आपके iCloud खाते की स्थिति निर्धारित नहीं कर सका। अपने Session डेटा का बैकअप लेने के लिए iOS सेटिंग ऐप में अपने iCloud खाते में साइन इन करें।";
/* Error indicating that user does not have an iCloud account. */
"CLOUDKIT_STATUS_NO_ACCOUNT" = "कोई आईक्लाउड खाता नहीं। अपने Session डेटा का बैकअप लेने के लिए iOS सेटिंग ऐप में अपने iCloud खाते में साइन इन करें।";
/* Error indicating that the app was prevented from accessing the user's iCloud account. */
"CLOUDKIT_STATUS_RESTRICTED" = "Session को बैकअप के लिए आपके iCloud खाते तक पहुंच से वंचित कर दिया गया था। अपने Session डेटा का बैकअप लेने के लिए iOS सेटिंग ऐप में अपने iCloud खाते में Session की पहुंच प्रदान करें।";
/* Alert body */
"CONFIRM_LEAVE_GROUP_DESCRIPTION" = "अब आप इस समूह में संदेश भेजने या प्राप्त करने में सक्षम नहीं होंगे।";
/* Alert title */
"CONFIRM_LEAVE_GROUP_TITLE" = "क्या आप वाकई छोड़ना चाहते हैं?";
/* Message for the 'conversation delete confirmation' alert. */
"CONVERSATION_DELETE_CONFIRMATION_ALERT_MESSAGE" = "This cannot be undone.";
/* Title for the 'conversation delete confirmation' alert. */
"CONVERSATION_DELETE_CONFIRMATION_ALERT_TITLE" = "Delete Conversation?";
/* keyboard toolbar label when no messages match the search string */
"CONVERSATION_SEARCH_NO_RESULTS" = "No matches";
/* keyboard toolbar label when exactly 1 message matches the search string */
"CONVERSATION_SEARCH_ONE_RESULT" = "1 match";
/* keyboard toolbar label when more than 1 message matches the search string. Embeds {{number/position of the 'currently viewed' result}} and the {{total number of results}} */
"CONVERSATION_SEARCH_RESULTS_FORMAT" = "%d of %d matches";
/* title for conversation settings screen */
"CONVERSATION_SETTINGS" = "Conversation Settings";
/* table cell label in conversation settings */
"CONVERSATION_SETTINGS_BLOCK_THIS_USER" = "Block This User";
/* Title of the 'mute this thread' action sheet. */
"CONVERSATION_SETTINGS_MUTE_ACTION_SHEET_TITLE" = "म्यूट";
/* label for 'mute thread' cell in conversation settings */
"CONVERSATION_SETTINGS_MUTE_LABEL" = "म्यूट";
/* Indicates that the current thread is not muted. */
"CONVERSATION_SETTINGS_MUTE_NOT_MUTED" = "म्यूट नहीं";
/* Label for button to mute a thread for a day. */
"CONVERSATION_SETTINGS_MUTE_ONE_DAY_ACTION" = "एक दिन के लिए म्यूट करें";
/* Label for button to mute a thread for a hour. */
"CONVERSATION_SETTINGS_MUTE_ONE_HOUR_ACTION" = "एक घंटे के लिए म्यूट करें";
/* Label for button to mute a thread for a minute. */
"CONVERSATION_SETTINGS_MUTE_ONE_MINUTE_ACTION" = "एक मिनट के लिए म्यूट करें";
/* Label for button to mute a thread for a week. */
"CONVERSATION_SETTINGS_MUTE_ONE_WEEK_ACTION" = "एक हफ़्ते के लिए म्यूट करें";
/* Label for button to mute a thread for a year. */
"CONVERSATION_SETTINGS_MUTE_ONE_YEAR_ACTION" = "एक साल के लिए म्यूट करें";
/* Indicates that this thread is muted until a given date or time. Embeds {{The date or time which the thread is muted until}}. */
"CONVERSATION_SETTINGS_MUTED_UNTIL_FORMAT" = "जब तक %@";
/* Table cell label in conversation settings which returns the user to the conversation with 'search mode' activated */
"CONVERSATION_SETTINGS_SEARCH" = "बातचीत खोजें";
/* Label for button to unmute a thread. */
"CONVERSATION_SETTINGS_UNMUTE_ACTION" = "अनम्यूट";
/* Title for the 'crop/scale image' dialog. */
"CROP_SCALE_IMAGE_VIEW_TITLE" = "Move and Scale";
/* Subtitle shown while the app is updating its database. */
"DATABASE_VIEW_OVERLAY_SUBTITLE" = "इसमें कुछ मिनटों का समय लगेगा ।";
/* Title shown while the app is updating its database. */
"DATABASE_VIEW_OVERLAY_TITLE" = "डाटाबेस का अनुकूलन";
/* Format string for a relative time, expressed as a certain number of hours in the past. Embeds {{The number of hours}}. */
"DATE_HOURS_AGO_FORMAT" = "%@ घंटा पहले";
/* Format string for a relative time, expressed as a certain number of minutes in the past. Embeds {{The number of minutes}}. */
"DATE_MINUTES_AGO_FORMAT" = "%@ मिनट पहले";
/* The present; the current time. */
"DATE_NOW" = "अभी";
/* The current day. */
"DATE_TODAY" = "आज";
/* The day before today. */
"DATE_YESTERDAY" = "कल";
/* table cell label in conversation settings */
"DISAPPEARING_MESSAGES" = "गायब होने वाले संदेश";
/* Info Message when added to a group which has enabled disappearing messages. Embeds {{time amount}} before messages disappear, see the *_TIME_AMOUNT strings for context. */
"DISAPPEARING_MESSAGES_CONFIGURATION_GROUP_EXISTING_FORMAT" = "Messages in this conversation will disappear after %@.";
/* table cell label in conversation settings */
"EDIT_GROUP_ACTION" = "Edit Group";
/* Label indicating media gallery is empty */
"GALLERY_TILES_EMPTY_GALLERY" = "You don't have any media in this conversation.";
/* Label indicating loading is in progress */
"GALLERY_TILES_LOADING_MORE_RECENT_LABEL" = "Loading Newer Media…";
/* Label indicating loading is in progress */
"GALLERY_TILES_LOADING_OLDER_LABEL" = "Loading Older Media…";
/* Error displayed when there is a failure fetching a GIF from the remote service. */
"GIF_PICKER_ERROR_FETCH_FAILURE" = "Failed to fetch the requested GIF. Please verify you are online.";
/* Generic error displayed when picking a GIF */
"GIF_PICKER_ERROR_GENERIC" = "An unknown error occurred.";
/* Shown when selected GIF couldn't be fetched */
"GIF_PICKER_FAILURE_ALERT_TITLE" = "Unable to Choose GIF";
/* Alert message shown when user tries to search for GIFs without entering any search terms. */
"GIF_PICKER_VIEW_MISSING_QUERY" = "Please enter your search.";
/* Indicates that an error occurred while searching. */
"GIF_VIEW_SEARCH_ERROR" = "Error. Tap to Retry.";
/* Indicates that the user's search had no results. */
"GIF_VIEW_SEARCH_NO_RESULTS" = "No Results.";
/* No comment provided by engineer. */
"GROUP_CREATED" = "Group created";
/* No comment provided by engineer. */
"GROUP_MEMBER_JOINED" = "%@ joined the group. ";
/* No comment provided by engineer. */
"GROUP_MEMBER_LEFT" = "%@ left the group. ";
/* No comment provided by engineer. */
"GROUP_MEMBER_REMOVED" = "%@ was removed from the group. ";
/* No comment provided by engineer. */
"GROUP_MEMBERS_REMOVED" = " %@ समूह से हटा दिए गये हैं ";
/* No comment provided by engineer. */
"GROUP_TITLE_CHANGED" = "Title is now '%@'. ";
/* No comment provided by engineer. */
"GROUP_UPDATED" = "Group updated.";
/* No comment provided by engineer. */
"GROUP_YOU_LEFT" = "आपने समूह छोड़ दिया है";
/* No comment provided by engineer. */
"YOU_WERE_REMOVED" = " You were removed from the group. ";
/* Momentarily shown to the user when attempting to select more images than is allowed. Embeds {{max number of items}} that can be shared. */
"IMAGE_PICKER_CAN_SELECT_NO_MORE_TOAST_FORMAT" = "You can't share more than %@ items.";
/* alert title */
"IMAGE_PICKER_FAILED_TO_PROCESS_ATTACHMENTS" = "अटैचमेंट का चयन करने में विफल।";
/* Message for the alert indicating that an audio file is invalid. */
"INVALID_AUDIO_FILE_ALERT_ERROR_MESSAGE" = "अमान्य ऑडियो फ़ाइल.";
/* Slider label when disappearing messages is off */
"KEEP_MESSAGES_FOREVER" = "संदेश गायब नहीं होते हैं।";
/* Confirmation button within contextual alert */
"LEAVE_BUTTON_TITLE" = "छोड़ें";
/* table cell label in conversation settings */
"LEAVE_GROUP_ACTION" = "ग्रुप को छोड़ें";
/* Title for the 'long text message' view. */
"LONG_TEXT_VIEW_TITLE" = "मैसेज";
/* nav bar button item */
"MEDIA_DETAIL_VIEW_ALL_MEDIA_BUTTON" = "सभी मीडिया";
/* media picker option to choose from library */
"MEDIA_FROM_LIBRARY_BUTTON" = "फोटो लाइब्रेरी";
/* Confirmation button text to delete selected media from the gallery, embeds {{number of messages}} */
"MEDIA_GALLERY_DELETE_MULTIPLE_MESSAGES_FORMAT" = "संदेश %d हटाएं";
/* Confirmation button text to delete selected media message from the gallery */
"MEDIA_GALLERY_DELETE_SINGLE_MESSAGE" = "डिलीट मेसिज";
/* embeds {{sender name}} and {{sent datetime}}, e.g. 'Sarah on 10/30/18, 3:29' */
"MEDIA_GALLERY_LANDSCAPE_TITLE_FORMAT" = "%@ on %@";
/* Format for the 'more items' indicator for media galleries. Embeds {{the number of additional items}}. */
"MEDIA_GALLERY_MORE_ITEMS_FORMAT" = "+%@";
/* Short sender label for media sent by you */
"MEDIA_GALLERY_SENDER_NAME_YOU" = "आप";
/* Section header in media gallery collection view */
"MEDIA_GALLERY_THIS_MONTH_HEADER" = "इस महीने";
/* message status for message delivered to their recipient. */
"MESSAGE_STATUS_DELIVERED" = "वितरित";
/* status message for failed messages */
"MESSAGE_STATUS_FAILED" = "भेजना विफल";
/* status message for failed messages */
"MESSAGE_STATUS_FAILED_SHORT" = "असफल";
/* status message for read messages */
"MESSAGE_STATUS_READ" = "पढ़ें";
/* message status if message delivery to a recipient is skipped. We skip delivering group messages to users who have left the group or unregistered their Session account. */
"MESSAGE_STATUS_RECIPIENT_SKIPPED" = "छोड़ दिया";
/* message status while message is sending. */
"MESSAGE_STATUS_SENDING" = "जा रहा है...";
/* status message for sent messages */
"MESSAGE_STATUS_SENT" = "भेज दिया!";
/* status message while attachment is uploading */
"MESSAGE_STATUS_UPLOADING" = "अपलोड हो रहा है";
/* Alert body when user has previously denied media library access */
"MISSING_MEDIA_LIBRARY_PERMISSION_MESSAGE" = "आप Ios सेटिंग्स ऐप में इस अनुमति को सक्षम कर सकते हैं।";
/* Alert title when user has previously denied media library access */
"MISSING_MEDIA_LIBRARY_PERMISSION_TITLE" = "इस सुविधा के लिए Session को आपकी तस्वीरों तक पहुंच की आवश्यकता है।";
/* An explanation of the consequences of muting a thread. */
"MUTE_BEHAVIOR_EXPLANATION" = "आपको मौन बातचीत के लिए सूचनाएं प्राप्त नहीं होंगी।";
/* notification title. Embeds {{author name}} and {{group name}} */
"NEW_GROUP_MESSAGE_NOTIFICATION_TITLE" = "%@ to %@";
/* Label for 1:1 conversation with yourself. */
"NOTE_TO_SELF" = "अपने लिए नोट";
/* Lock screen notification text presented after user powers on their device without unlocking. Embeds {{device model}} (either 'iPad' or 'iPhone') */
"NOTIFICATION_BODY_PHONE_LOCKED_FORMAT" = "हो सकता है कि आपका %@ पुनरारंभ होने के दौरान आपको संदेश प्राप्त हुए हों।";
/* No comment provided by engineer. */
"NOTIFICATIONS_FOOTER_WARNING" = "ऐप्पल के पुश फ्रेमवर्क में ज्ञात बग के कारण, संदेश पूर्वावलोकन केवल तभी दिखाया जाएगा जब संदेश भेजे जाने के बाद 30 सेकंड के भीतर पुनर्प्राप्त किया जाता है। परिणामस्वरूप एप्लिकेशन बैज गलत हो सकता है।";
/* Table cell switch label. When disabled, Session will not play notification sounds while the app is in the foreground. */
"NOTIFICATIONS_SECTION_INAPP" = "प्ले जबकि ऐप खुला है";
/* Label for settings UI that allows user to change the notification sound. */
"NOTIFICATIONS_SECTION_SOUNDS" = "ध्वनि";
/* No comment provided by engineer. */
"NOTIFICATIONS_SENDER_AND_MESSAGE" = "नाम और सामग्री";
/* No comment provided by engineer. */
"NOTIFICATIONS_SENDER_ONLY" = "केवल नाम";
/* No comment provided by engineer. */
"NOTIFICATIONS_NONE" = "कोई नाम या सामग्री नहीं";
/* No comment provided by engineer. */
"NOTIFICATIONS_SHOW" = "दिखाएं";
/* No comment provided by engineer. */
"BUTTON_OK" = "ठीक है";
/* Info Message when {{other user}} disables or doesn't support disappearing messages */
"OTHER_DISABLED_DISAPPEARING_MESSAGES_CONFIGURATION" = "%@ ने गायब संदेश अक्षम कर दिए हैं।";
/* Info Message when {{other user}} updates message expiration to {{time amount}}, see the *_TIME_AMOUNT strings for context. */
"OTHER_UPDATED_DISAPPEARING_MESSAGES_CONFIGURATION" = "%@ ने गायब संदेश टाइमर को %@ तक सेट कर दिया है।";
/* alert title, generic error preventing user from capturing a photo */
"PHOTO_CAPTURE_GENERIC_ERROR" = "छवि कैप्चर करने में असमर्थ।";
/* alert title */
"PHOTO_CAPTURE_UNABLE_TO_CAPTURE_IMAGE" = "छवि कैप्चर करने में असमर्थ।";
/* alert title */
"PHOTO_CAPTURE_UNABLE_TO_INITIALIZE_CAMERA" = "कैमरा कॉन्फ़िगर करने में विफल।";
/* label for system photo collections which have no name. */
"PHOTO_PICKER_UNNAMED_COLLECTION" = "अनाम एल्बम";
/* Notification action button title */
"PUSH_MANAGER_MARKREAD" = "Mark as Read";
/* Notification action button title */
"PUSH_MANAGER_REPLY" = "Reply";
/* alert body during registration */
"REGISTRATION_ERROR_BLANK_VERIFICATION_CODE" = "हम आपके खाते को तब तक सक्रिय नहीं कर सकते जब तक आप हमारे द्वारा भेजे गए कोड को सत्यापित नहीं करते।";
/* Indicates a delay of zero seconds, and that 'screen lock activity' will timeout immediately. */
"SCREEN_LOCK_ACTIVITY_TIMEOUT_NONE" = "तुरंत";
/* Description of how and why Session iOS uses Touch ID/Face ID/Phone Passcode to unlock 'screen lock'. */
"SCREEN_LOCK_REASON_UNLOCK_SCREEN_LOCK" = "Session खोलने के लिए प्रमाणीकरण करें";
/* Title for alert indicating that screen lock could not be unlocked. */
"SCREEN_LOCK_UNLOCK_FAILED" = "प्रमाणीकरण विफल रहा";
/* alert title when user attempts to leave the send media flow when they have an in-progress album */
"SEND_MEDIA_ABANDON_TITLE" = "मीडिया छोड़ें?";
/* alert action, confirming the user wants to exit the media flow and abandon any photos they've taken */
"SEND_MEDIA_CONFIRM_ABANDON_ALBUM" = "मीडिया छोड़ें?";
/* alert action when the user decides not to cancel the media flow after all. */
"SEND_MEDIA_RETURN_TO_CAMERA" = "कैमरा पर लौटें";
/* alert action when the user decides not to cancel the media flow after all. */
"SEND_MEDIA_RETURN_TO_MEDIA_LIBRARY" = "मीडिया लाइब्रेरी पर लौटें";
/* Format string for the default 'Note' sound. Embeds the system {{sound name}}. */
"SETTINGS_AUDIO_DEFAULT_TONE_LABEL_FORMAT" = "%@ (default)";
/* Label for the backup view in app settings. */
"SETTINGS_BACKUP" = "Backup";
/* Label for 'backup now' button in the backup settings view. */
"SETTINGS_BACKUP_BACKUP_NOW" = "Backup Now";
/* Label for 'cancel backup' button in the backup settings view. */
"SETTINGS_BACKUP_CANCEL_BACKUP" = "Cancel Backup";
/* Label for switch in settings that controls whether or not backup is enabled. */
"SETTINGS_BACKUP_ENABLING_SWITCH" = "Backup Enabled";
/* Label for iCloud status row in the in the backup settings view. */
"SETTINGS_BACKUP_ICLOUD_STATUS" = "iCloud Status";
/* Indicates that the last backup restore failed. */
"SETTINGS_BACKUP_IMPORT_STATUS_FAILED" = "Backup Restore Failed";
/* Indicates that app is not restoring up. */
"SETTINGS_BACKUP_IMPORT_STATUS_IDLE" = "Backup Restore Idle";
/* Indicates that app is restoring up. */
"SETTINGS_BACKUP_IMPORT_STATUS_IN_PROGRESS" = "Backup Restore In Progress";
/* Indicates that the last backup restore succeeded. */
"SETTINGS_BACKUP_IMPORT_STATUS_SUCCEEDED" = "Backup Restore Succeeded";
/* Label for phase row in the in the backup settings view. */
"SETTINGS_BACKUP_PHASE" = "Phase";
/* Label for phase row in the in the backup settings view. */
"SETTINGS_BACKUP_PROGRESS" = "Progress";
/* Label for backup status row in the in the backup settings view. */
"SETTINGS_BACKUP_STATUS" = "Status";
/* Indicates that the last backup failed. */
"SETTINGS_BACKUP_STATUS_FAILED" = "Backup Failed";
/* Indicates that app is not backing up. */
"SETTINGS_BACKUP_STATUS_IDLE" = "Waiting";
/* Indicates that app is backing up. */
"SETTINGS_BACKUP_STATUS_IN_PROGRESS" = "Backing Up";
/* Indicates that the last backup succeeded. */
"SETTINGS_BACKUP_STATUS_SUCCEEDED" = "Backup Successful";
/* No comment provided by engineer. */
"SETTINGS_CLEAR_HISTORY" = "Clear Conversation History";
/* Confirmation text for button which deletes all message, calling, attachments, etc. */
"SETTINGS_DELETE_HISTORYLOG_CONFIRMATION_BUTTON" = "Delete Everything";
/* Section header */
"SETTINGS_HISTORYLOG_TITLE" = "Clear Conversation History";
/* Label for settings view that allows user to change the notification sound. */
"SETTINGS_ITEM_NOTIFICATION_SOUND" = "Message Sound";
/* Setting for enabling & disabling link previews. */
"SETTINGS_LINK_PREVIEWS" = "Send Link Previews";
/* Footer for setting for enabling & disabling link previews. */
"SETTINGS_LINK_PREVIEWS_FOOTER" = "Previews are supported for most urls.";
/* Header for setting for enabling & disabling link previews. */
"SETTINGS_LINK_PREVIEWS_HEADER" = "Link Previews";
/* Setting for enabling & disabling voice & video calls. */
"SETTINGS_CALLS" = "Voice and video calls";
/* Footer for setting for enabling & disabling voice & video calls. */
"SETTINGS_CALLS_FOOTER" = "Allow access to accept voice and video calls from other users.";
/* Header for setting for enabling & disabling voice & video calls. */
"SETTINGS_CALLS_HEADER" = "Calls";
/* table section header */
"SETTINGS_NOTIFICATION_CONTENT_TITLE" = "Notification Content";
/* Label for the 'read receipts' setting. */
"SETTINGS_READ_RECEIPT" = "Read Receipts";
/* An explanation of the 'read receipts' setting. */
"SETTINGS_READ_RECEIPTS_SECTION_FOOTER" = "See and share when messages have been read. This setting is optional and applies to all conversations.";
/* Label for the 'screen lock activity timeout' setting of the privacy settings. */
"SETTINGS_SCREEN_LOCK_ACTIVITY_TIMEOUT" = "Screen Lock Timeout";
/* Title for the 'screen lock' section of the privacy settings. */
"SETTINGS_SCREEN_LOCK_SECTION_TITLE" = "Screen Lock";
/* Label for the 'enable screen lock' switch of the privacy settings. */
"SETTINGS_SCREEN_LOCK_SWITCH_LABEL" = "Screen Lock";
/* Header Label for the sounds section of settings views. */
"SETTINGS_SECTION_SOUNDS" = "Sounds";
/* Section header */
"SETTINGS_SECURITY_TITLE" = "Screen Security";
/* Label for the 'typing indicators' setting. */
"SETTINGS_TYPING_INDICATORS" = "Typing Indicators";
/* Label for the 'no sound' option that allows users to disable sounds for notifications, etc. */
"SOUNDS_NONE" = "None";
/* {{number of days}} embedded in strings, e.g. 'Alice updated disappearing messages expiration to {{5 days}}'. See other *_TIME_AMOUNT strings */
"TIME_AMOUNT_DAYS" = "%@ days";
/* Label text below navbar button, embeds {{number of days}}. Must be very short, like 1 or 2 characters, The space is intentionally omitted between the text and the embedded duration so that we get, e.g. '5d' not '5 d'. See other *_TIME_AMOUNT strings */
"TIME_AMOUNT_DAYS_SHORT_FORMAT" = "%@d";
/* {{number of hours}} embedded in strings, e.g. 'Alice updated disappearing messages expiration to {{5 hours}}'. See other *_TIME_AMOUNT strings */
"TIME_AMOUNT_HOURS" = "%@ hours";
/* Label text below navbar button, embeds {{number of hours}}. Must be very short, like 1 or 2 characters, The space is intentionally omitted between the text and the embedded duration so that we get, e.g. '5h' not '5 h'. See other *_TIME_AMOUNT strings */
"TIME_AMOUNT_HOURS_SHORT_FORMAT" = "%@h";
/* {{number of minutes}} embedded in strings, e.g. 'Alice updated disappearing messages expiration to {{5 minutes}}'. See other *_TIME_AMOUNT strings */
"TIME_AMOUNT_MINUTES" = "%@ minutes";
/* Label text below navbar button, embeds {{number of minutes}}. Must be very short, like 1 or 2 characters, The space is intentionally omitted between the text and the embedded duration so that we get, e.g. '5m' not '5 m'. See other *_TIME_AMOUNT strings */
"TIME_AMOUNT_MINUTES_SHORT_FORMAT" = "%@m";
/* {{number of seconds}} embedded in strings, e.g. 'Alice updated disappearing messages expiration to {{5 seconds}}'. See other *_TIME_AMOUNT strings */
"TIME_AMOUNT_SECONDS" = "%@ seconds";
/* Label text below navbar button, embeds {{number of seconds}}. Must be very short, like 1 or 2 characters, The space is intentionally omitted between the text and the embedded duration so that we get, e.g. '5s' not '5 s'. See other *_TIME_AMOUNT strings */
"TIME_AMOUNT_SECONDS_SHORT_FORMAT" = "%@s";
/* {{1 day}} embedded in strings, e.g. 'Alice updated disappearing messages expiration to {{1 day}}'. See other *_TIME_AMOUNT strings */
"TIME_AMOUNT_SINGLE_DAY" = "%@ day";
/* {{1 hour}} embedded in strings, e.g. 'Alice updated disappearing messages expiration to {{1 hour}}'. See other *_TIME_AMOUNT strings */
"TIME_AMOUNT_SINGLE_HOUR" = "%@ hour";
/* {{1 minute}} embedded in strings, e.g. 'Alice updated disappearing messages expiration to {{1 minute}}'. See other *_TIME_AMOUNT strings */
"TIME_AMOUNT_SINGLE_MINUTE" = "%@ minute";
/* {{1 week}} embedded in strings, e.g. 'Alice updated disappearing messages expiration to {{1 week}}'. See other *_TIME_AMOUNT strings */
"TIME_AMOUNT_SINGLE_WEEK" = "%@ week";
/* {{number of weeks}}, embedded in strings, e.g. 'Alice updated disappearing messages expiration to {{5 weeks}}'. See other *_TIME_AMOUNT strings */
"TIME_AMOUNT_WEEKS" = "%@ weeks";
/* Label text below navbar button, embeds {{number of weeks}}. Must be very short, like 1 or 2 characters, The space is intentionally omitted between the text and the embedded duration so that we get, e.g. '5w' not '5 w'. See other *_TIME_AMOUNT strings */
"TIME_AMOUNT_WEEKS_SHORT_FORMAT" = "%@w";
/* Label for the cancel button in an alert or action sheet. */
"TXT_CANCEL_TITLE" = "Cancel";
/* No comment provided by engineer. */
"TXT_DELETE_TITLE" = "Delete";
/* Filename for voice messages. */
"VOICE_MESSAGE_FILE_NAME" = "वौइस् मैसेज";
/* Message for the alert indicating the 'voice message' needs to be held to be held down to record. */
"VOICE_MESSAGE_TOO_SHORT_ALERT_MESSAGE" = "ध्वनि संदेश रिकॉर्ड करने के लिए टैप करके रखें।";
/* Title for the alert indicating the 'voice message' needs to be held to be held down to record. */
"VOICE_MESSAGE_TOO_SHORT_ALERT_TITLE" = "वौइस् मैसेज";
/* Info Message when you disable disappearing messages */
"YOU_DISABLED_DISAPPEARING_MESSAGES_CONFIGURATION" = "आपने गायब संदेश अक्षम कर दिए हैं।";
/* Info message embedding a {{time amount}}, see the *_TIME_AMOUNT strings for context. */
"YOU_UPDATED_DISAPPEARING_MESSAGES_CONFIGURATION" = "आपने गायब संदेश टाइमर को %@ तक सेट कर दिया है।";
// MARK: - Session
"continue_2" = "जारी रखें";
"copy" = "कॉपी करें";
"invalid_url" = "अमान्य यूआरएल";
"next" = "अगला";
"share" = "शेयर करें";
"invalid_session_id" = "अमान्य सेशन आईडी";
"cancel" = "रद्द करें";
"your_session_id" = "आपकी सेशन आईडी";
"vc_landing_title_2" = "आपका सेशन यहां आरंभ होता है...";
"vc_landing_register_button_title" = "सेशन आईडी बनाएं";
"vc_landing_restore_button_title" = "अपना सेशन जारी रखें";
"vc_landing_link_button_title" = "डिवाइस को लिंक करें";
"view_fake_chat_bubble_1" = "सेशन क्या है?";
"view_fake_chat_bubble_2" = "यह एक decentralized, encrypted मेसेजिंग ऐप है";
"view_fake_chat_bubble_3" = "इसलिए यह मेरी निजी जानकारी या बातचीत का metadata इकठ्ठा नहीं करता? यह कैसे काम करता है?";
"view_fake_chat_bubble_4" = "एडवांस्ड anonymous routing और end-to-end encryption के मिश्रण का प्रयोग करके।";
"view_fake_chat_bubble_5" = "दोस्त दोस्तों को असुरक्षित मैसेंजर नहीं उपयोग करने देते। आपका स्वागत है।";
"vc_register_title" = "अपनी सेशन आईडी को हेल्लो कहें";
"vc_register_explanation" = "आपकी Session ID एक ऐसा अनोखा पता है जिसका उपयोग करके लोग आपसे Session पर संपर्क कर सकते हैं। आपकी वास्तविक पहचान से कोई संबंध नहीं होने के कारण, आपका Session ID डिज़ाइन द्वारा पूरी तरह से गुमनाम और निजी है |";
"vc_restore_title" = "अकाउंट रिस्टोर करें";
"vc_restore_explanation" = "अकाउंट बनाते समय बनाया गया अपना रिकवरी वाक्य डालें।";
"vc_restore_seed_text_field_hint" = "अपना पुनर्प्राप्ति वाक्यांश लिखें";
"vc_link_device_title" = "डिवाइस को लिंक करें";
"vc_link_device_scan_qr_code_tab_title" = "QR कोड को स्कैन करें";
"vc_display_name_title_2" = "अपना प्रदर्शन नाम चुनें";
"vc_display_name_explanation" = "यह सेशन इस्तेमाल करते समय आपका नाम होगा। यह आपका असली नाम, उपनाम या कुछ और भी हो सकता है।";
"vc_display_name_text_field_hint" = "डिस्प्ले नाम डालें";
"vc_display_name_display_name_missing_error" = "कृपया एक डिस्प्ले नाम चुनें";
"vc_display_name_display_name_too_long_error" = "कृपया एक छोटा डिसप्ले नाम चुनें";
"vc_pn_mode_recommended_option_tag" = "संस्तुत";
"vc_pn_mode_no_option_picked_modal_title" = "कृपया एक विकल्प चुनें।";
"vc_home_empty_state_message" = "अभी तक आपके पास कोई कॉन्टैक्ट्स नहीं हैं";
"vc_home_empty_state_button_title" = "एक सेशन प्रारंभ करें";
"vc_seed_title" = "आपका रिकवरी वाक्यांश";
"vc_seed_title_2" = "अपने पुनर्प्राप्ति वाक्यांश से मिलें";
"vc_seed_explanation" = "आपका रिकवरी फ्रेज आपके Session Id की मास्टर कीय है — आप इसका इस्तेमाल अपनी Session ID को वापिस पाने के लिए कर सकते है अगर आपका फ़ोन गुम हो गया है | अपने रिकवरी फ्रेज को एक सुरक्षित जगह रखे और इसे किसी के साथ शेयर न करे |";
"vc_seed_reveal_button_title" = "देखने के लिए दबाएं";
"view_seed_reminder_subtitle_1" = "अकाउंट सुरक्षित रखने के लिए अपनी पुनर्व्यप्ती वाक्यांश को सेव करके रखें";
"view_seed_reminder_subtitle_2" = "अपना पुनर्प्राप्ति वाक्यांश प्रकट करने के लिए संशोधित शब्दों को टैप और होल्ड करें, फिर अपनी Session ID को सुरक्षित करने के लिए इसे सुरक्षित रूप से संग्रहीत करें।";
"view_seed_reminder_subtitle_3" = "अपने रिकवरी फ्रेज को एक सुरक्षित जगह रखे";
"vc_path_title" = "पाथ";
"vc_path_explanation" = "सेशन आपके मैसेज को सेशन के डेंटरलिज़्ड नेटवर्क की बहुत साडी सर्विस नोड्स में भेज देता है जो आपकी IP को छुपाती है.";
"vc_path_device_row_title" = "आप";
"vc_path_guard_node_row_title" = "प्रवेश नोड";
"vc_path_service_node_row_title" = "सर्विस नोड";
"vc_path_destination_row_title" = "Destination";
"vc_path_learn_more_button_title" = "Learn More";
"vc_create_private_chat_title" = "New Session";
"vc_create_private_chat_enter_session_id_tab_title" = "Enter Session ID";
"vc_create_private_chat_scan_qr_code_tab_title" = "Scan QR Code";
"vc_create_private_chat_scan_qr_code_explanation" = "Scan a user’s QR code to start a session. QR codes can be found by tapping the QR code icon in account settings.";
"vc_enter_public_key_explanation" = "Users can share their Session ID by going into their account settings and tapping \"Share Session ID\", or by sharing their QR code.";
"vc_scan_qr_code_camera_access_explanation" = "Session needs camera access to scan QR codes";
"vc_scan_qr_code_grant_camera_access_button_title" = "Grant Camera Access";
"vc_create_closed_group_title" = "New Closed Group";
"vc_create_closed_group_text_field_hint" = "Enter a group name";
"vc_create_closed_group_empty_state_message" = "You don't have any contacts yet";
"vc_create_closed_group_empty_state_button_title" = "Start a Session";
"vc_create_closed_group_group_name_missing_error" = "Please enter a group name";
"vc_create_closed_group_group_name_too_long_error" = "Please enter a shorter group name";
"vc_create_closed_group_too_many_group_members_error" = "A closed group cannot have more than 100 members";
"vc_join_public_chat_title" = "Join Open Group";
"vc_join_public_chat_enter_group_url_tab_title" = "Open Group URL";
"vc_join_public_chat_scan_qr_code_tab_title" = "Scan QR Code";
"vc_join_public_chat_scan_qr_code_explanation" = "Scan the QR code of the open group you'd like to join";
"vc_enter_chat_url_text_field_hint" = "Enter an open group URL";
"vc_settings_title" = "Settings";
"vc_settings_display_name_text_field_hint" = "Enter a display name";
"vc_settings_display_name_missing_error" = "Please pick a display name";
"vc_settings_display_name_too_long_error" = "Please pick a shorter display name";
"vc_settings_privacy_button_title" = "Privacy";
"vc_settings_notifications_button_title" = "Notifications";
"vc_settings_recovery_phrase_button_title" = "Recovery Phrase";
"vc_settings_clear_all_data_button_title" = "Clear Data";
"vc_notification_settings_title" = "Notifications";
"vc_privacy_settings_title" = "Privacy";
"preferences_notifications_strategy_category_title" = "Notification Strategy";
"modal_seed_title" = "Your Recovery Phrase";
"modal_seed_explanation" = "This is your recovery phrase. With it, you can restore or migrate your Session ID to a new device.";
"modal_clear_all_data_title" = "Clear All Data";
"modal_clear_all_data_explanation" = "This will permanently delete your messages, sessions, and contacts.";
"modal_clear_all_data_explanation_2" = "Would you like to clear only this device, or delete your entire account?";
"dialog_clear_all_data_deletion_failed_1" = "Data not deleted by 1 Service Node. Service Node ID: %@.";
"dialog_clear_all_data_deletion_failed_2" = "Data not deleted by %@ Service Nodes. Service Node IDs: %@.";
"modal_clear_all_data_device_only_button_title" = "Device Only";
"modal_clear_all_data_entire_account_button_title" = "Entire Account";
"vc_qr_code_title" = "QR Code";
"vc_qr_code_view_my_qr_code_tab_title" = "View My QR Code";
"vc_qr_code_view_scan_qr_code_tab_title" = "Scan QR Code";
"vc_qr_code_view_scan_qr_code_explanation" = "Scan someone's QR code to start a conversation with them";
"vc_view_my_qr_code_explanation" = "This is your QR code. Other users can scan it to start a session with you.";
// MARK: - Not Yet Translated
"fast_mode_explanation" = "You’ll be notified of new messages reliably and immediately using Apple’s notification servers.";
"fast_mode" = "Fast Mode";
"slow_mode_explanation" = "Session will occasionally check for new messages in the background.";
"slow_mode" = "Slow Mode";
"vc_pn_mode_title" = "Message Notifications";
"vc_notification_settings_notification_mode_title" = "Use Fast Mode";
"vc_link_device_recovery_phrase_tab_title" = "Recovery Phrase";
"vc_link_device_scan_qr_code_explanation" = "Navigate to Settings → Recovery Phrase on your other device to show your QR code.";
"vc_enter_recovery_phrase_title" = "Recovery Phrase";
"vc_enter_recovery_phrase_explanation" = "अपने डिवाइस को लिंक करने के लिए, पुनर्प्राप्ति वाक्यांश दर्ज करें जो आपको साइन अप करते समय दिया गया था।";
"vc_enter_public_key_text_field_hint" = "Session आईडी या ओएनएस नाम दर्ज करें";
"vc_home_title" = "संदेश";
"admin_group_leave_warning" = "चूंकि आप इस समूह के निर्माता हैं, इसलिए इसे सभी के लिए हटा दिया जाएगा। इसे असंपादित नहीं किया जा सकता है।";
"vc_join_open_group_suggestions_title" = "या इनमें से एक को जोड़ें...";
"vc_settings_invite_a_friend_button_title" = "किसी मित्र को आमंत्रित करें";
"vc_settings_help_us_translate_button_title" = "सेशन का अनुवाद करने में सहायता करें";
"copied" = "कॉपी किया गया!";
"vc_conversation_settings_copy_session_id_button_title" = "कापी सेशन आईडी";
"vc_conversation_input_prompt" = "मैसेज";
"vc_conversation_voice_message_cancel_message" = "रद्द करने के लिए स्लाइड करें";
"modal_download_attachment_title" = "Trust %@?";
"modal_download_attachment_explanation" = "क्या आप वाकई %@ द्वारा भेजे गए मीडिया को डाउनलोड करना चाहते हैं?";
"modal_download_button_title" = "डाउनलोड";
"modal_open_url_title" = "यूआरएल खोलें";
"modal_open_url_explanation" = "क्या आप वाकई %@ खोलना चाहते हैं?";
"modal_open_url_button_title" = "खोलें";
"modal_copy_url_button_title" = "Copy Link";
"modal_blocked_title" = "%@ अनब्लॉक करें?";
"modal_blocked_explanation" = "क्या आप वाकई %@ को अनब्लॉक करना चाहते हैं?";
"modal_blocked_button_title" = "अनब्लॉक करें";
"modal_link_previews_title" = "लिंक पूर्वावलोकन सक्षम करें?";
"modal_link_previews_explanation" = "लिंक पूर्वावलोकन सक्षम करने से आपके द्वारा भेजे और प्राप्त किए जाने वाले URL के पूर्वावलोकन दिखाई देंगे. यह उपयोगी हो सकता है, लेकिन Session को पूर्वावलोकन उत्पन्न करने के लिए लिंक की गई वेबसाइटों से संपर्क करने की आवश्यकता होगी। आप कभी भी Session की सेटिंग में लिंक पूर्वावलोकन अक्षम कर सकते हैं।";
"modal_link_previews_button_title" = "सक्षम करें";
"modal_call_title" = "Voice / video calls";
"modal_call_explanation" = "The current implementation of voice / video calls will expose your IP address to the Oxen Foundation servers and the calling / called user.";
"modal_share_logs_title" = "Share Logs";
"modal_share_logs_explanation" = "Would you like to export your application logs to be able to share for troubleshooting?";
"vc_share_title" = "सत्र में साझा करें";
"vc_share_loading_message" = "अटैचमेंट तैयार किए जा रहे हैं...";
"vc_share_sending_message" = "भेजा जा रहा है...";
"vc_share_link_previews_unsecure" = "Preview not loaded for unsecure link";
"vc_share_link_previews_error" = "Unable to load preview";
"vc_share_link_previews_disabled_title" = "Link Previews Disabled";
"vc_share_link_previews_disabled_explanation" = "Enabling link previews will show previews for URLs you share. This can be useful, but Session will need to contact linked websites to generate previews.\n\nYou can enable link previews in Session's settings.";
"view_open_group_invitation_description" = "ग्रुप आमंत्रण खोलें";
"vc_conversation_settings_invite_button_title" = "सदस्य जोड़ें";
"vc_settings_faq_button_title" = "FAQ";
"vc_settings_survey_button_title" = "Feedback / Survey";
"vc_settings_support_button_title" = "Debug Log";
"modal_send_seed_title" = "Warning";
"modal_send_seed_explanation" = "This is your recovery phrase. If you send it to someone they'll have full access to your account.";
"modal_send_seed_send_button_title" = "Send";
"vc_conversation_settings_notify_for_mentions_only_title" = "Notify for Mentions Only";
"vc_conversation_settings_notify_for_mentions_only_explanation" = "When enabled, you'll only be notified for messages mentioning you.";
"view_conversation_title_notify_for_mentions_only" = "Notifying for Mentions Only";
"message_deleted" = "This message has been deleted";
"delete_message_for_me" = "Delete just for me";
"delete_message_for_everyone" = "Delete for everyone";
"delete_message_for_me_and_recipient" = "Delete for me and %@";
"context_menu_reply" = "Reply";
"context_menu_save" = "Save";
"context_menu_ban_user" = "Ban User";
"context_menu_ban_and_delete_all" = "Ban and Delete All";
"context_menu_ban_user_error_alert_message" = "Unable to ban user";
"accessibility_expanding_attachments_button" = "Add attachments";
"accessibility_gif_button" = "Gif";
"accessibility_document_button" = "Document";
"accessibility_library_button" = "Photo library";
"accessibility_camera_button" = "Camera";
"accessibility_main_button_collapse" = "Collapse attachment options";
"invalid_recovery_phrase" = "Invalid Recovery Phrase";
"DISMISS_BUTTON_TEXT" = "Dismiss";
/* Button text which opens the settings app */
"OPEN_SETTINGS_BUTTON" = "Settings";
"call_outgoing" = "You called %@";
"call_incoming" = "%@ called you";
"call_missed" = "Missed Call from %@";
"call_rejected" = "Rejected Call";
"call_cancelled" = "Cancelled Call";
"call_timeout" = "Unanswered Call";
"voice_call" = "Voice Call";
"video_call" = "Video Call";
"APN_Message" = "You've got a new message.";
"APN_Collapsed_Messages" = "You've got %@ new messages.";
"system_mode_theme" = "System";
"dark_mode_theme" = "Dark";
"light_mode_theme" = "Light";
"PIN_BUTTON_TEXT" = "Pin";
"UNPIN_BUTTON_TEXT" = "Unpin";
"modal_call_missed_tips_title" = "Call missed";
"modal_call_missed_tips_explanation" = "Call missed from '%@' because you needed to enable the 'Voice and video calls' permission in the Privacy Settings.";
"media_saved" = "Media saved by %@.";
"screenshot_taken" = "%@ took a screenshot.";
"SEARCH_SECTION_CONTACTS" = "Contacts and Groups";
"SEARCH_SECTION_MESSAGES" = "Messages";
"SEARCH_SECTION_RECENT" = "Recent";
"RECENT_SEARCH_LAST_MESSAGE_DATETIME" = "last message: %@";
"MESSAGE_REQUESTS_TITLE" = "Message Requests";
"MESSAGE_REQUESTS_EMPTY_TEXT" = "No pending message requests";
"MESSAGE_REQUESTS_CLEAR_ALL" = "Clear All";
"MESSAGE_REQUESTS_CLEAR_ALL_CONFIRMATION_TITLE" = "Are you sure you want to clear all message requests?";
"MESSAGE_REQUESTS_CLEAR_ALL_CONFIRMATION_ACTON" = "Clear";
"MESSAGE_REQUESTS_DELETE_CONFIRMATION_ACTON" = "Are you sure you want to delete this message request?";
"MESSAGE_REQUESTS_INFO" = "Sending a message to this user will automatically accept their message request.";
"MESSAGE_REQUESTS_ACCEPTED" = "Your message request has been accepted.";
"MESSAGE_REQUESTS_NOTIFICATION" = "You have a new message request";
"TXT_HIDE_TITLE" = "Hide";
"TXT_DELETE_ACCEPT" = "Accept";
"ALERT_ERROR_TITLE" = "Error";
"NEW_CONVERSATION_MENU_OPEN_GROUP" = "Open Group";
"NEW_CONVERSATION_MENU_DIRECT_MESSAGE" = "Direct Message";
"NEW_CONVERSATION_MENU_CLOSED_GROUP" = "Closed Group";
"modal_call_permission_request_title" = "Call Permissions Required";
"modal_call_permission_request_explanation" = "You can enable the 'Voice and video calls' permission in the Privacy Settings.";
"DEFAULT_OPEN_GROUP_LOAD_ERROR_TITLE" = "Oops, an error occurred";
"DEFAULT_OPEN_GROUP_LOAD_ERROR_SUBTITLE" = "Please try again later";
"LOADING_CONVERSATIONS" = "Loading Conversations...";
"DATABASE_MIGRATION_FAILED" = "An error occurred when optimising the database\n\nYou can export your application logs to be able to share for troubleshooting or you can restore your device\n\nWarning: Restoring your device will result in loss of any data older than two weeks";
"CHATS_TITLE" = "Chats";
"MESSAGE_TRIMMING_TITLE" = "Message Trimming";
"MESSAGE_TRIMMING_OPEN_GROUP_TITLE" = "Delete Old Open Group Messages";
"MESSAGE_TRIMMING_OPEN_GROUP_DESCRIPTION" = "Automatically delete messages which are older than 6 months from open groups with over 2,000 messages when starting the app";
"RECOVERY_PHASE_ERROR_GENERIC" = "Something went wrong. Please check your recovery phrase and try again.";
"RECOVERY_PHASE_ERROR_LENGTH" = "Looks like you didn't enter enough words. Please check your recovery phrase and try again.";
"RECOVERY_PHASE_ERROR_LAST_WORD" = "You seem to be missing the last word of your recovery phrase. Please check what you entered and try again.";
"RECOVERY_PHASE_ERROR_INVALID_WORD" = "There appears to be an invalid word in your recovery phrase. Please check what you entered and try again.";
"RECOVERY_PHASE_ERROR_FAILED" = "Your recovery phrase couldn't be verified. Please check what you entered and try again.";
/* Indicates that an unknown error occurred while using Touch ID/Face ID/Phone Passcode. */
"SCREEN_LOCK_ENABLE_UNKNOWN_ERROR" = "Authentication could not be accessed.";
/* Indicates that Touch ID/Face ID/Phone Passcode authentication failed. */
"SCREEN_LOCK_ERROR_LOCAL_AUTHENTICATION_FAILED" = "प्रमाणीकरण असफल";
/* Indicates that Touch ID/Face ID/Phone Passcode is 'locked out' on this device due to authentication failures. */
"SCREEN_LOCK_ERROR_LOCAL_AUTHENTICATION_LOCKOUT" = "बहुत सारी असफल प्रमाणीकरण की कोशिशें हुई हैं। कृपया थोङी देर बाद कोशिश करें।";
/* Indicates that Touch ID/Face ID/Phone Passcode are not available on this device. */
"SCREEN_LOCK_ERROR_LOCAL_AUTHENTICATION_NOT_AVAILABLE" = "सक्रीन लॉक इस्तेमाल करने के लिये अपने iOS सेटिंग्स से पासकोड की अनुमति दें।";
/* Indicates that Touch ID/Face ID/Phone Passcode is not configured on this device. */
"SCREEN_LOCK_ERROR_LOCAL_AUTHENTICATION_NOT_ENROLLED" = "सक्रीन लॉक इस्तेमाल करने के लिये अपने iOS सेटिंग्स से पासकोड की अनुमति दें।";
/* Indicates that Touch ID/Face ID/Phone Passcode passcode is not set. */
"SCREEN_LOCK_ERROR_LOCAL_AUTHENTICATION_PASSCODE_NOT_SET" = "सक्रीन लॉक इस्तेमाल करने के लिये अपने iOS सेटिंग्स से पासकोड की अनुमति दें।";
/* Label for the button to send a message */
"SEND_BUTTON_TITLE" = "Send";
/* Generic text for button that retries whatever the last action was. */
"RETRY_BUTTON_TEXT" = "Retry";
/* notification action */
"SHOW_THREAD_BUTTON_TITLE" = "Show Chat";
/* notification body */
"SEND_FAILED_NOTIFICATION_BODY" = "Your message failed to send.";
"INVALID_SESSION_ID_MESSAGE" = "Please check the Session ID and try again.";
"INVALID_RECOVERY_PHRASE_MESSAGE" = "Please check the Recovery Phrase and try again.";
<<<<<<< HEAD
"MEDIA_TAB_TITLE" = "Media";
"DOCUMENT_TAB_TITLE" = "Documents";
"DOCUMENT_TILES_EMPTY_DOCUMENT" = "You don't have any document in this conversation.";
"DOCUMENT_TILES_LOADING_MORE_RECENT_LABEL" = "Loading Newer Document…";
"DOCUMENT_TILES_LOADING_OLDER_LABEL" = "Loading Older Document…";
=======
/* The name for the emoji category 'Activities' */
"EMOJI_CATEGORY_ACTIVITIES_NAME" = "Activities";
/* The name for the emoji category 'Animals & Nature' */
"EMOJI_CATEGORY_ANIMALS_NAME" = "Animals & Nature";
/* The name for the emoji category 'Flags' */
"EMOJI_CATEGORY_FLAGS_NAME" = "Flags";
/* The name for the emoji category 'Food & Drink' */
"EMOJI_CATEGORY_FOOD_NAME" = "Food & Drink";
/* The name for the emoji category 'Objects' */
"EMOJI_CATEGORY_OBJECTS_NAME" = "Objects";
/* The name for the emoji category 'Recents' */
"EMOJI_CATEGORY_RECENTS_NAME" = "Recently Used";
/* The name for the emoji category 'Smileys & People' */
"EMOJI_CATEGORY_SMILEYSANDPEOPLE_NAME" = "Smileys & People";
/* The name for the emoji category 'Symbols' */
"EMOJI_CATEGORY_SYMBOLS_NAME" = "Symbols";
/* The name for the emoji category 'Travel & Places' */
"EMOJI_CATEGORY_TRAVEL_NAME" = "Travel & Places";
"EMOJI_REACTS_NOTIFICATION" = "%@ reacts to a message with %@.";
"EMOJI_REACTS_MORE_REACTORS_ONE" = "And 1 other has reacted %@ to this message.";
"EMOJI_REACTS_MORE_REACTORS_MUTIPLE" = "And %@ others have reacted %@ to this message.";
>>>>>>> 57eccd1e
<|MERGE_RESOLUTION|>--- conflicted
+++ resolved
@@ -684,13 +684,11 @@
 "SEND_FAILED_NOTIFICATION_BODY" = "Your message failed to send.";
 "INVALID_SESSION_ID_MESSAGE" = "Please check the Session ID and try again.";
 "INVALID_RECOVERY_PHRASE_MESSAGE" = "Please check the Recovery Phrase and try again.";
-<<<<<<< HEAD
 "MEDIA_TAB_TITLE" = "Media";
 "DOCUMENT_TAB_TITLE" = "Documents";
 "DOCUMENT_TILES_EMPTY_DOCUMENT" = "You don't have any document in this conversation.";
 "DOCUMENT_TILES_LOADING_MORE_RECENT_LABEL" = "Loading Newer Document…";
 "DOCUMENT_TILES_LOADING_OLDER_LABEL" = "Loading Older Document…";
-=======
 /* The name for the emoji category 'Activities' */
 "EMOJI_CATEGORY_ACTIVITIES_NAME" = "Activities";
 /* The name for the emoji category 'Animals & Nature' */
@@ -711,5 +709,4 @@
 "EMOJI_CATEGORY_TRAVEL_NAME" = "Travel & Places";
 "EMOJI_REACTS_NOTIFICATION" = "%@ reacts to a message with %@.";
 "EMOJI_REACTS_MORE_REACTORS_ONE" = "And 1 other has reacted %@ to this message.";
-"EMOJI_REACTS_MORE_REACTORS_MUTIPLE" = "And %@ others have reacted %@ to this message.";
->>>>>>> 57eccd1e
+"EMOJI_REACTS_MORE_REACTORS_MUTIPLE" = "And %@ others have reacted %@ to this message.";