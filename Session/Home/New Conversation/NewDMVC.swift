--- conflicted
+++ resolved
@@ -118,18 +118,14 @@
         pageVC.didMove(toParent: self)
     }
     
-<<<<<<< HEAD
     override func viewWillTransition(to size: CGSize, with coordinator: UIViewControllerTransitionCoordinator) {
         super.viewWillTransition(to: size, with: coordinator)
         enterPublicKeyVC.viewWidth?.constant = size.width
         scanQRCodePlaceholderVC.viewWidth?.constant = size.width
     }
-    
-    // MARK: General
-=======
+
     // MARK: - General
     
->>>>>>> 0c09f2bf
     func pageViewController(_ pageViewController: UIPageViewController, viewControllerBefore viewController: UIViewController) -> UIViewController? {
         guard let index = pages.firstIndex(of: viewController), index != 0 else { return nil }
         return pages[index - 1]
@@ -404,14 +400,10 @@
         return result
     }()
     
-<<<<<<< HEAD
     var viewWidth: NSLayoutConstraint?
     
-    // MARK: Lifecycle
-=======
     // MARK: - Lifecycle
     
->>>>>>> 0c09f2bf
     override func viewDidLoad() {
         // Remove background color
         view.themeBackgroundColor = .clear
@@ -442,19 +434,12 @@
         )
         mainStackView.isLayoutMarginsRelativeArrangement = true
         view.addSubview(mainStackView)
-<<<<<<< HEAD
+
         mainStackView.pin([ UIView.HorizontalEdge.leading, UIView.HorizontalEdge.trailing, UIView.VerticalEdge.top ], to: view)
         bottomConstraint = view.pin(.bottom, to: .bottom, of: mainStackView, withInset: bottomMargin)
         // Width constraint
         viewWidth = view.set(.width, to: UIScreen.main.bounds.width)
-=======
-        
-        mainStackView.pin(.top, to: .top, of: view)
-        mainStackView.pin(.leading, to: .leading, of: view)
-        mainStackView.pin(.trailing, to: .trailing, of: view)
-        bottomConstraint = mainStackView.pin(.bottom, to: .bottom, of: view, withInset: -bottomMargin)
-        
->>>>>>> 0c09f2bf
+
         // Dismiss keyboard on tap
         let tapGestureRecognizer = UITapGestureRecognizer(target: self, action: #selector(dismissKeyboard))
         view.addGestureRecognizer(tapGestureRecognizer)
@@ -659,10 +644,8 @@
         stackView.alignment = .center
         
         // Set up constraints
-<<<<<<< HEAD
         viewWidth = view.set(.width, to: UIScreen.main.bounds.width)
-=======
->>>>>>> 0c09f2bf
+
         view.addSubview(stackView)
         stackView.pin(.leading, to: .leading, of: view, withInset: Values.massiveSpacing)
         stackView.pin(.trailing, to: .trailing, of: view, withInset: -Values.massiveSpacing)
