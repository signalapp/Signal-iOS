import UIKit
import SessionMessagingKit

final class JoinOpenGroupVC : BaseVC, UIPageViewControllerDataSource, UIPageViewControllerDelegate, OWSQRScannerDelegate {
    private let pageVC = UIPageViewController(transitionStyle: .scroll, navigationOrientation: .horizontal, options: nil)
    private var pages: [UIViewController] = []
    private var isJoining = false
    private var targetVCIndex: Int?
    
    // MARK: Components
    private lazy var tabBar: TabBar = {
        let tabs = [
            TabBar.Tab(title: NSLocalizedString("vc_join_public_chat_enter_group_url_tab_title", comment: "")) { [weak self] in
                guard let self = self else { return }
                self.pageVC.setViewControllers([ self.pages[0] ], direction: .forward, animated: false, completion: nil)
            },
            TabBar.Tab(title: NSLocalizedString("vc_join_public_chat_scan_qr_code_tab_title", comment: "")) { [weak self] in
                guard let self = self else { return }
                self.pageVC.setViewControllers([ self.pages[1] ], direction: .forward, animated: false, completion: nil)
            }
        ]
        return TabBar(tabs: tabs)
    }()
    
    private lazy var enterURLVC: EnterURLVC = {
        let result = EnterURLVC()
        result.joinOpenGroupVC = self
        return result
    }()
    
    private lazy var scanQRCodePlaceholderVC: ScanQRCodePlaceholderVC = {
        let result = ScanQRCodePlaceholderVC()
        result.joinOpenGroupVC = self
        return result
    }()
    
    private lazy var scanQRCodeWrapperVC: ScanQRCodeWrapperVC = {
        let message = NSLocalizedString("vc_join_public_chat_scan_qr_code_explanation", comment: "")
        let result = ScanQRCodeWrapperVC(message: message)
        result.delegate = self
        return result
    }()
    
    // MARK: Lifecycle
    override func viewDidLoad() {
        super.viewDidLoad()
        setUpGradientBackground()
        setUpNavBarStyle()
        setNavBarTitle(NSLocalizedString("vc_join_public_chat_title", comment: ""))
        let navigationBar = navigationController!.navigationBar
        // Navigation bar buttons
        let closeButton = UIBarButtonItem(image: #imageLiteral(resourceName: "X"), style: .plain, target: self, action: #selector(close))
        closeButton.tintColor = Colors.text
        navigationItem.leftBarButtonItem = closeButton
        // Page VC
        let hasCameraAccess = (AVCaptureDevice.authorizationStatus(for: .video) == .authorized)
        pages = [ enterURLVC, (hasCameraAccess ? scanQRCodeWrapperVC : scanQRCodePlaceholderVC) ]
        pageVC.dataSource = self
        pageVC.delegate = self
        pageVC.setViewControllers([ enterURLVC ], direction: .forward, animated: false, completion: nil)
        // Tab bar
        view.addSubview(tabBar)
        tabBar.pin(.leading, to: .leading, of: view)
        let tabBarInset: CGFloat
        if #available(iOS 13, *) {
            tabBarInset = UIDevice.current.isIPad ? navigationBar.height() + 20 : navigationBar.height()
        } else {
            tabBarInset = 0
        }
        tabBar.pin(.top, to: .top, of: view, withInset: tabBarInset)
        view.pin(.trailing, to: .trailing, of: tabBar)
        // Page VC constraints
        let pageVCView = pageVC.view!
        view.addSubview(pageVCView)
        pageVCView.pin(.leading, to: .leading, of: view)
        pageVCView.pin(.top, to: .bottom, of: tabBar)
        view.pin(.trailing, to: .trailing, of: pageVCView)
        view.pin(.bottom, to: .bottom, of: pageVCView)
        let screen = UIScreen.main.bounds
        pageVCView.set(.width, to: screen.width)
        let height: CGFloat
        if #available(iOS 13, *) {
            height = navigationController!.view.bounds.height - navigationBar.height() - TabBar.snHeight
        } else {
            let statusBarHeight = UIApplication.shared.statusBarFrame.height
            height = navigationController!.view.bounds.height - navigationBar.height() - TabBar.snHeight - statusBarHeight
        }
        pageVCView.set(.height, to: height)
        enterURLVC.constrainHeight(to: height)
        scanQRCodePlaceholderVC.constrainHeight(to: height)
    }
    
    // MARK: General
    func pageViewController(_ pageViewController: UIPageViewController, viewControllerBefore viewController: UIViewController) -> UIViewController? {
        guard let index = pages.firstIndex(of: viewController), index != 0 else { return nil }
        return pages[index - 1]
    }
    
    func pageViewController(_ pageViewController: UIPageViewController, viewControllerAfter viewController: UIViewController) -> UIViewController? {
        guard let index = pages.firstIndex(of: viewController), index != (pages.count - 1) else { return nil }
        return pages[index + 1]
    }
    
    fileprivate func handleCameraAccessGranted() {
        pages[1] = scanQRCodeWrapperVC
        pageVC.setViewControllers([ scanQRCodeWrapperVC ], direction: .forward, animated: false, completion: nil)
    }
    
    // MARK: Updating
    func pageViewController(_ pageViewController: UIPageViewController, willTransitionTo pendingViewControllers: [UIViewController]) {
        guard let targetVC = pendingViewControllers.first, let index = pages.firstIndex(of: targetVC) else { return }
        targetVCIndex = index
    }
    
    func pageViewController(_ pageViewController: UIPageViewController, didFinishAnimating isFinished: Bool, previousViewControllers: [UIViewController], transitionCompleted isCompleted: Bool) {
        guard isCompleted, let index = targetVCIndex else { return }
        tabBar.selectTab(at: index)
    }
    
    // MARK: Interaction
    @objc private func close() {
        dismiss(animated: true, completion: nil)
    }
    
    func controller(_ controller: OWSQRCodeScanningViewController, didDetectQRCodeWith string: String) {
        joinOpenGroup(with: string)
    }
    
    fileprivate func joinOpenGroup(with string: String) {
        // A V2 open group URL will look like: <optional scheme> + <host> + <optional port> + <room> + <public key>
        // The host doesn't parse if no explicit scheme is provided
        if let (room, server, publicKey) = OpenGroupManager.parseOpenGroup(from: string) {
            joinV2OpenGroup(roomToken: room, server: server, publicKey: publicKey)
        } else {
            let title = NSLocalizedString("invalid_url", comment: "")
            let message = "Please check the URL you entered and try again."
            showError(title: title, message: message)
        }
    }
    
    fileprivate func joinV2OpenGroup(roomToken: String, server: String, publicKey: String) {
        guard !isJoining else { return }
        isJoining = true
        ModalActivityIndicatorViewController.present(fromViewController: navigationController!, canCancel: false) { [weak self] _ in
            Storage.shared.write { transaction in
                OpenGroupManager.shared
                    .add(roomToken: roomToken, server: server, publicKey: publicKey, isConfigMessage: false, using: transaction as! YapDatabaseReadWriteTransaction)
                    .done(on: DispatchQueue.main) { [weak self] _ in
                        self?.presentingViewController?.dismiss(animated: true, completion: nil)
                        MessageSender.syncConfiguration(forceSyncNow: true).retainUntilComplete() // FIXME: It's probably cleaner to do this inside addOpenGroup(...)
                    }
                    .catch(on: DispatchQueue.main) { [weak self] error in
                        self?.dismiss(animated: true, completion: nil) // Dismiss the loader
                        let title = "Couldn't Join"
                        let message = error.localizedDescription
                        self?.isJoining = false
                        self?.showError(title: title, message: message)
                    }
            }
        }
    }
    
    // MARK: Convenience
    private func showError(title: String, message: String = "") {
        let alert = UIAlertController(title: title, message: message, preferredStyle: .alert)
        alert.addAction(UIAlertAction(title: NSLocalizedString("BUTTON_OK", comment: ""), style: .default, handler: nil))
        presentAlert(alert)
    }
}

private final class EnterURLVC: UIViewController, UIGestureRecognizerDelegate, OpenGroupSuggestionGridDelegate {
    weak var joinOpenGroupVC: JoinOpenGroupVC!
    private var isKeyboardShowing = false
    private var bottomConstraint: NSLayoutConstraint!
    private let bottomMargin: CGFloat = UIDevice.current.isIPad ? Values.largeSpacing : 0
    
    // MARK: - Components
    
    private lazy var urlTextView: TextView = {
        let result = TextView(placeholder: NSLocalizedString("vc_enter_chat_url_text_field_hint", comment: ""))
        result.keyboardType = .URL
        result.autocapitalizationType = .none
        result.autocorrectionType = .no
        return result
    }()
    
    private lazy var suggestionGrid: OpenGroupSuggestionGrid = {
        let maxWidth = UIScreen.main.bounds.width - Values.largeSpacing * 2
        let result = OpenGroupSuggestionGrid(maxWidth: maxWidth)
        result.delegate = self
        return result
    }()
    
<<<<<<< HEAD
    // MARK: - Lifecycle
    
=======
    private lazy var suggestionGridTitleLabel: UILabel = {
        let result = UILabel()
        result.textColor = Colors.text
        result.font = .boldSystemFont(ofSize: Values.largeFontSize)
        result.text = NSLocalizedString("vc_join_open_group_suggestions_title", comment: "")
        result.numberOfLines = 0
        result.lineBreakMode = .byWordWrapping
        return result
    }()
    
    // MARK: Lifecycle
>>>>>>> d0764ada
    override func viewDidLoad() {
        // Remove background color
        view.backgroundColor = .clear
        // Next button
        let nextButton = Button(style: .prominentOutline, size: .large)
        nextButton.setTitle(NSLocalizedString("next", comment: ""), for: UIControl.State.normal)
        nextButton.addTarget(self, action: #selector(joinOpenGroup), for: UIControl.Event.touchUpInside)
        let nextButtonContainer = UIView(wrapping: nextButton, withInsets: UIEdgeInsets(top: 0, leading: 80, bottom: 0, trailing: 80), shouldAdaptForIPadWithWidth: Values.iPadButtonWidth)
        // Stack view
        let stackView = UIStackView(arrangedSubviews: [ urlTextView, UIView.spacer(withHeight: Values.mediumSpacing), suggestionGridTitleLabel, UIView.spacer(withHeight: Values.mediumSpacing), suggestionGrid, UIView.vStretchingSpacer(), nextButtonContainer ])
        stackView.axis = .vertical
        stackView.alignment = .fill
        stackView.layoutMargins = UIEdgeInsets(uniform: Values.largeSpacing)
        stackView.isLayoutMarginsRelativeArrangement = true
        view.addSubview(stackView)
        stackView.pin(.leading, to: .leading, of: view)
        stackView.pin(.top, to: .top, of: view)
        view.pin(.trailing, to: .trailing, of: stackView)
        bottomConstraint = view.pin(.bottom, to: .bottom, of: stackView, withInset: bottomMargin)
        // Constraints
        view.set(.width, to: UIScreen.main.bounds.width)
        // Dismiss keyboard on tap
        let tapGestureRecognizer = UITapGestureRecognizer(target: self, action: #selector(dismissKeyboard))
        tapGestureRecognizer.delegate = self
        view.addGestureRecognizer(tapGestureRecognizer)
        // Listen to keyboard notifications
        let notificationCenter = NotificationCenter.default
        notificationCenter.addObserver(self, selector: #selector(handleKeyboardWillChangeFrameNotification(_:)), name: UIResponder.keyboardWillChangeFrameNotification, object: nil)
        notificationCenter.addObserver(self, selector: #selector(handleKeyboardWillHideNotification(_:)), name: UIResponder.keyboardWillHideNotification, object: nil)
    }
    
    deinit {
        NotificationCenter.default.removeObserver(self)
    }
    
    // MARK: - General
    
    func constrainHeight(to height: CGFloat) {
        view.set(.height, to: height)
    }
    
    @objc private func dismissKeyboard() {
        urlTextView.resignFirstResponder()
    }
    
    // MARK: - Interaction
    
    func gestureRecognizerShouldBegin(_ gestureRecognizer: UIGestureRecognizer) -> Bool {
        let location = gestureRecognizer.location(in: view)
        return !suggestionGrid.frame.contains(location)
    }
    
    func join(_ room: OpenGroupAPI.Room) {
        joinOpenGroupVC.joinV2OpenGroup(roomToken: room.token, server: OpenGroupAPI.defaultServer, publicKey: OpenGroupAPI.defaultServerPublicKey)
    }
    
    @objc private func joinOpenGroup() {
        let url = urlTextView.text?.trimmingCharacters(in: .whitespaces) ?? ""
        joinOpenGroupVC.joinOpenGroup(with: url)
    }
    
    // MARK: Updating
    @objc private func handleKeyboardWillChangeFrameNotification(_ notification: Notification) {
        guard !isKeyboardShowing else { return }
        isKeyboardShowing = true
        guard let newHeight = (notification.userInfo?[UIResponder.keyboardFrameEndUserInfoKey] as? NSValue)?.cgRectValue.size.height else { return }
        bottomConstraint.constant = newHeight + bottomMargin
        UIView.animate(withDuration: 0.25, animations: {
            self.view.layoutIfNeeded()
            self.suggestionGridTitleLabel.alpha = 0
            self.suggestionGrid.alpha = 0
        }, completion: { _ in
            self.suggestionGridTitleLabel.isHidden = true
            self.suggestionGrid.isHidden = true
        })
    }
    
    @objc private func handleKeyboardWillHideNotification(_ notification: Notification) {
        guard isKeyboardShowing else { return }
        isKeyboardShowing = false
        bottomConstraint.constant = bottomMargin
        UIView.animate(withDuration: 0.25) {
            self.view.layoutIfNeeded()
            self.suggestionGridTitleLabel.isHidden = false
            self.suggestionGridTitleLabel.alpha = 1
            self.suggestionGrid.isHidden = false
            self.suggestionGrid.alpha = 1
        }
    }
}

private final class ScanQRCodePlaceholderVC : UIViewController {
    weak var joinOpenGroupVC: JoinOpenGroupVC!
    
    override func viewDidLoad() {
        // Remove background color
        view.backgroundColor = .clear
        // Explanation label
        let explanationLabel = UILabel()
        explanationLabel.textColor = Colors.text
        explanationLabel.font = .systemFont(ofSize: Values.smallFontSize)
        explanationLabel.text = NSLocalizedString("vc_scan_qr_code_camera_access_explanation", comment: "")
        explanationLabel.numberOfLines = 0
        explanationLabel.textAlignment = .center
        explanationLabel.lineBreakMode = .byWordWrapping
        // Call to action button
        let callToActionButton = UIButton()
        callToActionButton.titleLabel!.font = .boldSystemFont(ofSize: Values.mediumFontSize)
        callToActionButton.setTitleColor(Colors.accent, for: UIControl.State.normal)
        callToActionButton.setTitle(NSLocalizedString("vc_scan_qr_code_grant_camera_access_button_title", comment: ""), for: UIControl.State.normal)
        callToActionButton.addTarget(self, action: #selector(requestCameraAccess), for: UIControl.Event.touchUpInside)
        // Stack view
        let stackView = UIStackView(arrangedSubviews: [ explanationLabel, callToActionButton ])
        stackView.axis = .vertical
        stackView.spacing = Values.mediumSpacing
        stackView.alignment = .center
        // Constraints
        view.set(.width, to: UIScreen.main.bounds.width)
        view.addSubview(stackView)
        stackView.pin(.leading, to: .leading, of: view, withInset: Values.massiveSpacing)
        view.pin(.trailing, to: .trailing, of: stackView, withInset: Values.massiveSpacing)
        let verticalCenteringConstraint = stackView.center(.vertical, in: view)
        verticalCenteringConstraint.constant = -16 // Makes things appear centered visually
    }
    
    func constrainHeight(to height: CGFloat) {
        view.set(.height, to: height)
    }
    
    @objc private func requestCameraAccess() {
        ows_ask(forCameraPermissions: { [weak self] hasCameraAccess in
            if hasCameraAccess {
                self?.joinOpenGroupVC.handleCameraAccessGranted()
            } else {
                // Do nothing
            }
        })
    }
}<|MERGE_RESOLUTION|>--- conflicted
+++ resolved
@@ -191,10 +191,6 @@
         return result
     }()
     
-<<<<<<< HEAD
-    // MARK: - Lifecycle
-    
-=======
     private lazy var suggestionGridTitleLabel: UILabel = {
         let result = UILabel()
         result.textColor = Colors.text
@@ -206,7 +202,7 @@
     }()
     
     // MARK: Lifecycle
->>>>>>> d0764ada
+    
     override func viewDidLoad() {
         // Remove background color
         view.backgroundColor = .clear
