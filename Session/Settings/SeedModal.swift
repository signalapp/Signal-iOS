// Copyright © 2022 Rangeproof Pty Ltd. All rights reserved.

import UIKit
import SessionUtilitiesKit

@objc(LKSeedModal)
final class SeedModal: Modal {

    private let mnemonic: String = {
        if let hexEncodedSeed: String = Identity.fetchHexEncodedSeed() {
            return Mnemonic.encode(hexEncodedString: hexEncodedSeed)
        }
        
        // Legacy account
        return Mnemonic.encode(hexEncodedString: Identity.fetchUserPrivateKey()!.toHexString())
    }()
    
    // MARK: Lifecycle
    override func populateContentView() {
        // Set up title label
        let titleLabel = UILabel()
        titleLabel.textColor = Colors.text
        titleLabel.font = .boldSystemFont(ofSize: Values.mediumFontSize)
        titleLabel.text = NSLocalizedString("modal_seed_title", comment: "")
        titleLabel.numberOfLines = 0
        titleLabel.lineBreakMode = .byWordWrapping
        titleLabel.textAlignment = .center
        // Set up mnemonic label
        let mnemonicLabel = UILabel()
        mnemonicLabel.textColor = Colors.text
        mnemonicLabel.font = Fonts.spaceMono(ofSize: Values.smallFontSize)
        mnemonicLabel.text = mnemonic
        mnemonicLabel.numberOfLines = 0
        mnemonicLabel.lineBreakMode = .byWordWrapping
        mnemonicLabel.textAlignment = .center
        // Set up mnemonic label container
        let mnemonicLabelContainer = UIView()
        mnemonicLabelContainer.addSubview(mnemonicLabel)
        mnemonicLabel.pin(to: mnemonicLabelContainer, withInset: isIPhone6OrSmaller ? 4 : Values.smallSpacing)
        mnemonicLabelContainer.layer.cornerRadius = TextField.cornerRadius
        mnemonicLabelContainer.layer.borderWidth = 1
        mnemonicLabelContainer.layer.borderColor = Colors.text.cgColor
        // Set up explanation label
        let explanationLabel = UILabel()
        explanationLabel.textColor = Colors.text.withAlphaComponent(Values.mediumOpacity)
        explanationLabel.font = .systemFont(ofSize: Values.smallFontSize)
        explanationLabel.text = NSLocalizedString("modal_seed_explanation", comment: "")
        explanationLabel.numberOfLines = 0
        explanationLabel.lineBreakMode = .byWordWrapping
        explanationLabel.textAlignment = .center
        // Set up copy button
        let copyButton = UIButton()
        copyButton.set(.height, to: Values.mediumButtonHeight)
        copyButton.layer.cornerRadius = Modal.buttonCornerRadius
        copyButton.backgroundColor = Colors.buttonBackground
        copyButton.titleLabel!.font = .systemFont(ofSize: Values.smallFontSize)
        copyButton.setTitleColor(Colors.text, for: UIControl.State.normal)
        copyButton.setTitle(NSLocalizedString("copy", comment: ""), for: UIControl.State.normal)
        copyButton.addTarget(self, action: #selector(copySeed), for: UIControl.Event.touchUpInside)
        // Set up button stack view
        let buttonStackView = UIStackView(arrangedSubviews: [ cancelButton, copyButton ])
        buttonStackView.axis = .horizontal
        buttonStackView.spacing = Values.mediumSpacing
        buttonStackView.distribution = .fillEqually
        // Content stack view
        let contentStackView = UIStackView(arrangedSubviews: [ titleLabel, mnemonicLabelContainer, explanationLabel ])
        contentStackView.axis = .vertical
        contentStackView.spacing = Values.largeSpacing
        // Set up stack view
        let spacing = Values.largeSpacing - Values.smallFontSize / 2
        let stackView = UIStackView(arrangedSubviews: [ contentStackView, buttonStackView ])
        stackView.axis = .vertical
        stackView.spacing = spacing
        contentView.addSubview(stackView)
        stackView.pin(.leading, to: .leading, of: contentView, withInset: Values.largeSpacing)
        stackView.pin(.top, to: .top, of: contentView, withInset: Values.largeSpacing)
        contentView.pin(.trailing, to: .trailing, of: stackView, withInset: Values.largeSpacing)
<<<<<<< HEAD
        contentView.pin(.bottom, to: .bottom, of: stackView, withInset: Values.largeSpacing)
        
=======
        contentView.pin(.bottom, to: .bottom, of: stackView, withInset: spacing)
>>>>>>> cf1f1b0e
        // Mark seed as viewed
        GRDBStorage.shared.write { db in db[.hasViewedSeed] = true }
    }
    
    // MARK: Interaction
    @objc private func copySeed() {
        UIPasteboard.general.string = mnemonic
        dismiss(animated: true, completion: nil)
    }
}<|MERGE_RESOLUTION|>--- conflicted
+++ resolved
@@ -15,7 +15,8 @@
         return Mnemonic.encode(hexEncodedString: Identity.fetchUserPrivateKey()!.toHexString())
     }()
     
-    // MARK: Lifecycle
+    // MARK: - Lifecycle
+    
     override func populateContentView() {
         // Set up title label
         let titleLabel = UILabel()
@@ -25,6 +26,7 @@
         titleLabel.numberOfLines = 0
         titleLabel.lineBreakMode = .byWordWrapping
         titleLabel.textAlignment = .center
+        
         // Set up mnemonic label
         let mnemonicLabel = UILabel()
         mnemonicLabel.textColor = Colors.text
@@ -33,6 +35,7 @@
         mnemonicLabel.numberOfLines = 0
         mnemonicLabel.lineBreakMode = .byWordWrapping
         mnemonicLabel.textAlignment = .center
+        
         // Set up mnemonic label container
         let mnemonicLabelContainer = UIView()
         mnemonicLabelContainer.addSubview(mnemonicLabel)
@@ -40,6 +43,7 @@
         mnemonicLabelContainer.layer.cornerRadius = TextField.cornerRadius
         mnemonicLabelContainer.layer.borderWidth = 1
         mnemonicLabelContainer.layer.borderColor = Colors.text.cgColor
+        
         // Set up explanation label
         let explanationLabel = UILabel()
         explanationLabel.textColor = Colors.text.withAlphaComponent(Values.mediumOpacity)
@@ -48,6 +52,7 @@
         explanationLabel.numberOfLines = 0
         explanationLabel.lineBreakMode = .byWordWrapping
         explanationLabel.textAlignment = .center
+        
         // Set up copy button
         let copyButton = UIButton()
         copyButton.set(.height, to: Values.mediumButtonHeight)
@@ -57,15 +62,18 @@
         copyButton.setTitleColor(Colors.text, for: UIControl.State.normal)
         copyButton.setTitle(NSLocalizedString("copy", comment: ""), for: UIControl.State.normal)
         copyButton.addTarget(self, action: #selector(copySeed), for: UIControl.Event.touchUpInside)
+        
         // Set up button stack view
         let buttonStackView = UIStackView(arrangedSubviews: [ cancelButton, copyButton ])
         buttonStackView.axis = .horizontal
         buttonStackView.spacing = Values.mediumSpacing
         buttonStackView.distribution = .fillEqually
+        
         // Content stack view
         let contentStackView = UIStackView(arrangedSubviews: [ titleLabel, mnemonicLabelContainer, explanationLabel ])
         contentStackView.axis = .vertical
         contentStackView.spacing = Values.largeSpacing
+        
         // Set up stack view
         let spacing = Values.largeSpacing - Values.smallFontSize / 2
         let stackView = UIStackView(arrangedSubviews: [ contentStackView, buttonStackView ])
@@ -75,17 +83,14 @@
         stackView.pin(.leading, to: .leading, of: contentView, withInset: Values.largeSpacing)
         stackView.pin(.top, to: .top, of: contentView, withInset: Values.largeSpacing)
         contentView.pin(.trailing, to: .trailing, of: stackView, withInset: Values.largeSpacing)
-<<<<<<< HEAD
-        contentView.pin(.bottom, to: .bottom, of: stackView, withInset: Values.largeSpacing)
+        contentView.pin(.bottom, to: .bottom, of: stackView, withInset: spacing)
         
-=======
-        contentView.pin(.bottom, to: .bottom, of: stackView, withInset: spacing)
->>>>>>> cf1f1b0e
         // Mark seed as viewed
         GRDBStorage.shared.write { db in db[.hasViewedSeed] = true }
     }
     
-    // MARK: Interaction
+    // MARK: - Interaction
+    
     @objc private func copySeed() {
         UIPasteboard.general.string = mnemonic
         dismiss(animated: true, completion: nil)
