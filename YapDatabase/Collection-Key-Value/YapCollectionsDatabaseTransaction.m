#import "YapCollectionsDatabaseTransaction.h"
#import "YapCollectionsDatabasePrivate.h"
#import "YapAbstractDatabaseExtensionPrivate.h"
#import "YapDatabaseString.h"
#import "YapDatabaseLogging.h"
#import "YapCache.h"
#import "YapCollectionKey.h"
#import "YapNull.h"

#if ! __has_feature(objc_arc)
#warning This file must be compiled with ARC. Use -fobjc-arc flag (or convert project to ARC).
#endif

/**
 * Define log level for this file: OFF, ERROR, WARN, INFO, VERBOSE
 * See YapDatabaseLogging.h for more information.
**/
#if DEBUG
  static const int ydbLogLevel = YDB_LOG_LEVEL_INFO;
#else
  static const int ydbLogLevel = YDB_LOG_LEVEL_WARN;
#endif


@implementation YapCollectionsDatabaseReadTransaction {
	
/* From YapAbstractDatabasePrivate.h & YapCollectionsDatabasePrivate.h:
 
@protected
	BOOL isMutated; // Used for "mutation during enumeration" protection

@public
	BOOL isReadWriteTransaction;
	__unsafe_unretained YapCollectionsDatabaseConnection *connection;

*/
}

- (id)initWithConnection:(YapAbstractDatabaseConnection *)aConnection isReadWriteTransaction:(BOOL)flag
{
	if ((self = [super initWithConnection:aConnection isReadWriteTransaction:flag]))
	{
		connection = (YapCollectionsDatabaseConnection *)aConnection;
	}
	return self;
}

#pragma mark Count

- (NSUInteger)numberOfCollections
{
	sqlite3_stmt *statement = [connection getCollectionCountStatement];
	if (statement == NULL) return 0;
	
	// SELECT COUNT(DISTINCT collection) AS NumberOfRows FROM "database";
	
	NSUInteger result = 0;
	
	int status = sqlite3_step(statement);
	if (status == SQLITE_ROW)
	{
		if (connection->needsMarkSqlLevelSharedReadLock)
			[connection markSqlLevelSharedReadLockAcquired];
		
		result = (NSUInteger)sqlite3_column_int64(statement, 0);
	}
	else if (status == SQLITE_ERROR)
	{
		YDBLogError(@"Error executing 'getCollectionCountStatement': %d %s",
		            status, sqlite3_errmsg(connection->db));
	}
	
	sqlite3_reset(statement);
	
	return result;
}

- (NSUInteger)numberOfKeysInCollection:(NSString *)collection
{
	if (collection == nil) collection = @"";
	
	sqlite3_stmt *statement = [connection getKeyCountForCollectionStatement];
	if (statement == NULL) return 0;
	
	// SELECT COUNT(*) AS NumberOfRows FROM "database" WHERE "collection" = ?;
	
	YapDatabaseString _collection; MakeYapDatabaseString(&_collection, collection);
	sqlite3_bind_text(statement, 1, _collection.str, _collection.length, SQLITE_STATIC);
	
	NSUInteger result = 0;
	
	int status = sqlite3_step(statement);
	if (status == SQLITE_ROW)
	{
		if (connection->needsMarkSqlLevelSharedReadLock)
			[connection markSqlLevelSharedReadLockAcquired];
		
		result = (NSUInteger)sqlite3_column_int64(statement, 0);
	}
	else if (status == SQLITE_ERROR)
	{
		YDBLogError(@"Error executing 'getKeyCountForCollectionStatement': %d %s",
		            status, sqlite3_errmsg(connection->db));
	}
	
	sqlite3_clear_bindings(statement);
	sqlite3_reset(statement);
	FreeYapDatabaseString(&_collection);
	
	return result;
}

- (NSUInteger)numberOfKeysInAllCollections
{
	sqlite3_stmt *statement = [connection getKeyCountForAllStatement];
	if (statement == NULL) return 0;
	
	// SELECT COUNT(*) AS NumberOfRows FROM "database";
	
	NSUInteger result = 0;
	
	int status = sqlite3_step(statement);
	if (status == SQLITE_ROW)
	{
		if (connection->needsMarkSqlLevelSharedReadLock)
			[connection markSqlLevelSharedReadLockAcquired];
		
		result = (NSUInteger)sqlite3_column_int64(statement, 0);
	}
	else if (status == SQLITE_ERROR)
	{
		YDBLogError(@"Error executing 'getKeyCountForAllStatement': %d %s",
		            status, sqlite3_errmsg(connection->db));
	}
	
	sqlite3_reset(statement);
	
	return result;
}

#pragma mark List

- (NSArray *)allCollections
{
	sqlite3_stmt *statement = [connection enumerateCollectionsStatement];
	if (statement == NULL) return nil;
	
	// SELECT DISTINCT "collection" FROM "database";";
	
	NSMutableArray *result = [NSMutableArray array];
	
	while (sqlite3_step(statement) == SQLITE_ROW)
	{
		if (connection->needsMarkSqlLevelSharedReadLock)
			[connection markSqlLevelSharedReadLockAcquired];
		
		const unsigned char *_collection = sqlite3_column_text(statement, 0);
		int _collectionSize = sqlite3_column_bytes(statement, 0);
		
		NSString *collection =
		    [[NSString alloc] initWithBytes:_collection length:_collectionSize encoding:NSUTF8StringEncoding];
		
		[result addObject:collection];
	}
	
	sqlite3_reset(statement);
	
	return result;
}

- (NSArray *)allKeysInCollection:(NSString *)collection
{
	if (collection == nil) collection = @"";
	
	sqlite3_stmt *statement = [connection enumerateKeysInCollectionStatement];
	if (statement == NULL) return nil;
	
	// SELECT "key" FROM "database" WHERE collection = ?;
	
	YapDatabaseString _collection; MakeYapDatabaseString(&_collection, collection);
	sqlite3_bind_text(statement, 1, _collection.str, _collection.length, SQLITE_STATIC);
	
	NSMutableArray *result = [NSMutableArray array];
	
	while (sqlite3_step(statement) == SQLITE_ROW)
	{
		if (connection->needsMarkSqlLevelSharedReadLock)
			[connection markSqlLevelSharedReadLockAcquired];
		
		const unsigned char *_key = sqlite3_column_text(statement, 0);
		int _keySize = sqlite3_column_bytes(statement, 0);
		
		NSString *key =
		    [[NSString alloc] initWithBytes:_key length:_keySize encoding:NSUTF8StringEncoding];
		
		[result addObject:key];
	}
	
	sqlite3_clear_bindings(statement);
	sqlite3_reset(statement);
	FreeYapDatabaseString(&_collection);
	
	return result;
}

#pragma mark Primitive

- (NSData *)primitiveDataForKey:(NSString *)key inCollection:(NSString *)collection
{
	if (key == nil) return nil;
	if (collection == nil) collection = @"";
	
	sqlite3_stmt *statement = [connection getDataForKeyStatement];
	if (statement == NULL) return nil;
	
	NSData *result = nil;
	
	// SELECT "data" FROM "database" WHERE "collection" = ? AND "key" = ?;
	
	YapDatabaseString _collection; MakeYapDatabaseString(&_collection, collection);
	sqlite3_bind_text(statement, 1, _collection.str, _collection.length, SQLITE_STATIC);
	
	YapDatabaseString _key; MakeYapDatabaseString(&_key, key);
	sqlite3_bind_text(statement, 2, _key.str, _key.length,  SQLITE_STATIC);
	
	int status = sqlite3_step(statement);
	if (status == SQLITE_ROW)
	{
		if (connection->needsMarkSqlLevelSharedReadLock)
			[connection markSqlLevelSharedReadLockAcquired];
		
		const void *blob = sqlite3_column_blob(statement, 0);
		int blobSize = sqlite3_column_bytes(statement, 0);
		
		result = [[NSData alloc] initWithBytes:blob length:blobSize];
	}
	else if (status == SQLITE_ERROR)
	{
		YDBLogError(@"Error executing 'getDataForKeyStatement': %d %s, key(%@)",
		                                                    status, sqlite3_errmsg(connection->db), key);
	}
	
	sqlite3_clear_bindings(statement);
	sqlite3_reset(statement);
	FreeYapDatabaseString(&_collection);
	FreeYapDatabaseString(&_key);

	return result;
}

#pragma mark Object

- (id)objectForKey:(NSString *)key inCollection:(NSString *)collection
{
	if (key == nil) return nil;
	if (collection == nil) collection = @"";
	
	YapCollectionKey *cacheKey = [[YapCollectionKey alloc] initWithCollection:collection key:key];
	
	id object = [connection->objectCache objectForKey:cacheKey];
	if (object)
		return object;
	
	sqlite3_stmt *statement = [connection getDataForKeyStatement];
	if (statement == NULL) return nil;
	
	// SELECT "data" FROM "database" WHERE "collection" = ? AND "key" = ?;
	
	YapDatabaseString _collection; MakeYapDatabaseString(&_collection, collection);
	sqlite3_bind_text(statement, 1, _collection.str, _collection.length, SQLITE_STATIC);
	
	YapDatabaseString _key; MakeYapDatabaseString(&_key, key);
	sqlite3_bind_text(statement, 2, _key.str, _key.length, SQLITE_STATIC);
	
	int status = sqlite3_step(statement);
	if (status == SQLITE_ROW)
	{
		if (connection->needsMarkSqlLevelSharedReadLock)
			[connection markSqlLevelSharedReadLockAcquired];
		
		const void *blob = sqlite3_column_blob(statement, 0);
		int blobSize = sqlite3_column_bytes(statement, 0);
		
		// Performance tuning:
		// Use initWithBytesNoCopy to avoid an extra allocation and memcpy.
		// Be sure not to call sqlite3_reset until we're done with the data.
		
		NSData *data = [[NSData alloc] initWithBytesNoCopy:(void *)blob length:blobSize freeWhenDone:NO];
		object = connection->database->objectDeserializer(data);
	}
	else if (status == SQLITE_ERROR)
	{
		YDBLogError(@"Error executing 'getDataForKeyStatement': %d %s, key(%@)",
		                                                    status, sqlite3_errmsg(connection->db), key);
	}
	
	sqlite3_clear_bindings(statement);
	sqlite3_reset(statement);
	FreeYapDatabaseString(&_collection);
	FreeYapDatabaseString(&_key);
	
	if (object)
		[connection->objectCache setObject:object forKey:cacheKey];
	
	return object;
}

- (BOOL)hasObjectForKey:(NSString *)key inCollection:(NSString *)collection
{
	if (key == nil) return NO;
	if (collection == nil) collection = @"";
	
	// Shortcut:
	// We may not need to query the database if we have the key in any of our caches.
	
	YapCollectionKey *cacheKey = [[YapCollectionKey alloc] initWithCollection:collection key:key];
	
	if ([connection->metadataCache objectForKey:cacheKey]) return YES;
	if ([connection->objectCache objectForKey:cacheKey]) return YES;
	
	// The normal SQL way
	
	sqlite3_stmt *statement = [connection getCountForKeyStatement];
	if (statement == NULL) return NO;
	
	// SELECT COUNT(*) AS NumberOfRows FROM "database" WHERE "collection" = ? AND "key" = ?;
	
	YapDatabaseString _collection; MakeYapDatabaseString(&_collection, collection);
	sqlite3_bind_text(statement, 1, _collection.str, _collection.length, SQLITE_STATIC);
	
	YapDatabaseString _key; MakeYapDatabaseString(&_key, key);
	sqlite3_bind_text(statement, 2, _key.str, _key.length, SQLITE_STATIC);
	
	BOOL result = NO;
	
	int status = sqlite3_step(statement);
	if (status == SQLITE_ROW)
	{
		if (connection->needsMarkSqlLevelSharedReadLock)
			[connection markSqlLevelSharedReadLockAcquired];
		
		result = (sqlite3_column_int64(statement, 0) > 0);
	}
	else if (status == SQLITE_ERROR)
	{
		YDBLogError(@"Error executing 'getCountForKeyStatement': %d %s, key(%@)",
		                                                     status, sqlite3_errmsg(connection->db), key);
	}
	
	sqlite3_clear_bindings(statement);
	sqlite3_reset(statement);
	FreeYapDatabaseString(&_collection);
	FreeYapDatabaseString(&_key);
	
	return result;
}

- (BOOL)getObject:(id *)objectPtr metadata:(id *)metadataPtr forKey:(NSString *)key inCollection:(NSString *)collection
{
	if (key == nil)
	{
		if (objectPtr) *objectPtr = nil;
		if (metadataPtr) *metadataPtr = nil;
		
		return NO;
	}
	if (collection == nil) collection = @"";
	
	YapCollectionKey *cacheKey = [[YapCollectionKey alloc] initWithCollection:collection key:key];
	
	id object = [connection->objectCache objectForKey:cacheKey];
	id metadata = [connection->metadataCache objectForKey:cacheKey];
		
	if (object && metadata)
	{
		// Both object and metadata were in cache.
		// Just need to check for empty metadata placeholder from cache.
		if (metadata == [YapNull null])
			metadata = nil;
	}
	else if (!object && metadata)
	{
		// Metadata was in cache.
		// Missing object. Fetch individually.
		object = [self objectForKey:key inCollection:collection];
		
		// And check for empty metadata placeholder from cache.
		if (metadata == [YapNull null])
			metadata = nil;
	}
	else if (object && !metadata)
	{
		// Object was in cache.
		// Missing metadata. Fetch individually.
		metadata = [self metadataForKey:key inCollection:collection];
	}
	else // (!object && !metadata)
	{
		// Both object and metadata are missing.
		// Fetch via query.
		
		sqlite3_stmt *statement = [connection getAllForKeyStatement];
		if (statement)
		{
			// SELECT "data", "metadata" FROM "database" WHERE "collection" = ? AND "key" = ? ;
			
			YapDatabaseString _collection; MakeYapDatabaseString(&_collection, collection);
			sqlite3_bind_text(statement, 1, _collection.str, _collection.length, SQLITE_STATIC);
			
			YapDatabaseString _key; MakeYapDatabaseString(&_key, key);
			sqlite3_bind_text(statement, 2, _key.str, _key.length, SQLITE_STATIC);
			
			int status = sqlite3_step(statement);
			if (status == SQLITE_ROW)
			{
				if (connection->needsMarkSqlLevelSharedReadLock)
					[connection markSqlLevelSharedReadLockAcquired];
				
				const void *oBlob = sqlite3_column_blob(statement, 0);
				int oBlobSize = sqlite3_column_bytes(statement, 0);
				
				const void *mBlob = sqlite3_column_blob(statement, 1);
				int mBlobSize = sqlite3_column_bytes(statement, 1);
				
				NSData *oData, *mData;
				
				oData = [[NSData alloc] initWithBytesNoCopy:(void *)oBlob length:oBlobSize freeWhenDone:NO];
				object = connection->database->objectDeserializer(oData);
				
				if (mBlobSize > 0)
				{
					mData = [[NSData alloc] initWithBytesNoCopy:(void *)mBlob length:mBlobSize freeWhenDone:NO];
					metadata = connection->database->metadataDeserializer(mData);
				}
			}
			else if (status == SQLITE_ERROR)
			{
				YDBLogError(@"Error executing 'getAllForKeyStatement': %d %s",
				                                                   status, sqlite3_errmsg(connection->db));
			}
			
			if (object)
			{
				[connection->objectCache setObject:object forKey:cacheKey];
				
				if (metadata)
					[connection->metadataCache setObject:metadata forKey:cacheKey];
				else
					[connection->metadataCache setObject:[YapNull null] forKey:cacheKey];
			}
			
			sqlite3_clear_bindings(statement);
			sqlite3_reset(statement);
			FreeYapDatabaseString(&_collection);
			FreeYapDatabaseString(&_key);
		}
	}
		
	
	if (objectPtr) *objectPtr = object;
	if (metadataPtr) *metadataPtr = metadata;
	
	return (object != nil || metadata != nil);
}

#pragma mark Metadata

- (id)metadataForKey:(NSString *)key inCollection:(NSString *)collection
{
	if (key == nil) return nil;
	if (collection == nil) collection = @"";
	
	YapCollectionKey *cacheKey = [[YapCollectionKey alloc] initWithCollection:collection key:key];
	
	id metadata = [connection->metadataCache objectForKey:cacheKey];
	if (metadata)
	{
		if (metadata == [YapNull null])
			return nil;
		else
			return metadata;
	}
	
	sqlite3_stmt *statement = [connection getMetadataForKeyStatement];
	if (statement == NULL) return nil;
	
	// SELECT "metadata" FROM "database" WHERE "collection" = ? AND "key" = ? ;
	
	YapDatabaseString _collection; MakeYapDatabaseString(&_collection, collection);
	sqlite3_bind_text(statement, 1, _collection.str, _collection.length, SQLITE_STATIC);
	
	YapDatabaseString _key; MakeYapDatabaseString(&_key, key);
	sqlite3_bind_text(statement, 2, _key.str, _key.length, SQLITE_STATIC);
	
	BOOL found = NO;
	NSData *metadataData = nil;
	
	int status = sqlite3_step(statement);
	if (status == SQLITE_ROW)
	{
		if (connection->needsMarkSqlLevelSharedReadLock)
			[connection markSqlLevelSharedReadLockAcquired];
		
		found = YES;
		
		const void *blob = sqlite3_column_blob(statement, 0);
		int blobSize = sqlite3_column_bytes(statement, 0);
		
		// Performance tuning:
		//
		// Use initWithBytesNoCopy to avoid an extra allocation and memcpy.
		// But be sure not to call sqlite3_reset until we're done with the data.
		
		if (blobSize > 0)
			metadataData = [[NSData alloc] initWithBytesNoCopy:(void *)blob length:blobSize freeWhenDone:NO];
	}
	else if (status == SQLITE_ERROR)
	{
		YDBLogError(@"Error executing 'getMetadataForKeyStatement': %d %s",
		                                                        status, sqlite3_errmsg(connection->db));
	}
	
	if (found)
	{
		if (metadataData)
			metadata = connection->database->metadataDeserializer(metadataData);
		
		if (metadata)
			[connection->metadataCache setObject:metadata forKey:cacheKey];
		else
			[connection->metadataCache setObject:[YapNull null] forKey:cacheKey];
	}
	
	sqlite3_clear_bindings(statement);
	sqlite3_reset(statement);
	FreeYapDatabaseString(&_collection);
	FreeYapDatabaseString(&_key);
	
	return metadata;
}

#pragma mark Enumerate

/**
 * Fast enumeration over all keys in the given collection.
 *
 * This uses a "SELECT key FROM database WHERE collection = ?" operation,
 * and then steps over the results invoking the given block handler.
**/
- (void)enumerateKeysInCollection:(NSString *)collection
                       usingBlock:(void (^)(NSString *key, BOOL *stop))block
{
	if (block == NULL) return;
	if (collection == nil) collection = @"";
	
	sqlite3_stmt *statement = [connection enumerateKeysInCollectionStatement];
	if (statement == NULL) return;
	
	isMutated = NO; // mutation during enumeration protection
	BOOL stop = NO;
	
	// SELECT "key" FROM "database" WHERE collection = ?;
	
	YapDatabaseString _collection; MakeYapDatabaseString(&_collection, collection);
	sqlite3_bind_text(statement, 1, _collection.str, _collection.length, SQLITE_STATIC);
	
	int status;
	while ((status = sqlite3_step(statement)) == SQLITE_ROW)
	{
		if (connection->needsMarkSqlLevelSharedReadLock)
			[connection markSqlLevelSharedReadLockAcquired];
		
		const unsigned char *_key = sqlite3_column_text(statement, 0);
		int _keySize = sqlite3_column_bytes(statement, 0);
		
		NSString *key = [[NSString alloc] initWithBytes:_key length:_keySize encoding:NSUTF8StringEncoding];
		
		block(key, &stop);
		
		if (stop || isMutated) break;
	}
	
	if ((status != SQLITE_DONE) && !stop && !isMutated)
	{
		YDBLogError(@"%@ - sqlite_step error: %d %s", THIS_METHOD, status, sqlite3_errmsg(connection->db));
	}
	
	sqlite3_clear_bindings(statement);
	sqlite3_reset(statement);
	FreeYapDatabaseString(&_collection);
	
	if (isMutated && !stop)
	{
		@throw [self mutationDuringEnumerationException];
	}
}

/**
 * Fast enumeration over all keys in the given collection.
 *
 * This uses a "SELECT collection, key FROM database" operation,
 * and then steps over the results invoking the given block handler.
**/
- (void)enumerateKeysInAllCollectionsUsingBlock:(void (^)(NSString *collection, NSString *key, BOOL *stop))block
{
	if (block == NULL) return;
	
	sqlite3_stmt *statement = [connection enumerateKeysInAllCollectionsStatement];
	if (statement == NULL) return;
	
	isMutated = NO; // mutation during enumeration protection
	BOOL stop = NO;
	
	// SELECT "collection", "key" FROM "database";
	
	int status;
	while ((status = sqlite3_step(statement)) == SQLITE_ROW)
	{
		if (connection->needsMarkSqlLevelSharedReadLock)
			[connection markSqlLevelSharedReadLockAcquired];
		
		const unsigned char *_collection = sqlite3_column_text(statement, 0);
		int _collectionSize = sqlite3_column_bytes(statement, 0);
		
		const unsigned char *_key = sqlite3_column_text(statement, 1);
		int _keySize = sqlite3_column_bytes(statement, 1);
		
		NSString *collection, *key;
		
		collection = [[NSString alloc] initWithBytes:_collection length:_collectionSize encoding:NSUTF8StringEncoding];
		key        = [[NSString alloc] initWithBytes:_key        length:_keySize        encoding:NSUTF8StringEncoding];
		
		block(collection, key, &stop);
		
		if (stop || isMutated) break;
	}
	
	if ((status != SQLITE_DONE) && !stop && !isMutated)
	{
		YDBLogError(@"%@ - sqlite_step error: %d %s", THIS_METHOD, status, sqlite3_errmsg(connection->db));
	}
	
	sqlite3_reset(statement);
	
	if (isMutated && !stop)
	{
		@throw [self mutationDuringEnumerationException];
	}
}

/**
 * Enumerates over the given list of keys (unordered).
 *
 * This method is faster than fetching individual items as it optimizes cache access.
 * That is, it will first enumerate over items in the cache and then fetch items from the database,
 * thus optimizing the cache and reducing query size.
 *
 * If any keys are missing from the database, the 'metadata' parameter will be nil.
 *
 * IMPORTANT:
 * Due to cache optimizations, the items may not be enumerated in the same order as the 'keys' parameter.
**/
- (void)enumerateMetadataForKeys:(NSArray *)keys
                    inCollection:(NSString *)collection
             unorderedUsingBlock:(void (^)(NSUInteger keyIndex, id metadata, BOOL *stop))block
{
	if (block == NULL) return;
	if ([keys count] == 0) return;
	if (collection == nil) collection = @"";
	
	isMutated = NO; // mutation during enumeration protection
	BOOL stop = NO;
	
	// Check the cache first (to optimize cache)
	
	NSMutableArray *missingIndexes = [NSMutableArray arrayWithCapacity:[keys count]];
	NSUInteger keyIndex = 0;
	
	for (NSString *key in keys)
	{
		YapCollectionKey *cacheKey = [[YapCollectionKey alloc] initWithCollection:collection key:key];
		
		id metadata = [connection->metadataCache objectForKey:cacheKey];
		if (metadata)
		{
			if (metadata == [YapNull null])
				block(keyIndex, nil, &stop);
			else
				block(keyIndex, metadata, &stop);
			
			if (stop || isMutated) break;
		}
		else
		{
			[missingIndexes addObject:@(keyIndex)];
		}
		
		keyIndex++;
	}
	
	if (stop) {
		return;
	}
	if (isMutated) {
		@throw [self mutationDuringEnumerationException];
		return;
	}
	if ([missingIndexes count] == 0) {
		return;
	}
	
	// Go to database for any missing keys (if needed)
	
	// Sqlite has an upper bound on the number of host parameters that may be used in a single query.
	// We need to watch out for this in case a large array of keys is passed.
	
	NSUInteger maxHostParams = (NSUInteger) sqlite3_limit(connection->db, SQLITE_LIMIT_VARIABLE_NUMBER, -1);
	
	YapDatabaseString _collection; MakeYapDatabaseString(&_collection, collection);
	
	do
	{
<<<<<<< HEAD
=======
		// Determine how many parameters to use in the query
		
>>>>>>> c5a6e6ca
		NSUInteger numKeyParams = MIN([missingIndexes count], (maxHostParams-1)); // minus 1 for collection param
		
		// Create the SQL query:
		// SELECT "key", "metadata" FROM "database" WHERE "collection" = ? AND key IN (?, ?, ...);
		
		NSUInteger capacity = 80 + (numKeyParams * 3);
		NSMutableString *query = [NSMutableString stringWithCapacity:capacity];
		
		[query appendString:@"SELECT \"key\", \"metadata\" FROM \"database\""];
		[query appendString:@" WHERE \"collection\" = ? AND \"key\" IN ("];
		
		NSUInteger i;
		for (i = 0; i < numKeyParams; i++)
		{
			if (i == 0)
				[query appendFormat:@"?"];
			else
				[query appendFormat:@", ?"];
		}
		
		[query appendString:@");"];
		
		sqlite3_stmt *statement;
		
		int status = sqlite3_prepare_v2(connection->db, [query UTF8String], -1, &statement, NULL);
		if (status != SQLITE_OK)
		{
			YDBLogError(@"Error creating 'metadataForKeys' statement: %d %s",
						status, sqlite3_errmsg(connection->db));
			break; // Break from do/while. Still need to free _collection.
		}
		
<<<<<<< HEAD
=======
		// Bind parameters.
		// And move objects from the missingIndexes array into keyIndexDict.
		
>>>>>>> c5a6e6ca
		NSMutableDictionary *keyIndexDict = [NSMutableDictionary dictionaryWithCapacity:numKeyParams];
		
		sqlite3_bind_text(statement, 1, _collection.str, _collection.length, SQLITE_STATIC);
		
		for (i = 0; i < numKeyParams; i++)
		{
			NSNumber *keyIndexNumber = [missingIndexes objectAtIndex:i];
			NSString *key = [keys objectAtIndex:[keyIndexNumber unsignedIntegerValue]];
			
			[keyIndexDict setObject:keyIndexNumber forKey:key];
			
			sqlite3_bind_text(statement, (int)(i + 2), [key UTF8String], -1, SQLITE_TRANSIENT);
		}
		
		[missingIndexes removeObjectsInRange:NSMakeRange(0, numKeyParams)];
		
		// Execute the query and step over the results
		
		while ((status = sqlite3_step(statement)) == SQLITE_ROW)
		{
			if (connection->needsMarkSqlLevelSharedReadLock)
				[connection markSqlLevelSharedReadLockAcquired];
			
			const unsigned char *text = sqlite3_column_text(statement, 0);
			int textSize = sqlite3_column_bytes(statement, 0);
			
			const void *blob = sqlite3_column_blob(statement, 1);
			int blobSize = sqlite3_column_bytes(statement, 1);
			
			NSString *key = [[NSString alloc] initWithBytes:text length:textSize encoding:NSUTF8StringEncoding];
			NSUInteger keyIndex = [[keyIndexDict objectForKey:key] unsignedIntegerValue];
			
			NSData *data = [[NSData alloc] initWithBytesNoCopy:(void *)blob length:blobSize freeWhenDone:NO];
			
			id metadata = data ? connection->database->metadataDeserializer(data) : nil;
			
			if (metadata)
			{
				YapCollectionKey *cacheKey = [[YapCollectionKey alloc] initWithCollection:collection key:key];
				
				[connection->metadataCache setObject:metadata forKey:cacheKey];
			}
			
			block(keyIndex, metadata, &stop);
			
			[keyIndexDict removeObjectForKey:key];
			
			if (stop || isMutated) break;
		}
		
		if ((status != SQLITE_DONE) && !stop && !isMutated)
		{
			YDBLogError(@"%@ - sqlite_step error: %d %s", THIS_METHOD, status, sqlite3_errmsg(connection->db));
		}
		
		sqlite3_finalize(statement);
		statement = NULL;
		
		if (stop) {
			FreeYapDatabaseString(&_collection);
			return;
		}
		if (isMutated) {
			FreeYapDatabaseString(&_collection);
			@throw [self mutationDuringEnumerationException];
			return;
		}
		
		// If there are any remaining items in the keyIndexDict,
		// then those items didn't exist in the database.
		
		for (NSNumber *keyIndexNumber in [keyIndexDict objectEnumerator])
		{
			block([keyIndexNumber unsignedIntegerValue], nil, &stop);
			
			// Do NOT add keys to the cache that don't exist in the database.
			
			if (stop || isMutated) break;
		}
		
		if (stop) {
			FreeYapDatabaseString(&_collection);
			return;
		}
		if (isMutated) {
			FreeYapDatabaseString(&_collection);
			@throw [self mutationDuringEnumerationException];
			return;
		}
		
<<<<<<< HEAD
		[missingIndexes removeObjectsInRange:NSMakeRange(0, numKeyParams)];
=======
>>>>>>> c5a6e6ca
		
	} while ([missingIndexes count] > 0);
	
	FreeYapDatabaseString(&_collection);
}

/**
 * Enumerates over the given list of keys (unordered).
 *
 * This method is faster than fetching individual items as it optimizes cache access.
 * That is, it will first enumerate over items in the cache and then fetch items from the database,
 * thus optimizing the cache and reducing query size.
 *
 * If any keys are missing from the database, the 'object' parameter will be nil.
 *
 * IMPORTANT:
 * Due to cache optimizations, the items may not be enumerated in the same order as the 'keys' parameter.
**/
- (void)enumerateObjectsForKeys:(NSArray *)keys
                   inCollection:(NSString *)collection
            unorderedUsingBlock:(void (^)(NSUInteger keyIndex, id object, BOOL *stop))block
{
	if (block == NULL) return;
	if ([keys count] == 0) return;
	if (collection == nil) collection = @"";
	
	isMutated = NO; // mutation during enumeration protection
	BOOL stop = NO;
	
	// Check the cache first (to optimize cache)
	
	NSMutableArray *missingIndexes = [NSMutableArray arrayWithCapacity:[keys count]];
	NSUInteger keyIndex = 0;
	
	for (NSString *key in keys)
	{
		YapCollectionKey *cacheKey = [[YapCollectionKey alloc] initWithCollection:collection key:key];
		
		id object = [connection->objectCache objectForKey:cacheKey];
		if (object)
		{
			block(keyIndex, object, &stop);
			
			if (stop || isMutated) break;
		}
		else
		{
			[missingIndexes addObject:@(keyIndex)];
		}
		
		keyIndex++;
	}
	
	if (stop) {
		return;
	}
	if (isMutated) {
		@throw [self mutationDuringEnumerationException];
		return;
	}
	if ([missingIndexes count] == 0) {
		return;
	}
	
	// Go to database for any missing keys (if needed)
	
	// Sqlite has an upper bound on the number of host parameters that may be used in a single query.
	// We need to watch out for this in case a large array of keys is passed.
	
	NSUInteger maxHostParams = (NSUInteger) sqlite3_limit(connection->db, SQLITE_LIMIT_VARIABLE_NUMBER, -1);
	
	YapDatabaseString _collection; MakeYapDatabaseString(&_collection, collection);
	
	do
	{
<<<<<<< HEAD
		NSUInteger numKeyParams = MIN([missingIndexes count], (maxHostParams-1)); // minus 1 for collection param
=======
		// Determine how many parameters to use in the query
>>>>>>> c5a6e6ca
		
		NSUInteger numKeyParams = MIN([missingIndexes count], (maxHostParams-1)); // minus 1 for collection param
		
		// Create the SQL query:
		// SELECT "key", "data" FROM "database" WHERE "collection" = ? AND key IN (?, ?, ...);
		
		NSUInteger capacity = 80 + (numKeyParams * 3);
		NSMutableString *query = [NSMutableString stringWithCapacity:capacity];
		
		[query appendString:@"SELECT \"key\", \"data\" FROM \"database\""];
		[query appendString:@" WHERE \"collection\" = ? AND \"key\" IN ("];
		
		NSUInteger i;
		for (i = 0; i < numKeyParams; i++)
		{
			if (i == 0)
				[query appendFormat:@"?"];
			else
				[query appendFormat:@", ?"];
		}
		
		[query appendString:@");"];
		
		sqlite3_stmt *statement;
		
		int status = sqlite3_prepare_v2(connection->db, [query UTF8String], -1, &statement, NULL);
		if (status != SQLITE_OK)
		{
			YDBLogError(@"Error creating 'objectsForKeys' statement: %d %s",
						status, sqlite3_errmsg(connection->db));
			break; // Break from do/while. Still need to free _collection.
		}
		
<<<<<<< HEAD
=======
		// Bind parameters.
		// And move objects from the missingIndexes array into keyIndexDict.
		
>>>>>>> c5a6e6ca
		NSMutableDictionary *keyIndexDict = [NSMutableDictionary dictionaryWithCapacity:numKeyParams];
		
		sqlite3_bind_text(statement, 1, _collection.str, _collection.length, SQLITE_STATIC);
		
		for (i = 0; i < numKeyParams; i++)
		{
			NSNumber *keyIndexNumber = [missingIndexes objectAtIndex:i];
			NSString *key = [keys objectAtIndex:[keyIndexNumber unsignedIntegerValue]];
			
			[keyIndexDict setObject:keyIndexNumber forKey:key];
			
			sqlite3_bind_text(statement, (int)(i + 2), [key UTF8String], -1, SQLITE_TRANSIENT);
		}
		
		[missingIndexes removeObjectsInRange:NSMakeRange(0, numKeyParams)];
		
		// Execute the query and step over the results
		
		while ((status = sqlite3_step(statement)) == SQLITE_ROW)
		{
			if (connection->needsMarkSqlLevelSharedReadLock)
				[connection markSqlLevelSharedReadLockAcquired];
			
			const unsigned char *text = sqlite3_column_text(statement, 0);
			int textSize = sqlite3_column_bytes(statement, 0);
			
			const void *blob = sqlite3_column_blob(statement, 1);
			int blobSize = sqlite3_column_bytes(statement, 1);
			
			NSString *key = [[NSString alloc] initWithBytes:text length:textSize encoding:NSUTF8StringEncoding];
			NSUInteger keyIndex = [[keyIndexDict objectForKey:key] unsignedIntegerValue];
			
			NSData *objectData = [[NSData alloc] initWithBytesNoCopy:(void *)blob length:blobSize freeWhenDone:NO];
			id object = connection->database->objectDeserializer(objectData);
			
			if (object)
			{
				YapCollectionKey *cacheKey = [[YapCollectionKey alloc] initWithCollection:collection key:key];
				[connection->objectCache setObject:object forKey:cacheKey];
			}
			
			block(keyIndex, object, &stop);
			
			[keyIndexDict removeObjectForKey:key];
			
			if (stop || isMutated) break;
		}
		
		if ((status != SQLITE_DONE) && !stop && !isMutated)
		{
			YDBLogError(@"%@ - sqlite_step error: %d %s", THIS_METHOD, status, sqlite3_errmsg(connection->db));
		}
		
		sqlite3_finalize(statement);
		statement = NULL;
		
		if (stop) {
			FreeYapDatabaseString(&_collection);
			return;
		}
		if (isMutated) {
			FreeYapDatabaseString(&_collection);
			@throw [self mutationDuringEnumerationException];
			return;
		}
		
		// If there are any remaining items in the keyIndexDict,
		// then those items didn't exist in the database.
		
		for (NSNumber *keyIndexNumber in [keyIndexDict objectEnumerator])
		{
			block([keyIndexNumber unsignedIntegerValue], nil, &stop);
			
			// Do NOT add keys to the cache that don't exist in the database.
			
			if (stop || isMutated) break;
		}
		
		if (stop) {
			FreeYapDatabaseString(&_collection);
			return;
		}
		if (isMutated) {
			FreeYapDatabaseString(&_collection);
			@throw [self mutationDuringEnumerationException];
			return;
		}
		
<<<<<<< HEAD
		[missingIndexes removeObjectsInRange:NSMakeRange(0, numKeyParams)];
=======
>>>>>>> c5a6e6ca
		
	} while ([missingIndexes count] > 0);
	
	FreeYapDatabaseString(&_collection);
}

/**
 * Enumerates over the given list of keys (unordered).
 *
 * This method is faster than fetching individual items as it optimizes cache access.
 * That is, it will first enumerate over items in the cache and then fetch items from the database,
 * thus optimizing the cache and reducing query size.
 *
 * If any keys are missing from the database, the 'object' parameter will be nil.
 *
 * IMPORTANT:
 * Due to cache optimizations, the items may not be enumerated in the same order as the 'keys' parameter.
**/
- (void)enumerateRowsForKeys:(NSArray *)keys
                inCollection:(NSString *)collection
         unorderedUsingBlock:(void (^)(NSUInteger keyIndex, id object, id metadata, BOOL *stop))block
{
	if (block == NULL) return;
	if ([keys count] == 0) return;
	if (collection == nil) collection = @"";
	
	isMutated = NO; // mutation during enumeration protection
	__block BOOL stop = NO;
	
	// Check the cache first (to optimize cache)
	
	NSMutableArray *missingIndexes = [NSMutableArray arrayWithCapacity:[keys count]];
	NSUInteger keyIndex = 0;
	
	for (NSString *key in keys)
	{
		YapCollectionKey *cacheKey = [[YapCollectionKey alloc] initWithCollection:collection key:key];
		
		id object = [connection->objectCache objectForKey:cacheKey];
		if (object)
		{
			id metadata = [connection->metadataCache objectForKey:cacheKey];
			if (metadata)
			{
				if (metadata == [YapNull null])
					block(keyIndex, object, nil, &stop);
				else
					block(keyIndex, object, metadata, &stop);
				
				if (stop || isMutated) break;
			}
			else
			{
				[missingIndexes addObject:@(keyIndex)];
			}
		}
		else
		{
			[missingIndexes addObject:@(keyIndex)];
		}
		
		keyIndex++;
	}
	
	if (stop) {
		return;
	}
	if (isMutated) {
		@throw [self mutationDuringEnumerationException];
		return;
	}
	if ([missingIndexes count] == 0) {
		return;
	}
	
	// Go to database for any missing keys (if needed)
	
	// Sqlite has an upper bound on the number of host parameters that may be used in a single query.
	// We need to watch out for this in case a large array of keys is passed.
	
	NSUInteger maxHostParams = (NSUInteger) sqlite3_limit(connection->db, SQLITE_LIMIT_VARIABLE_NUMBER, -1);
	
	YapDatabaseString _collection; MakeYapDatabaseString(&_collection, collection);
	
	do
	{
<<<<<<< HEAD
		NSUInteger numKeyParams = MIN([missingIndexes count], (maxHostParams-1)); // minus 1 for collection param
=======
		// Determine how many parameters to use in the query
>>>>>>> c5a6e6ca
		
		NSUInteger numKeyParams = MIN([missingIndexes count], (maxHostParams-1)); // minus 1 for collection param
		
		// Create the SQL query:
		// SELECT "key", "data", "metadata" FROM "database" WHERE "collection" = ? AND key IN (?, ?, ...);
		
		NSUInteger capacity = 80 + (numKeyParams * 3);
		NSMutableString *query = [NSMutableString stringWithCapacity:capacity];
		
		[query appendString:@"SELECT \"key\", \"data\", \"metadata\" FROM \"database\""];
		[query appendString:@" WHERE \"collection\" = ? AND \"key\" IN ("];
		
		NSUInteger i;
		for (i = 0; i < numKeyParams; i++)
		{
			if (i == 0)
				[query appendFormat:@"?"];
			else
				[query appendFormat:@", ?"];
		}
		
		[query appendString:@");"];
		
		sqlite3_stmt *statement;
		
		int status = sqlite3_prepare_v2(connection->db, [query UTF8String], -1, &statement, NULL);
		if (status != SQLITE_OK)
		{
			YDBLogError(@"Error creating 'objectsAndMetadataForKeys' statement: %d %s",
						status, sqlite3_errmsg(connection->db));
			break; // Break from do/while. Still need to free _collection.
		}
		
<<<<<<< HEAD
=======
		// Bind parameters.
		// And move objects from the missingIndexes array into keyIndexDict.
		
>>>>>>> c5a6e6ca
		NSMutableDictionary *keyIndexDict = [NSMutableDictionary dictionaryWithCapacity:numKeyParams];
		
		sqlite3_bind_text(statement, 1, _collection.str, _collection.length, SQLITE_STATIC);
		
		for (i = 0; i < numKeyParams; i++)
		{
			NSNumber *keyIndexNumber = [missingIndexes objectAtIndex:i];
			NSString *key = [keys objectAtIndex:[keyIndexNumber unsignedIntegerValue]];
			
			[keyIndexDict setObject:keyIndexNumber forKey:key];
			
			sqlite3_bind_text(statement, (int)(i + 2), [key UTF8String], -1, SQLITE_TRANSIENT);
		}
		
		[missingIndexes removeObjectsInRange:NSMakeRange(0, numKeyParams)];
		
		// Execute the query and step over the results
		
		while ((status = sqlite3_step(statement)) == SQLITE_ROW)
		{
			if (connection->needsMarkSqlLevelSharedReadLock)
				[connection markSqlLevelSharedReadLockAcquired];
			
			const unsigned char *text = sqlite3_column_text(statement, 0);
			int textSize = sqlite3_column_bytes(statement, 0);
			
			NSString *key = [[NSString alloc] initWithBytes:text length:textSize encoding:NSUTF8StringEncoding];
			NSUInteger keyIndex = [[keyIndexDict objectForKey:key] unsignedIntegerValue];
			
			YapCollectionKey *cacheKey = [[YapCollectionKey alloc] initWithCollection:collection key:key];
			
			id object = [connection->objectCache objectForKey:cacheKey];
			if (object == nil)
			{
				const void *oBlob = sqlite3_column_blob(statement, 1);
				int oBlobSize = sqlite3_column_bytes(statement, 1);
				
				NSData *oData = [[NSData alloc] initWithBytesNoCopy:(void *)oBlob length:oBlobSize freeWhenDone:NO];
				object = connection->database->objectDeserializer(oData);
				
				if (object)
					[connection->objectCache setObject:object forKey:cacheKey];
			}
			
			id metadata = [connection->metadataCache objectForKey:cacheKey];
			if (metadata)
			{
				if (metadata == [YapNull null])
					metadata = nil;
			}
			else
			{
				const void *mBlob = sqlite3_column_blob(statement, 2);
				int mBlobSize = sqlite3_column_bytes(statement, 2);
				
				if (mBlobSize > 0)
				{
					NSData *mData = [[NSData alloc] initWithBytesNoCopy:(void *)mBlob length:mBlobSize freeWhenDone:NO];
					metadata = connection->database->metadataDeserializer(mData);
				}
				
				if (metadata)
					[connection->metadataCache setObject:metadata forKey:cacheKey];
				else
					[connection->metadataCache setObject:[YapNull null] forKey:cacheKey];
			}
			
			block(keyIndex, object, metadata, &stop);
			
			[keyIndexDict removeObjectForKey:key];
			
			if (stop || isMutated) break;
		}
		
		if ((status != SQLITE_DONE) && !stop && !isMutated)
		{
			YDBLogError(@"%@ - sqlite_step error: %d %s", THIS_METHOD, status, sqlite3_errmsg(connection->db));
		}
		
		sqlite3_finalize(statement);
		statement = NULL;
		
		if (stop) {
			FreeYapDatabaseString(&_collection);
			return;
		}
		if (isMutated) {
			FreeYapDatabaseString(&_collection);
			@throw [self mutationDuringEnumerationException];
			return;
		}
		
		// If there are any remaining items in the keyIndexDict,
		// then those items didn't exist in the database.
		
		for (NSNumber *keyIndexNumber in [keyIndexDict objectEnumerator])
		{
			block([keyIndexNumber unsignedIntegerValue], nil, nil, &stop);
			
			// Do NOT add keys to the cache that don't exist in the database.
			
			if (stop || isMutated) break;
		}
		
		if (stop) {
			FreeYapDatabaseString(&_collection);
			return;
		}
		if (isMutated) {
			FreeYapDatabaseString(&_collection);
			@throw [self mutationDuringEnumerationException];
			return;
		}
		
<<<<<<< HEAD
		[missingIndexes removeObjectsInRange:NSMakeRange(0, numKeyParams)];
=======
>>>>>>> c5a6e6ca
		
	} while ([missingIndexes count] > 0);
	
	FreeYapDatabaseString(&_collection);
}

/**
 * Fast enumeration over all keys and associated metadata in the given collection.
 * 
 * This uses a "SELECT key, metadata FROM database WHERE collection = ?" operation and steps over the results.
 * 
 * If you only need to enumerate over certain items (e.g. keys with a particular prefix),
 * consider using the alternative version below which provides a filter,
 * allowing you to skip the deserialization step for those items you're not interested in.
 * 
 * Keep in mind that you cannot modify the collection mid-enumeration (just like any other kind of enumeration).
**/
- (void)enumerateKeysAndMetadataInCollection:(NSString *)collection
                                  usingBlock:(void (^)(NSString *key, id metadata, BOOL *stop))block;
{
	[self enumerateKeysAndMetadataInCollection:collection usingBlock:block withFilter:NULL];
}

/**
 * Fast enumeration over all keys and associated metadata in the given collection.
 *
 * From the filter block, simply return YES if you'd like the block handler to be invoked for the given key.
 * If the filter block returns NO, then the block handler is skipped for the given key,
 * which avoids the cost associated with deserializing the object.
 * 
 * Keep in mind that you cannot modify the collection mid-enumeration (just like any other kind of enumeration).
**/
- (void)enumerateKeysAndMetadataInCollection:(NSString *)collection
                                  usingBlock:(void (^)(NSString *key, id metadata, BOOL *stop))block
                                  withFilter:(BOOL (^)(NSString *key))filter;
{
	if (block == NULL) return;
	if (collection == nil) collection = @"";
	
	sqlite3_stmt *statement = [connection enumerateKeysAndMetadataInCollectionStatement];
	if (statement == NULL) return;
	
	isMutated = NO; // mutation during enumeration protection
	BOOL stop = NO;
	
	// SELECT "key", "metadata" FROM "database" WHERE "collection" = ?;
	//
	// Performance tuning:
	// Use initWithBytesNoCopy to avoid an extra allocation and memcpy.
	//
	// Cache considerations:
	// Do we want to add the objects/metadata to the cache here?
	// If the cache is unlimited then we should.
	// Otherwise we should only add to the cache if its not full.
	// The cache should generally be reserved for items that are explicitly fetched,
	// and we don't want to crowd them out during enumerations.
	
	YapDatabaseString _collection; MakeYapDatabaseString(&_collection, collection);
	sqlite3_bind_text(statement, 1, _collection.str, _collection.length, SQLITE_STATIC);
	
<<<<<<< HEAD
	BOOL stop = NO;
=======
>>>>>>> c5a6e6ca
	BOOL unlimitedMetadataCacheLimit = (connection->metadataCacheLimit == 0);
	
	int status;
	while ((status = sqlite3_step(statement)) == SQLITE_ROW)
	{
		if (connection->needsMarkSqlLevelSharedReadLock)
			[connection markSqlLevelSharedReadLockAcquired];
		
		const unsigned char *text = sqlite3_column_text(statement, 0);
		int textSize = sqlite3_column_bytes(statement, 0);
		
		NSString *key = [[NSString alloc] initWithBytes:text length:textSize encoding:NSUTF8StringEncoding];
		
		BOOL invokeBlock = (filter == NULL) ? YES : filter(key);
		if (invokeBlock)
		{
			YapCollectionKey *cacheKey = [[YapCollectionKey alloc] initWithCollection:collection key:key];
		
			id metadata = [connection->metadataCache objectForKey:cacheKey];
			if (metadata)
			{
				if (metadata == [YapNull null])
					metadata = nil;
			}
			else
			{
				const void *mBlob = sqlite3_column_blob(statement, 1);
				int mBlobSize = sqlite3_column_bytes(statement, 1);
				
				if (mBlobSize > 0)
				{
					NSData *mData = [[NSData alloc] initWithBytesNoCopy:(void *)mBlob length:mBlobSize freeWhenDone:NO];
					metadata = connection->database->metadataDeserializer(mData);
				}
				
				if (unlimitedMetadataCacheLimit || [connection->metadataCache count] < connection->metadataCacheLimit)
				{
					if (metadata)
						[connection->metadataCache setObject:metadata forKey:cacheKey];
					else
						[connection->metadataCache setObject:[YapNull null] forKey:cacheKey];
				}
			}
			
			block(key, metadata, &stop);
			
			if (stop || isMutated) break;
		}
	}
	
	if ((status != SQLITE_DONE) && !stop && !isMutated)
	{
		YDBLogError(@"%@ - sqlite_step error: %d %s", THIS_METHOD, status, sqlite3_errmsg(connection->db));
	}
	
	sqlite3_clear_bindings(statement);
	sqlite3_reset(statement);
	FreeYapDatabaseString(&_collection);
	
	if (isMutated && !stop)
	{
		@throw [self mutationDuringEnumerationException];
	}
}

/**
 * Fast enumeration over all key/metadata pairs in all collections.
 * 
 * This uses a "SELECT metadata FROM database ORDER BY collection ASC" operation, and steps over the results.
 * 
 * If you only need to enumerate over certain objects (e.g. keys with a particular prefix),
 * consider using the alternative version below which provides a filter,
 * allowing you to skip the deserialization step for those objects you're not interested in.
 * 
 * Keep in mind that you cannot modify the database mid-enumeration (just like any other kind of enumeration).
**/
- (void)enumerateKeysAndMetadataInAllCollectionsUsingBlock:
                                        (void (^)(NSString *collection, NSString *key, id metadata, BOOL *stop))block
{
	[self enumerateKeysAndMetadataInAllCollectionsUsingBlock:block withFilter:NULL];
}

/**
 * Fast enumeration over all key/metadata pairs in all collections.
 *
 * This uses a "SELECT metadata FROM database ORDER BY collection ASC" operation and steps over the results.
 * 
 * From the filter block, simply return YES if you'd like the block handler to be invoked for the given key.
 * If the filter block returns NO, then the block handler is skipped for the given key,
 * which avoids the cost associated with deserializing the object.
 *
 * Keep in mind that you cannot modify the database mid-enumeration (just like any other kind of enumeration).
 **/
- (void)enumerateKeysAndMetadataInAllCollectionsUsingBlock:
                                        (void (^)(NSString *collection, NSString *key, id metadata, BOOL *stop))block
                             withFilter:(BOOL (^)(NSString *collection, NSString *key))filter
{
	if (block == NULL) return;
	
	sqlite3_stmt *statement = [connection enumerateKeysAndMetadataInAllCollectionsStatement];
	if (statement == NULL) return;
	
	isMutated = NO; // mutation during enumeration protection
	BOOL stop = NO;
	
	// SELECT "collection", "key", "metadata" FROM "database" ORDER BY "collection" ASC;
	//
	// Performance tuning:
	// Use initWithBytesNoCopy to avoid an extra allocation and memcpy.
	//
	// Cache considerations:
	// Do we want to add the objects/metadata to the cache here?
	// If the cache is unlimited then we should.
	// Otherwise we should only add to the cache if its not full.
	// The cache should generally be reserved for items that are explicitly fetched,
	// and we don't want to crowd them out during enumerations.
	
<<<<<<< HEAD
	BOOL stop = NO;
=======
>>>>>>> c5a6e6ca
	BOOL unlimitedMetadataCacheLimit = (connection->metadataCacheLimit == 0);
	
	int status;
	while ((status = sqlite3_step(statement)) == SQLITE_ROW)
	{
		if (connection->needsMarkSqlLevelSharedReadLock)
			[connection markSqlLevelSharedReadLockAcquired];
		
		const unsigned char *_collection = sqlite3_column_text(statement, 0);
		int _collectionSize = sqlite3_column_bytes(statement, 0);
		
		NSString *collection =
		    [[NSString alloc] initWithBytes:_collection length:_collectionSize encoding:NSUTF8StringEncoding];
		
		const unsigned char *_key = sqlite3_column_text(statement, 1);
		int _keySize = sqlite3_column_bytes(statement, 1);
		
		NSString *key =
		    [[NSString alloc] initWithBytes:_key length:_keySize encoding:NSUTF8StringEncoding];
		
		BOOL invokeBlock = (filter == NULL) ? YES : filter(collection, key);
		if (invokeBlock)
		{
			YapCollectionKey *cacheKey = [[YapCollectionKey alloc] initWithCollection:collection key:key];
			
			id metadata = [connection->metadataCache objectForKey:cacheKey];
			if (metadata)
			{
				if (metadata == [YapNull null])
					metadata = nil;
			}
			else
			{
				const void *mBlob = sqlite3_column_blob(statement, 2);
				int mBlobSize = sqlite3_column_bytes(statement, 2);
				
				if (mBlobSize > 0)
				{
					NSData *mData = [[NSData alloc] initWithBytesNoCopy:(void *)mBlob length:mBlobSize freeWhenDone:NO];
					metadata = connection->database->metadataDeserializer(mData);
				}
				
				if (unlimitedMetadataCacheLimit || [connection->metadataCache count] < connection->metadataCacheLimit)
				{
					if (metadata)
						[connection->metadataCache setObject:metadata forKey:cacheKey];
					else
						[connection->metadataCache setObject:[YapNull null] forKey:cacheKey];
				}
			}
			
			block(collection, key, metadata, &stop);
			
			if (stop || isMutated) break;
		}
	}
	
	if ((status != SQLITE_DONE) && !stop && !isMutated)
	{
		YDBLogError(@"%@ - sqlite_step error: %d %s", THIS_METHOD, status, sqlite3_errmsg(connection->db));
	}
	
	sqlite3_reset(statement);
	
	if (isMutated && !stop)
	{
		@throw [self mutationDuringEnumerationException];
	}
}

- (void)enumerateKeysAndObjectsInCollection:(NSString *)collection
                                 usingBlock:(void (^)(NSString *key, id object, BOOL *stop))block
{
	[self enumerateKeysAndObjectsInCollection:collection usingBlock:block withFilter:NULL];
}

- (void)enumerateKeysAndObjectsInCollection:(NSString *)collection
                                 usingBlock:(void (^)(NSString *key, id object, BOOL *stop))block
                                 withFilter:(BOOL (^)(NSString *key))filter;
{
	if (block == NULL) return;
	if (collection == nil) collection = @"";
	
	sqlite3_stmt *statement = [connection enumerateKeysAndObjectsInCollectionStatement];
	if (statement == NULL) return;
	
<<<<<<< HEAD
	// SELECT "key", "data", "metadata" FROM "database" WHERE "collection" = ?;
=======
	isMutated = NO; // mutation during enumeration protection
	BOOL stop = NO;
	
	// SELECT "key", "data", FROM "database" WHERE "collection" = ?;
>>>>>>> c5a6e6ca
	//
	// Performance tuning:
	// Use initWithBytesNoCopy to avoid an extra allocation and memcpy.
	//
	// Cache considerations:
	// Do we want to add the objects/metadata to the cache here?
	// If the cache is unlimited then we should.
	// Otherwise we should only add to the cache if its not full.
	// The cache should generally be reserved for items that are explicitly fetched,
	// and we don't want to crowd them out during enumerations.
	
	YapDatabaseString _collection; MakeYapDatabaseString(&_collection, collection);
	sqlite3_bind_text(statement, 1, _collection.str, _collection.length, SQLITE_STATIC);
	
<<<<<<< HEAD
	BOOL stop = NO;
	BOOL unlimitedObjectCacheLimit = (connection->objectCacheLimit == 0);
	BOOL unlimitedMetadataCacheLimit = (connection->metadataCacheLimit == 0);
	
	while (sqlite3_step(statement) == SQLITE_ROW)
=======
	BOOL unlimitedObjectCacheLimit = (connection->objectCacheLimit == 0);
	
	int status;
	while ((status = sqlite3_step(statement)) == SQLITE_ROW)
>>>>>>> c5a6e6ca
	{
		if (connection->needsMarkSqlLevelSharedReadLock)
			[connection markSqlLevelSharedReadLockAcquired];
		
		const unsigned char *_key = sqlite3_column_text(statement, 0);
		int _keySize = sqlite3_column_bytes(statement, 0);
		
		NSString *key = [[NSString alloc] initWithBytes:_key length:_keySize encoding:NSUTF8StringEncoding];
<<<<<<< HEAD
		
		YapCacheCollectionKey *cacheKey = [[YapCacheCollectionKey alloc] initWithCollection:collection key:key];
		
		id metadata = [connection->metadataCache objectForKey:cacheKey];
		if (metadata)
		{
			if (metadata == [YapNull null])
				metadata = nil;
		}
		else
		{
			const void *mBlob = sqlite3_column_blob(statement, 2);
			int mBlobSize = sqlite3_column_bytes(statement, 2);
			
			if (mBlobSize > 0)
			{
				NSData *mData = [[NSData alloc] initWithBytesNoCopy:(void *)mBlob length:mBlobSize freeWhenDone:NO];
				metadata = connection.database.metadataDeserializer(mData);
			}
			
			if (unlimitedMetadataCacheLimit || [connection->metadataCache count] < connection->metadataCacheLimit)
			{
				if (metadata)
					[connection->metadataCache setObject:metadata forKey:cacheKey];
				else
					[connection->metadataCache setObject:[YapNull null] forKey:cacheKey];
			}
		}
=======
>>>>>>> c5a6e6ca
		
		BOOL invokeBlock = (filter == NULL) ? YES : filter(key);
		if (invokeBlock)
		{
			YapCollectionKey *cacheKey = [[YapCollectionKey alloc] initWithCollection:collection key:key];
			
			id object = [connection->objectCache objectForKey:cacheKey];
			if (object == nil)
			{
				const void *oBlob = sqlite3_column_blob(statement, 1);
				int oBlobSize = sqlite3_column_bytes(statement, 1);
				
				NSData *oData = [[NSData alloc] initWithBytesNoCopy:(void *)oBlob length:oBlobSize freeWhenDone:NO];
				object = connection->database->objectDeserializer(oData);
				
				if (unlimitedObjectCacheLimit || [connection->objectCache count] < connection->objectCacheLimit)
				{
					if (object)
						[connection->objectCache setObject:object forKey:cacheKey];
				}
			}
			
<<<<<<< HEAD
			block(key, object, metadata, &stop);
=======
			block(key, object, &stop);
>>>>>>> c5a6e6ca
			
			if (stop || isMutated) break;
		}
	}
	
	if ((status != SQLITE_DONE) && !stop && !isMutated)
	{
		YDBLogError(@"%@ - sqlite_step error: %d %s", THIS_METHOD, status, sqlite3_errmsg(connection->db));
	}
	
	sqlite3_clear_bindings(statement);
	sqlite3_reset(statement);
	FreeYapDatabaseString(&_collection);
	
	if (isMutated && !stop)
	{
		@throw [self mutationDuringEnumerationException];
	}
}

- (void)enumerateKeysAndObjectsInAllCollectionsUsingBlock:
                            (void (^)(NSString *collection, NSString *key, id object, BOOL *stop))block
{
	[self enumerateKeysAndObjectsInAllCollectionsUsingBlock:block withFilter:NULL];
}

- (void)enumerateKeysAndObjectsInAllCollectionsUsingBlock:
                            (void (^)(NSString *collection, NSString *key, id object, BOOL *stop))block
                 withFilter:(BOOL (^)(NSString *collection, NSString *key))filter
{
	if (block == NULL) return;
	
	sqlite3_stmt *statement = [connection enumerateKeysAndObjectsInAllCollectionsStatement];
	if (statement == NULL) return;
	
<<<<<<< HEAD
	// SELECT "collection", "key", "data", "metadata" FROM "database" ORDER BY \"collection\" ASC;";
	//              0         1       2         3
	
	BOOL stop = NO;
	BOOL unlimitedObjectCacheLimit = (connection->objectCacheLimit == 0);
	BOOL unlimitedMetadataCacheLimit = (connection->metadataCacheLimit == 0);
	
	while (sqlite3_step(statement) == SQLITE_ROW)
=======
	isMutated = NO; // mutation during enumeration protection
	BOOL stop = NO;
	
	// SELECT "collection", "key", "data" FROM "database" ORDER BY \"collection\" ASC;";
	//              0         1       2
	
	BOOL unlimitedObjectCacheLimit = (connection->objectCacheLimit == 0);
	
	int status;
	while ((status = sqlite3_step(statement)) == SQLITE_ROW)
>>>>>>> c5a6e6ca
	{
		if (connection->needsMarkSqlLevelSharedReadLock)
			[connection markSqlLevelSharedReadLockAcquired];
		
		const unsigned char *_collection = sqlite3_column_text(statement, 0);
		int _collectionSize = sqlite3_column_bytes(statement, 0);
		
		const unsigned char *_key = sqlite3_column_text(statement, 1);
		int _keySize = sqlite3_column_bytes(statement, 1);
		
		NSString *collection, *key;
		
		collection = [[NSString alloc] initWithBytes:_collection length:_collectionSize encoding:NSUTF8StringEncoding];
		key = [[NSString alloc] initWithBytes:_key length:_keySize encoding:NSUTF8StringEncoding];
		
<<<<<<< HEAD
		YapCacheCollectionKey *cacheKey = [[YapCacheCollectionKey alloc] initWithCollection:collection key:key];
		
		id metadata = [connection->metadataCache objectForKey:cacheKey];
		if (metadata)
=======
		BOOL invokeBlock = (filter == NULL) ? YES : filter(collection, key);
		if (invokeBlock)
>>>>>>> c5a6e6ca
		{
			YapCollectionKey *cacheKey = [[YapCollectionKey alloc] initWithCollection:collection key:key];
			
			id object = [connection->objectCache objectForKey:cacheKey];
			if (object == nil)
			{
				const void *oBlob = sqlite3_column_blob(statement, 2);
				int oBlobSize = sqlite3_column_bytes(statement, 2);
				
				NSData *oData = [[NSData alloc] initWithBytesNoCopy:(void *)oBlob length:oBlobSize freeWhenDone:NO];
				object = connection->database->objectDeserializer(oData);
				
				if (unlimitedObjectCacheLimit || [connection->objectCache count] < connection->objectCacheLimit)
				{
					if (object)
						[connection->objectCache setObject:object forKey:cacheKey];
				}
			}
			
			block(collection, key, object, &stop);
			
			if (stop || isMutated) break;
		}
	}
	
	if ((status != SQLITE_DONE) && !stop && !isMutated)
	{
		YDBLogError(@"%@ - sqlite_step error: %d %s", THIS_METHOD, status, sqlite3_errmsg(connection->db));
	}
	
	sqlite3_clear_bindings(statement);
	sqlite3_reset(statement);
	
	if (isMutated && !stop)
	{
		@throw [self mutationDuringEnumerationException];
	}
}

/**
 * Fast enumeration over all rows in the database.
 *
 * This uses a "SELECT key, data, metadata from database WHERE collection = ?" operation,
 * and then steps over the results, deserializing each object & metadata, and then invoking the given block handler.
 *
 * If you only need to enumerate over certain rows (e.g. keys with a particular prefix),
 * consider using the alternative version below which provides a filter,
 * allowing you to skip the serialization step for those rows you're not interested in.
**/
- (void)enumerateRowsInCollection:(NSString *)collection
                       usingBlock:(void (^)(NSString *key, id object, id metadata, BOOL *stop))block
{
	[self enumerateRowsInCollection:collection usingBlock:block withFilter:NULL];
}

/**
 * Fast enumeration over rows in the database for which you're interested in.
 * The filter block allows you to decide which rows you're interested in.
 *
 * From the filter block, simply return YES if you'd like the block handler to be invoked for the given key.
 * If the filter block returns NO, then the block handler is skipped for the given key,
 * which avoids the cost associated with deserializing the object & metadata.
**/
- (void)enumerateRowsInCollection:(NSString *)collection
                       usingBlock:(void (^)(NSString *key, id object, id metadata, BOOL *stop))block
                       withFilter:(BOOL (^)(NSString *key))filter
{
	if (block == NULL) return;
	if (collection == nil) collection = @"";
	
	sqlite3_stmt *statement = [connection enumerateRowsInCollectionStatement];
	if (statement == NULL) return;
	
	isMutated = NO; // mutation during enumeration protection
	BOOL stop = NO;
	
	// SELECT "key", "data", "metadata" FROM "database" WHERE "collection" = ?;
	//
	// Performance tuning:
	// Use initWithBytesNoCopy to avoid an extra allocation and memcpy.
	//
	// Cache considerations:
	// Do we want to add the objects/metadata to the cache here?
	// If the cache is unlimited then we should.
	// Otherwise we should only add to the cache if its not full.
	// The cache should generally be reserved for items that are explicitly fetched,
	// and we don't want to crowd them out during enumerations.
	
	YapDatabaseString _collection; MakeYapDatabaseString(&_collection, collection);
	sqlite3_bind_text(statement, 1, _collection.str, _collection.length, SQLITE_STATIC);
	
	BOOL unlimitedObjectCacheLimit = (connection->objectCacheLimit == 0);
	BOOL unlimitedMetadataCacheLimit = (connection->metadataCacheLimit == 0);
	
	int status;
	while ((status = sqlite3_step(statement)) == SQLITE_ROW)
	{
		if (connection->needsMarkSqlLevelSharedReadLock)
			[connection markSqlLevelSharedReadLockAcquired];
		
		const unsigned char *_key = sqlite3_column_text(statement, 0);
		int _keySize = sqlite3_column_bytes(statement, 0);
		
		NSString *key = [[NSString alloc] initWithBytes:_key length:_keySize encoding:NSUTF8StringEncoding];
		
		BOOL invokeBlock = (filter == NULL) ? YES : filter(key);
		if (invokeBlock)
		{
			YapCollectionKey *cacheKey = [[YapCollectionKey alloc] initWithCollection:collection key:key];
			
			id object = [connection->objectCache objectForKey:cacheKey];
			if (object == nil)
			{
				const void *oBlob = sqlite3_column_blob(statement, 1);
				int oBlobSize = sqlite3_column_bytes(statement, 1);
				
				NSData *oData = [[NSData alloc] initWithBytesNoCopy:(void *)oBlob length:oBlobSize freeWhenDone:NO];
				object = connection->database->objectDeserializer(oData);
				
				if (unlimitedObjectCacheLimit || [connection->objectCache count] < connection->objectCacheLimit)
				{
					if (object)
						[connection->objectCache setObject:object forKey:cacheKey];
				}
			}
			
<<<<<<< HEAD
			if (unlimitedMetadataCacheLimit || [connection->metadataCache count] < connection->metadataCacheLimit)
=======
			id metadata = [connection->metadataCache objectForKey:cacheKey];
			if (metadata)
>>>>>>> c5a6e6ca
			{
				if (metadata == [YapNull null])
					metadata = nil;
			}
			else
			{
				const void *mBlob = sqlite3_column_blob(statement, 2);
				int mBlobSize = sqlite3_column_bytes(statement, 2);
				
				if (mBlobSize > 0)
				{
					NSData *mData = [[NSData alloc] initWithBytesNoCopy:(void *)mBlob length:mBlobSize freeWhenDone:NO];
					metadata = connection->database->metadataDeserializer(mData);
				}
				
				if (unlimitedMetadataCacheLimit || [connection->metadataCache count] < connection->metadataCacheLimit)
				{
					if (metadata)
						[connection->metadataCache setObject:metadata forKey:cacheKey];
					else
						[connection->metadataCache setObject:[YapNull null] forKey:cacheKey];
				}
			}
			
			block(key, object, metadata, &stop);
			
			if (stop || isMutated) break;
		}
	}
	
	if ((status != SQLITE_DONE) && !stop && !isMutated)
	{
		YDBLogError(@"%@ - sqlite_step error: %d %s", THIS_METHOD, status, sqlite3_errmsg(connection->db));
	}
	
	sqlite3_clear_bindings(statement);
	sqlite3_reset(statement);
	FreeYapDatabaseString(&_collection);
	
	if (isMutated && !stop)
	{
		@throw [self mutationDuringEnumerationException];
	}
}

/**
 * Enumerates all rows in all collections.
 * 
 * The enumeration is sorted by collection. That is, it will enumerate fully over a single collection
 * before moving onto another collection.
 * 
 * If you only need to enumerate over certain rows (e.g. subset of collections, or keys with a particular prefix),
 * consider using the alternative version below which provides a filter,
 * allowing you to skip the serialization step for those objects you're not interested in.
**/
- (void)enumerateRowsInAllCollectionsUsingBlock:
                            (void (^)(NSString *collection, NSString *key, id object, id metadata, BOOL *stop))block
{
	[self enumerateRowsInAllCollectionsUsingBlock:block withFilter:NULL];
}

/**
 * Enumerates all rows in all collections.
 * The filter block allows you to decide which objects you're interested in.
 *
 * The enumeration is sorted by collection. That is, it will enumerate fully over a single collection
 * before moving onto another collection.
 * 
 * From the filter block, simply return YES if you'd like the block handler to be invoked for the given
 * collection/key pair. If the filter block returns NO, then the block handler is skipped for the given pair,
 * which avoids the cost associated with deserializing the object.
**/
- (void)enumerateRowsInAllCollectionsUsingBlock:
                            (void (^)(NSString *collection, NSString *key, id object, id metadata, BOOL *stop))block
                 withFilter:(BOOL (^)(NSString *collection, NSString *key))filter
{
	if (block == NULL) return;
	
	sqlite3_stmt *statement = [connection enumerateRowsInAllCollectionsStatement];
	if (statement == NULL) return;
	
	isMutated = NO; // mutation during enumeration protection
	BOOL stop = NO;
	
	// SELECT "collection", "key", "data", "metadata" FROM "database" ORDER BY \"collection\" ASC;";
	//              0         1       2         3
	
	BOOL unlimitedObjectCacheLimit = (connection->objectCacheLimit == 0);
	BOOL unlimitedMetadataCacheLimit = (connection->metadataCacheLimit == 0);
	
	int status;
	while ((status = sqlite3_step(statement)) == SQLITE_ROW)
	{
		if (connection->needsMarkSqlLevelSharedReadLock)
			[connection markSqlLevelSharedReadLockAcquired];
		
		const unsigned char *_collection = sqlite3_column_text(statement, 0);
		int _collectionSize = sqlite3_column_bytes(statement, 0);
		
		const unsigned char *_key = sqlite3_column_text(statement, 1);
		int _keySize = sqlite3_column_bytes(statement, 1);
		
		NSString *collection, *key;
		
		collection = [[NSString alloc] initWithBytes:_collection length:_collectionSize encoding:NSUTF8StringEncoding];
		key        = [[NSString alloc] initWithBytes:_key        length:_keySize        encoding:NSUTF8StringEncoding];
		
		BOOL invokeBlock = (filter == NULL) ? YES : filter(collection, key);
		if (invokeBlock)
		{
			YapCollectionKey *cacheKey = [[YapCollectionKey alloc] initWithCollection:collection key:key];
			
			id object = [connection->objectCache objectForKey:cacheKey];
			if (object == nil)
			{
				const void *oBlob = sqlite3_column_blob(statement, 2);
				int oBlobSize = sqlite3_column_bytes(statement, 2);
				
				NSData *oData = [[NSData alloc] initWithBytesNoCopy:(void *)oBlob length:oBlobSize freeWhenDone:NO];
				object = connection->database->objectDeserializer(oData);
				
				if (unlimitedObjectCacheLimit || [connection->objectCache count] < connection->objectCacheLimit)
				{
					if (object)
						[connection->objectCache setObject:object forKey:cacheKey];
				}
			}
			
<<<<<<< HEAD
=======
			id metadata = [connection->metadataCache objectForKey:cacheKey];
			if (metadata)
			{
				if (metadata == [YapNull null])
					metadata = nil;
			}
			else
			{
				const void *mBlob = sqlite3_column_blob(statement, 3);
				int mBlobSize = sqlite3_column_bytes(statement, 3);
				
				if (mBlobSize > 0)
				{
					NSData *mData = [[NSData alloc] initWithBytesNoCopy:(void *)mBlob length:mBlobSize freeWhenDone:NO];
					metadata = connection->database->metadataDeserializer(mData);
				}
				
				if (unlimitedMetadataCacheLimit || [connection->metadataCache count] < connection->metadataCacheLimit)
				{
					if (metadata)
						[connection->metadataCache setObject:metadata forKey:cacheKey];
					else
						[connection->metadataCache setObject:[YapNull null] forKey:cacheKey];
				}
			}
			
>>>>>>> c5a6e6ca
			block(collection, key, object, metadata, &stop);
			
			if (stop || isMutated) break;
		}
	}
	
	if ((status != SQLITE_DONE) && !stop && !isMutated)
	{
		YDBLogError(@"%@ - sqlite_step error: %d %s", THIS_METHOD, status, sqlite3_errmsg(connection->db));
	}
	
	sqlite3_clear_bindings(statement);
	sqlite3_reset(statement);
	
	if (isMutated && !stop)
	{
		@throw [self mutationDuringEnumerationException];
	}
}

@end

////////////////////////////////////////////////////////////////////////////////////////////////////////////////////////
#pragma mark -
////////////////////////////////////////////////////////////////////////////////////////////////////////////////////////

@implementation YapCollectionsDatabaseReadWriteTransaction

#pragma mark Primitive

- (void)setPrimitiveData:(NSData *)data forKey:(NSString *)key inCollection:(NSString *)collection
{
	[self setPrimitiveData:data forKey:key inCollection:collection withMetadata:nil];
}

- (void)setPrimitiveData:(NSData *)data
                  forKey:(NSString *)key
            inCollection:(NSString *)collection
            withMetadata:(id)metadata
{
	if (data == nil)
	{
		[self removeObjectForKey:key inCollection:collection];
		return;
	}
	
	if (key == nil) return;
	if (collection == nil) collection = @"";
	
	sqlite3_stmt *statement = [connection setAllForKeyStatement];
	if (statement == NULL) return;
	
	// INSERT OR REPLACE INTO "database" ("collection", "key", "data", "metadata") VALUES (?, ?, ?, ?);
	//
	// To use SQLITE_STATIC on our data blob, we use the objc_precise_lifetime attribute.
	// This ensures the data isn't released until it goes out of scope.
	
	YapDatabaseString _collection; MakeYapDatabaseString(&_collection, collection);
	sqlite3_bind_text(statement, 1, _collection.str, _collection.length, SQLITE_STATIC);
	
	YapDatabaseString _key; MakeYapDatabaseString(&_key, key);
	sqlite3_bind_text(statement, 2, _key.str, _key.length, SQLITE_STATIC);
	
	sqlite3_bind_blob(statement, 3, data.bytes, (int)data.length, SQLITE_STATIC);
	
<<<<<<< HEAD
	__attribute__((objc_precise_lifetime)) NSData *rawMeta = connection.database.metadataSerializer(metadata);
	sqlite3_bind_blob(statement, 4, rawMeta.bytes, (int)rawMeta.length, SQLITE_STATIC);
=======
	__attribute__((objc_precise_lifetime)) NSData *rawMeta = connection->database->metadataSerializer(metadata);
	sqlite3_bind_blob(statement, 4, rawMeta.bytes, (int)rawMeta.length, SQLITE_STATIC);
	
	BOOL set = YES;
>>>>>>> c5a6e6ca
	
	int status = sqlite3_step(statement);
	if (status != SQLITE_DONE)
	{
		YDBLogError(@"Error executing 'setAllForKeyStatement': %d %s, key(%@)",
		                                                   status, sqlite3_errmsg(connection->db), key);
		set = NO;
	}
	
	sqlite3_clear_bindings(statement);
	sqlite3_reset(statement);
	FreeYapDatabaseString(&_collection);
	FreeYapDatabaseString(&_key);
	
	if (!set) return;
	
	isMutated = YES;  // mutation during enumeration protection
	YapCollectionKey *cacheKey = [[YapCollectionKey alloc] initWithCollection:collection key:key];
	
	[connection->objectCache removeObjectForKey:cacheKey];
	[connection->objectChanges setObject:[YapNull null] forKey:cacheKey];
	
	if (metadata) {
		[connection->metadataCache setObject:metadata forKey:cacheKey];
		[connection->metadataChanges setObject:metadata forKey:cacheKey];
	}
	else {
		[connection->metadataCache setObject:[YapNull null] forKey:cacheKey];
		[connection->metadataChanges setObject:[YapNull null] forKey:cacheKey];
	}
	
	[[self extensions] enumerateKeysAndObjectsUsingBlock:^(id extNameObj, id extObj, BOOL *stop) {
		
		__unsafe_unretained id <YapAbstractDatabaseExtensionTransaction_CollectionKeyValue> extTransaction = extObj;
		
		[extTransaction handleRemoveObjectForKey:cacheKey.key          // mutable string protection
		                            inCollection:cacheKey.collection]; // mutable string protection
	}];
}

#pragma mark Object

- (void)setObject:(id)object forKey:(NSString *)key inCollection:(NSString *)collection
{
	[self setObject:object forKey:key inCollection:collection withMetadata:nil];
}

- (void)setObject:(id)object forKey:(NSString *)key inCollection:(NSString *)collection withMetadata:(id)metadata
{
	if (object == nil)
	{
		[self removeObjectForKey:key inCollection:collection];
		return;
	}
	
	if (key == nil) return;
	if (collection == nil) collection = @"";
	
	sqlite3_stmt *statement = [connection setAllForKeyStatement];
	if (statement == NULL) return;
	
	// INSERT OR REPLACE INTO "database" ("collection", "key", "data", "metadata") VALUES (?, ?, ?, ?);
	// 
	// To use SQLITE_STATIC on our data blob, we use the objc_precise_lifetime attribute.
	// This ensures the data isn't released until it goes out of scope.
	
	YapDatabaseString _collection; MakeYapDatabaseString(&_collection, collection);
	sqlite3_bind_text(statement, 1, _collection.str, _collection.length, SQLITE_STATIC);
	
	YapDatabaseString _key; MakeYapDatabaseString(&_key, key);
	sqlite3_bind_text(statement, 2, _key.str, _key.length, SQLITE_STATIC);
	
<<<<<<< HEAD
	__attribute__((objc_precise_lifetime)) NSData *rawData = connection.database.objectSerializer(object);
	sqlite3_bind_blob(statement, 3, rawData.bytes, (int)rawData.length, SQLITE_STATIC);
	
	__attribute__((objc_precise_lifetime)) NSData *rawMeta = connection.database.metadataSerializer(metadata);
	sqlite3_bind_blob(statement, 4, rawMeta.bytes, (int)rawMeta.length, SQLITE_STATIC);
=======
	__attribute__((objc_precise_lifetime)) NSData *rawData = connection->database->objectSerializer(object);
	sqlite3_bind_blob(statement, 3, rawData.bytes, (int)rawData.length, SQLITE_STATIC);
	
	__attribute__((objc_precise_lifetime)) NSData *rawMeta = connection->database->metadataSerializer(metadata);
	sqlite3_bind_blob(statement, 4, rawMeta.bytes, (int)rawMeta.length, SQLITE_STATIC);
	
	BOOL set = YES;
>>>>>>> c5a6e6ca
	
	int status = sqlite3_step(statement);
	if (status != SQLITE_DONE)
	{
		YDBLogError(@"Error executing 'setAllForKeyStatement': %d %s, key(%@)",
		                                                   status, sqlite3_errmsg(connection->db), key);
		set = NO;
	}
	
	sqlite3_clear_bindings(statement);
	sqlite3_reset(statement);
	FreeYapDatabaseString(&_collection);
	FreeYapDatabaseString(&_key);
	
	if (!set) return;
	
	isMutated = YES;  // mutation during enumeration protection
	YapCollectionKey *cacheKey = [[YapCollectionKey alloc] initWithCollection:collection key:key];
	
	[connection->objectCache setObject:object forKey:cacheKey];
	[connection->objectChanges setObject:object forKey:cacheKey];
	
	if (metadata) {
		[connection->metadataCache setObject:metadata forKey:cacheKey];
		[connection->metadataChanges setObject:metadata forKey:cacheKey];
	}
	else {
		[connection->metadataCache setObject:[YapNull null] forKey:cacheKey];
		[connection->metadataChanges setObject:[YapNull null] forKey:cacheKey];
	}
	
	[[self extensions] enumerateKeysAndObjectsUsingBlock:^(id extNameObj, id extObj, BOOL *stop) {
		
		__unsafe_unretained id <YapAbstractDatabaseExtensionTransaction_CollectionKeyValue> extTransaction = extObj;
		
		[extTransaction handleSetObject:object
		                         forKey:cacheKey.key        // mutable string protection
		                   inCollection:cacheKey.collection // mutable string protection
		                   withMetadata:metadata];
	}];
}

#pragma mark Metadata

- (void)setMetadata:(id)metadata forKey:(NSString *)key inCollection:(NSString *)collection
{
	if (collection == nil) collection = @"";
	
	if (![self hasObjectForKey:key inCollection:collection]) return;
	
	sqlite3_stmt *statement = [connection setMetaForKeyStatement];
	if (statement == NULL) return;
	
	// UPDATE "database" SET "metadata" = ? WHERE "collection" = ? AND "key" = ?;
	//
	// To use SQLITE_STATIC on our data blob, we use the objc_precise_lifetime attribute.
	// This ensures the data isn't released until it goes out of scope.
	
<<<<<<< HEAD
	__attribute__((objc_precise_lifetime)) NSData *rawMeta = connection.database.metadataSerializer(metadata);
=======
	__attribute__((objc_precise_lifetime)) NSData *rawMeta = connection->database->metadataSerializer(metadata);
>>>>>>> c5a6e6ca
	sqlite3_bind_blob(statement, 1, rawMeta.bytes, (int)rawMeta.length, SQLITE_STATIC);
	
	YapDatabaseString _collection; MakeYapDatabaseString(&_collection, collection);
	sqlite3_bind_text(statement, 2, _collection.str, _collection.length, SQLITE_STATIC);
	
	YapDatabaseString _key; MakeYapDatabaseString(&_key, key);
	sqlite3_bind_text(statement, 3, _key.str, _key.length, SQLITE_STATIC);
	
	BOOL updated = YES;
	
	int status = sqlite3_step(statement);
	if (status != SQLITE_DONE)
	{
		YDBLogError(@"Error executing 'setMetaForKeyStatement': %d %s, key(%@)",
		                                                    status, sqlite3_errmsg(connection->db), key);
		updated = NO;
	}
	
	sqlite3_clear_bindings(statement);
	sqlite3_reset(statement);
	FreeYapDatabaseString(&_collection);
	FreeYapDatabaseString(&_key);
	
	if (!updated) return;
	
	isMutated = YES;  // mutation during enumeration protection
	YapCollectionKey *cacheKey = [[YapCollectionKey alloc] initWithCollection:collection key:key];
	
	if (metadata) {
		[connection->metadataCache setObject:metadata forKey:cacheKey];
		[connection->metadataChanges setObject:metadata forKey:cacheKey];
	}
	else {
		[connection->metadataCache setObject:[YapNull null] forKey:cacheKey];
		[connection->metadataChanges setObject:[YapNull null] forKey:cacheKey];
	}
	
	[[self extensions] enumerateKeysAndObjectsUsingBlock:^(id extNameObj, id extObj, BOOL *stop) {
		
		__unsafe_unretained id <YapAbstractDatabaseExtensionTransaction_CollectionKeyValue> extTransaction = extObj;
		
		[extTransaction handleSetMetadata:metadata
		                           forKey:cacheKey.key          // mutable string protection
		                     inCollection:cacheKey.collection]; // mutable string protection
	}];
}

#pragma mark Remove

- (void)removeObjectForKey:(NSString *)key inCollection:(NSString *)collection
{
	if (key == nil) return;
	if (collection == nil) collection  = @"";
	
	sqlite3_stmt *statement = [connection removeForKeyStatement];
	if (statement == NULL) return;
	
	// DELETE FROM 'database' WHERE 'collection' = ? AND 'key' = ?;
	
	YapDatabaseString _collection; MakeYapDatabaseString(&_collection, collection);
	sqlite3_bind_text(statement, 1, _collection.str, _collection.length, SQLITE_STATIC);
	
	YapDatabaseString _key; MakeYapDatabaseString(&_key, key);
	sqlite3_bind_text(statement, 2, _key.str, _key.length, SQLITE_STATIC);
	
	BOOL removed = YES;
	
	int status = sqlite3_step(statement);
	if (status != SQLITE_DONE)
	{
		YDBLogError(@"Error executing 'removeForKeyStatement': %d %s, key(%@)",
		                                                   status, sqlite3_errmsg(connection->db), key);
		removed = NO;
	}
	
	sqlite3_clear_bindings(statement);
	sqlite3_reset(statement);
	FreeYapDatabaseString(&_collection);
	FreeYapDatabaseString(&_key);
	
	if (!removed) return;
	
	isMutated = YES;  // mutation during enumeration protection
	YapCollectionKey *cacheKey = [[YapCollectionKey alloc] initWithCollection:collection key:key];
	
	[connection->objectCache removeObjectForKey:cacheKey];
	[connection->metadataCache removeObjectForKey:cacheKey];
	
	[connection->objectChanges removeObjectForKey:cacheKey];
	[connection->metadataChanges removeObjectForKey:cacheKey];
	[connection->removedKeys addObject:cacheKey];
	
	[[self extensions] enumerateKeysAndObjectsUsingBlock:^(id extNameObj, id extObj, BOOL *stop) {
		
		__unsafe_unretained id <YapAbstractDatabaseExtensionTransaction_CollectionKeyValue> extTransaction = extObj;
		
		[extTransaction handleRemoveObjectForKey:cacheKey.key          // mutable string protection
		                            inCollection:cacheKey.collection]; // mutable string protection
	}];
}

- (void)removeObjectsForKeys:(NSArray *)keys inCollection:(NSString *)collection
{
	if ([keys count] == 0) return;
	if ([keys count] == 1) {
		[self removeObjectForKey:[keys objectAtIndex:0] inCollection:collection];
		return;
	}
	
	if (collection == nil)
		collection = @"";
	else
		collection = [collection copy]; // mutable string protection
	
	// Sqlite has an upper bound on the number of host parameters that may be used in a single query.
	// We need to watch out for this in case a large array of keys is passed.
	
	NSUInteger maxHostParams = (NSUInteger) sqlite3_limit(connection->db, SQLITE_LIMIT_VARIABLE_NUMBER, -1);
	
	NSUInteger keysIndex = 0;
	NSUInteger keysCount = [keys count];
	
	YapDatabaseString _collection; MakeYapDatabaseString(&_collection, collection);
	
	do
	{
		NSUInteger keysLeft = keysCount - keysIndex;
		NSUInteger numKeyParams = MIN(keysLeft, (maxHostParams-1)); // minus 1 for collectionParam
		
		// DELETE FROM "database" WHERE "collection" = ? AND "key" IN (?, ?, ...);
	
		NSUInteger capacity = 100 + (numKeyParams * 3);
		NSMutableString *query = [NSMutableString stringWithCapacity:capacity];
		
		[query appendString:@"DELETE FROM \"database\" WHERE \"collection\" = ? AND \"key\" IN ("];
		
		NSUInteger i;
		for (i = 0; i < numKeyParams; i++)
		{
			if (i == 0)
				[query appendFormat:@"?"];
			else
				[query appendFormat:@", ?"];
		}
		
		[query appendString:@");"];
		
		sqlite3_stmt *statement;
		
		int status = sqlite3_prepare_v2(connection->db, [query UTF8String], -1, &statement, NULL);
		if (status != SQLITE_OK)
		{
			YDBLogError(@"Error creating 'removeKeysInCollection' statement: %d %s",
			                                                             status, sqlite3_errmsg(connection->db));
			break; // Break from do/while. Still need to free _collection.
		}
		
		sqlite3_bind_text(statement, 1, _collection.str, _collection.length, SQLITE_STATIC);
		
		for (i = 0; i < numKeyParams; i++)
		{
			NSString *key = [keys objectAtIndex:(keysIndex + i)];
			sqlite3_bind_text(statement, (int)(i + 2), [key UTF8String], -1, SQLITE_TRANSIENT);
		}
		
		status = sqlite3_step(statement);
		if (status != SQLITE_DONE)
		{
			YDBLogError(@"Error executing 'removeKeysInCollection' statement: %d %s",
			                                                              status, sqlite3_errmsg(connection->db));
		}
		
		sqlite3_reset(statement);
		sqlite3_finalize(statement);
		
		keysIndex += numKeyParams;
		
	} while (keysIndex < keysCount);
	
	
	FreeYapDatabaseString(&_collection);
	
	isMutated = YES;  // mutation during enumeration protection
	NSMutableArray *safeKeys = [NSMutableArray arrayWithCapacity:[keys count]]; // mutable string protection
	
	for (NSString *key in keys)
	{
		YapCollectionKey *cacheKey = [[YapCollectionKey alloc] initWithCollection:collection key:key];
		
		[connection->objectCache removeObjectForKey:cacheKey];
		[connection->metadataCache removeObjectForKey:cacheKey];
		
		[connection->objectChanges removeObjectForKey:cacheKey];
		[connection->metadataChanges removeObjectForKey:cacheKey];
		[connection->removedKeys addObject:cacheKey];
		
		[safeKeys addObject:cacheKey.key];
	}
	
	[[self extensions] enumerateKeysAndObjectsUsingBlock:^(id extNameObj, id extObj, BOOL *stop) {
		
		__unsafe_unretained id <YapAbstractDatabaseExtensionTransaction_CollectionKeyValue> extTransaction = extObj;
		
		[extTransaction handleRemoveObjectsForKeys:safeKeys inCollection:collection];
	}];
}

- (void)removeAllObjectsInCollection:(NSString *)collection
{
	if (collection == nil)
		collection  = @"";
	else
		collection = [collection copy]; // mutable string protection
	
	sqlite3_stmt *statement = [connection removeCollectionStatement];
	if (statement == NULL) return;
	
	// DELETE FROM "database" WHERE "collection" = ?;
	
	YapDatabaseString _collection; MakeYapDatabaseString(&_collection, collection);
	sqlite3_bind_text(statement, 1, _collection.str, _collection.length, SQLITE_STATIC);
	
	int status = sqlite3_step(statement);
	if (status != SQLITE_DONE)
	{
		YDBLogError(@"Error executing 'removeCollectionStatement': %d %s, collection(%@)",
		                                                       status, sqlite3_errmsg(connection->db), collection);
	}
	
	sqlite3_clear_bindings(statement);
	sqlite3_reset(statement);
	FreeYapDatabaseString(&_collection);
	
	isMutated = YES;  // mutation during enumeration protection
	
	NSMutableArray *keysToRemove = [NSMutableArray array];
	
	void(^block)(id, BOOL*) = ^void (id key, BOOL *stop) {
		
		__unsafe_unretained YapCollectionKey *cacheKey = (YapCollectionKey *)key;
		if ([cacheKey.collection isEqualToString:collection])
		{
			[keysToRemove addObject:cacheKey];
		}
	};
	
	[connection->objectCache enumerateKeysWithBlock:block];
	[connection->objectCache removeObjectsForKeys:keysToRemove];
	
	[keysToRemove removeAllObjects];
	
	[connection->metadataCache enumerateKeysWithBlock:block];
	[connection->metadataCache removeObjectsForKeys:keysToRemove];
	
	[connection->removedCollections addObject:collection];
	
	[[self extensions] enumerateKeysAndObjectsUsingBlock:^(id extNameObj, id extObj, BOOL *stop) {
		
		__unsafe_unretained id <YapAbstractDatabaseExtensionTransaction_CollectionKeyValue> extTransaction = extObj;
		
		[extTransaction handleRemoveAllObjectsInCollection:collection];
	}];
}

- (void)removeAllObjectsInAllCollections
{
	sqlite3_stmt *statement = [connection removeAllStatement];
	if (statement == NULL) return;
	
	int status = sqlite3_step(statement);
	if (status != SQLITE_DONE)
	{
		YDBLogError(@"Error executing 'removeAllStatement': %d %s", status, sqlite3_errmsg(connection->db));
	}
	
	sqlite3_reset(statement);
	
	isMutated = YES;  // mutation during enumeration protection
	
	[connection->objectCache removeAllObjects];
	[connection->metadataCache removeAllObjects];
	
	[connection->objectChanges removeAllObjects];
	[connection->metadataChanges removeAllObjects];
	[connection->removedKeys removeAllObjects];
	[connection->removedCollections removeAllObjects];
	connection->allKeysRemoved = YES;
	
	[[self extensions] enumerateKeysAndObjectsUsingBlock:^(id extNameObj, id extObj, BOOL *stop) {
		
		__unsafe_unretained id <YapAbstractDatabaseExtensionTransaction_CollectionKeyValue> extTransaction = extObj;
		
		[extTransaction handleRemoveAllObjectsInAllCollections];
	}];
}

@end<|MERGE_RESOLUTION|>--- conflicted
+++ resolved
@@ -720,11 +720,8 @@
 	
 	do
 	{
-<<<<<<< HEAD
-=======
 		// Determine how many parameters to use in the query
 		
->>>>>>> c5a6e6ca
 		NSUInteger numKeyParams = MIN([missingIndexes count], (maxHostParams-1)); // minus 1 for collection param
 		
 		// Create the SQL query:
@@ -757,12 +754,9 @@
 			break; // Break from do/while. Still need to free _collection.
 		}
 		
-<<<<<<< HEAD
-=======
 		// Bind parameters.
 		// And move objects from the missingIndexes array into keyIndexDict.
 		
->>>>>>> c5a6e6ca
 		NSMutableDictionary *keyIndexDict = [NSMutableDictionary dictionaryWithCapacity:numKeyParams];
 		
 		sqlite3_bind_text(statement, 1, _collection.str, _collection.length, SQLITE_STATIC);
@@ -853,10 +847,6 @@
 			return;
 		}
 		
-<<<<<<< HEAD
-		[missingIndexes removeObjectsInRange:NSMakeRange(0, numKeyParams)];
-=======
->>>>>>> c5a6e6ca
 		
 	} while ([missingIndexes count] > 0);
 	
@@ -932,11 +922,7 @@
 	
 	do
 	{
-<<<<<<< HEAD
-		NSUInteger numKeyParams = MIN([missingIndexes count], (maxHostParams-1)); // minus 1 for collection param
-=======
 		// Determine how many parameters to use in the query
->>>>>>> c5a6e6ca
 		
 		NSUInteger numKeyParams = MIN([missingIndexes count], (maxHostParams-1)); // minus 1 for collection param
 		
@@ -970,12 +956,9 @@
 			break; // Break from do/while. Still need to free _collection.
 		}
 		
-<<<<<<< HEAD
-=======
 		// Bind parameters.
 		// And move objects from the missingIndexes array into keyIndexDict.
 		
->>>>>>> c5a6e6ca
 		NSMutableDictionary *keyIndexDict = [NSMutableDictionary dictionaryWithCapacity:numKeyParams];
 		
 		sqlite3_bind_text(statement, 1, _collection.str, _collection.length, SQLITE_STATIC);
@@ -1064,10 +1047,6 @@
 			return;
 		}
 		
-<<<<<<< HEAD
-		[missingIndexes removeObjectsInRange:NSMakeRange(0, numKeyParams)];
-=======
->>>>>>> c5a6e6ca
 		
 	} while ([missingIndexes count] > 0);
 	
@@ -1154,11 +1133,7 @@
 	
 	do
 	{
-<<<<<<< HEAD
-		NSUInteger numKeyParams = MIN([missingIndexes count], (maxHostParams-1)); // minus 1 for collection param
-=======
 		// Determine how many parameters to use in the query
->>>>>>> c5a6e6ca
 		
 		NSUInteger numKeyParams = MIN([missingIndexes count], (maxHostParams-1)); // minus 1 for collection param
 		
@@ -1192,12 +1167,9 @@
 			break; // Break from do/while. Still need to free _collection.
 		}
 		
-<<<<<<< HEAD
-=======
 		// Bind parameters.
 		// And move objects from the missingIndexes array into keyIndexDict.
 		
->>>>>>> c5a6e6ca
 		NSMutableDictionary *keyIndexDict = [NSMutableDictionary dictionaryWithCapacity:numKeyParams];
 		
 		sqlite3_bind_text(statement, 1, _collection.str, _collection.length, SQLITE_STATIC);
@@ -1312,10 +1284,6 @@
 			return;
 		}
 		
-<<<<<<< HEAD
-		[missingIndexes removeObjectsInRange:NSMakeRange(0, numKeyParams)];
-=======
->>>>>>> c5a6e6ca
 		
 	} while ([missingIndexes count] > 0);
 	
@@ -1376,10 +1344,6 @@
 	YapDatabaseString _collection; MakeYapDatabaseString(&_collection, collection);
 	sqlite3_bind_text(statement, 1, _collection.str, _collection.length, SQLITE_STATIC);
 	
-<<<<<<< HEAD
-	BOOL stop = NO;
-=======
->>>>>>> c5a6e6ca
 	BOOL unlimitedMetadataCacheLimit = (connection->metadataCacheLimit == 0);
 	
 	int status;
@@ -1497,10 +1461,6 @@
 	// The cache should generally be reserved for items that are explicitly fetched,
 	// and we don't want to crowd them out during enumerations.
 	
-<<<<<<< HEAD
-	BOOL stop = NO;
-=======
->>>>>>> c5a6e6ca
 	BOOL unlimitedMetadataCacheLimit = (connection->metadataCacheLimit == 0);
 	
 	int status;
@@ -1587,14 +1547,10 @@
 	sqlite3_stmt *statement = [connection enumerateKeysAndObjectsInCollectionStatement];
 	if (statement == NULL) return;
 	
-<<<<<<< HEAD
-	// SELECT "key", "data", "metadata" FROM "database" WHERE "collection" = ?;
-=======
 	isMutated = NO; // mutation during enumeration protection
 	BOOL stop = NO;
 	
 	// SELECT "key", "data", FROM "database" WHERE "collection" = ?;
->>>>>>> c5a6e6ca
 	//
 	// Performance tuning:
 	// Use initWithBytesNoCopy to avoid an extra allocation and memcpy.
@@ -1609,18 +1565,10 @@
 	YapDatabaseString _collection; MakeYapDatabaseString(&_collection, collection);
 	sqlite3_bind_text(statement, 1, _collection.str, _collection.length, SQLITE_STATIC);
 	
-<<<<<<< HEAD
-	BOOL stop = NO;
-	BOOL unlimitedObjectCacheLimit = (connection->objectCacheLimit == 0);
-	BOOL unlimitedMetadataCacheLimit = (connection->metadataCacheLimit == 0);
-	
-	while (sqlite3_step(statement) == SQLITE_ROW)
-=======
 	BOOL unlimitedObjectCacheLimit = (connection->objectCacheLimit == 0);
 	
 	int status;
 	while ((status = sqlite3_step(statement)) == SQLITE_ROW)
->>>>>>> c5a6e6ca
 	{
 		if (connection->needsMarkSqlLevelSharedReadLock)
 			[connection markSqlLevelSharedReadLockAcquired];
@@ -1629,37 +1577,6 @@
 		int _keySize = sqlite3_column_bytes(statement, 0);
 		
 		NSString *key = [[NSString alloc] initWithBytes:_key length:_keySize encoding:NSUTF8StringEncoding];
-<<<<<<< HEAD
-		
-		YapCacheCollectionKey *cacheKey = [[YapCacheCollectionKey alloc] initWithCollection:collection key:key];
-		
-		id metadata = [connection->metadataCache objectForKey:cacheKey];
-		if (metadata)
-		{
-			if (metadata == [YapNull null])
-				metadata = nil;
-		}
-		else
-		{
-			const void *mBlob = sqlite3_column_blob(statement, 2);
-			int mBlobSize = sqlite3_column_bytes(statement, 2);
-			
-			if (mBlobSize > 0)
-			{
-				NSData *mData = [[NSData alloc] initWithBytesNoCopy:(void *)mBlob length:mBlobSize freeWhenDone:NO];
-				metadata = connection.database.metadataDeserializer(mData);
-			}
-			
-			if (unlimitedMetadataCacheLimit || [connection->metadataCache count] < connection->metadataCacheLimit)
-			{
-				if (metadata)
-					[connection->metadataCache setObject:metadata forKey:cacheKey];
-				else
-					[connection->metadataCache setObject:[YapNull null] forKey:cacheKey];
-			}
-		}
-=======
->>>>>>> c5a6e6ca
 		
 		BOOL invokeBlock = (filter == NULL) ? YES : filter(key);
 		if (invokeBlock)
@@ -1682,11 +1599,7 @@
 				}
 			}
 			
-<<<<<<< HEAD
-			block(key, object, metadata, &stop);
-=======
 			block(key, object, &stop);
->>>>>>> c5a6e6ca
 			
 			if (stop || isMutated) break;
 		}
@@ -1722,16 +1635,6 @@
 	sqlite3_stmt *statement = [connection enumerateKeysAndObjectsInAllCollectionsStatement];
 	if (statement == NULL) return;
 	
-<<<<<<< HEAD
-	// SELECT "collection", "key", "data", "metadata" FROM "database" ORDER BY \"collection\" ASC;";
-	//              0         1       2         3
-	
-	BOOL stop = NO;
-	BOOL unlimitedObjectCacheLimit = (connection->objectCacheLimit == 0);
-	BOOL unlimitedMetadataCacheLimit = (connection->metadataCacheLimit == 0);
-	
-	while (sqlite3_step(statement) == SQLITE_ROW)
-=======
 	isMutated = NO; // mutation during enumeration protection
 	BOOL stop = NO;
 	
@@ -1742,7 +1645,6 @@
 	
 	int status;
 	while ((status = sqlite3_step(statement)) == SQLITE_ROW)
->>>>>>> c5a6e6ca
 	{
 		if (connection->needsMarkSqlLevelSharedReadLock)
 			[connection markSqlLevelSharedReadLockAcquired];
@@ -1758,15 +1660,8 @@
 		collection = [[NSString alloc] initWithBytes:_collection length:_collectionSize encoding:NSUTF8StringEncoding];
 		key = [[NSString alloc] initWithBytes:_key length:_keySize encoding:NSUTF8StringEncoding];
 		
-<<<<<<< HEAD
-		YapCacheCollectionKey *cacheKey = [[YapCacheCollectionKey alloc] initWithCollection:collection key:key];
-		
-		id metadata = [connection->metadataCache objectForKey:cacheKey];
-		if (metadata)
-=======
 		BOOL invokeBlock = (filter == NULL) ? YES : filter(collection, key);
 		if (invokeBlock)
->>>>>>> c5a6e6ca
 		{
 			YapCollectionKey *cacheKey = [[YapCollectionKey alloc] initWithCollection:collection key:key];
 			
@@ -1893,12 +1788,8 @@
 				}
 			}
 			
-<<<<<<< HEAD
-			if (unlimitedMetadataCacheLimit || [connection->metadataCache count] < connection->metadataCacheLimit)
-=======
 			id metadata = [connection->metadataCache objectForKey:cacheKey];
 			if (metadata)
->>>>>>> c5a6e6ca
 			{
 				if (metadata == [YapNull null])
 					metadata = nil;
@@ -2027,8 +1918,6 @@
 				}
 			}
 			
-<<<<<<< HEAD
-=======
 			id metadata = [connection->metadataCache objectForKey:cacheKey];
 			if (metadata)
 			{
@@ -2055,7 +1944,6 @@
 				}
 			}
 			
->>>>>>> c5a6e6ca
 			block(collection, key, object, metadata, &stop);
 			
 			if (stop || isMutated) break;
@@ -2121,15 +2009,10 @@
 	
 	sqlite3_bind_blob(statement, 3, data.bytes, (int)data.length, SQLITE_STATIC);
 	
-<<<<<<< HEAD
-	__attribute__((objc_precise_lifetime)) NSData *rawMeta = connection.database.metadataSerializer(metadata);
-	sqlite3_bind_blob(statement, 4, rawMeta.bytes, (int)rawMeta.length, SQLITE_STATIC);
-=======
 	__attribute__((objc_precise_lifetime)) NSData *rawMeta = connection->database->metadataSerializer(metadata);
 	sqlite3_bind_blob(statement, 4, rawMeta.bytes, (int)rawMeta.length, SQLITE_STATIC);
 	
 	BOOL set = YES;
->>>>>>> c5a6e6ca
 	
 	int status = sqlite3_step(statement);
 	if (status != SQLITE_DONE)
@@ -2202,13 +2085,6 @@
 	YapDatabaseString _key; MakeYapDatabaseString(&_key, key);
 	sqlite3_bind_text(statement, 2, _key.str, _key.length, SQLITE_STATIC);
 	
-<<<<<<< HEAD
-	__attribute__((objc_precise_lifetime)) NSData *rawData = connection.database.objectSerializer(object);
-	sqlite3_bind_blob(statement, 3, rawData.bytes, (int)rawData.length, SQLITE_STATIC);
-	
-	__attribute__((objc_precise_lifetime)) NSData *rawMeta = connection.database.metadataSerializer(metadata);
-	sqlite3_bind_blob(statement, 4, rawMeta.bytes, (int)rawMeta.length, SQLITE_STATIC);
-=======
 	__attribute__((objc_precise_lifetime)) NSData *rawData = connection->database->objectSerializer(object);
 	sqlite3_bind_blob(statement, 3, rawData.bytes, (int)rawData.length, SQLITE_STATIC);
 	
@@ -2216,7 +2092,6 @@
 	sqlite3_bind_blob(statement, 4, rawMeta.bytes, (int)rawMeta.length, SQLITE_STATIC);
 	
 	BOOL set = YES;
->>>>>>> c5a6e6ca
 	
 	int status = sqlite3_step(statement);
 	if (status != SQLITE_DONE)
@@ -2275,11 +2150,7 @@
 	// To use SQLITE_STATIC on our data blob, we use the objc_precise_lifetime attribute.
 	// This ensures the data isn't released until it goes out of scope.
 	
-<<<<<<< HEAD
-	__attribute__((objc_precise_lifetime)) NSData *rawMeta = connection.database.metadataSerializer(metadata);
-=======
 	__attribute__((objc_precise_lifetime)) NSData *rawMeta = connection->database->metadataSerializer(metadata);
->>>>>>> c5a6e6ca
 	sqlite3_bind_blob(statement, 1, rawMeta.bytes, (int)rawMeta.length, SQLITE_STATIC);
 	
 	YapDatabaseString _collection; MakeYapDatabaseString(&_collection, collection);
