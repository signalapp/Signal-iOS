--- conflicted
+++ resolved
@@ -108,13 +108,8 @@
             explanationLabel.text = NSLocalizedString("You don't have any contacts yet", comment: "")
             let createNewPrivateChatButton = Button(style: .prominentOutline, size: .large)
             createNewPrivateChatButton.setTitle(NSLocalizedString("Start a Session", comment: ""), for: UIControl.State.normal)
-<<<<<<< HEAD
-            createNewPrivateChatButton.addTarget(self, action: #selector(createPrivateChat), for: UIControl.Event.touchUpInside)
+            createNewPrivateChatButton.addTarget(self, action: #selector(createNewPrivateChat), for: UIControl.Event.touchUpInside)
             createNewPrivateChatButton.set(.width, to: 180)
-=======
-            createNewPrivateChatButton.addTarget(self, action: #selector(createNewPrivateChat), for: UIControl.Event.touchUpInside)
-            createNewPrivateChatButton.set(.width, to: 160)
->>>>>>> 93c5fd4b
             let stackView = UIStackView(arrangedSubviews: [ explanationLabel, createNewPrivateChatButton ])
             stackView.axis = .vertical
             stackView.spacing = Values.mediumSpacing
