#import "SoundBoard.h"

static NSString* SoundFile_Alert     =@"171756__nenadsimic__picked-coin-echo-2.wav";
static NSString* SoundFile_Busy      =@"busy.mp3";
static NSString* SoundFile_Completed =@"completed.mp3";
static NSString* SoundFile_Failure   =@"failure.mp3";
static NSString* SoundFile_Handshake =@"handshake.mp3";
static NSString* SoundFile_Outbound  =@"outring.mp3";
static NSString* SoundFile_Ringtone  =@"r.caf";

@implementation SoundBoard

+(SoundInstance*) instanceOfInboundRingtone {
    SoundInstance* soundInstance = [SoundInstance soundInstanceForFile:SoundFile_Ringtone];
    [soundInstance setAudioToLoopIndefinitely];
    [soundInstance setInstanceType:SoundInstanceTypeInboundRingtone];
    return soundInstance;
}

+(SoundInstance*) instanceOfOutboundRingtone {
    SoundInstance* soundInstance = [SoundInstance soundInstanceForFile:SoundFile_Outbound];
    [soundInstance setAudioToLoopIndefinitely];
<<<<<<< HEAD
    [soundInstance setInstanceType:SoundInstanceTypeBusySound];
=======
    [soundInstance setInstanceType:SoundInstanceTypeOutboundRingtone];
>>>>>>> 26d2c2ac
    return soundInstance;
}

+(SoundInstance*) instanceOfHandshakeSound {
    SoundInstance* soundInstance = [SoundInstance soundInstanceForFile:SoundFile_Handshake];
    [soundInstance setAudioToLoopIndefinitely];
    [soundInstance setInstanceType:SoundInstanceTypeHandshakeSound];
    return soundInstance;
}

+(SoundInstance*) instanceOfCompletedSound {
    SoundInstance* soundInstance = [SoundInstance soundInstanceForFile:SoundFile_Completed];
    [soundInstance setInstanceType:SoundInstanceTypeCompletedSound];
    return soundInstance;
}

+(SoundInstance*) instanceOfBusySound {
    SoundInstance* soundInstance = [SoundInstance soundInstanceForFile:SoundFile_Busy];
    [soundInstance setAudioLoopCount:10];
    [soundInstance setInstanceType:SoundInstanceTypeBusySound];
    return soundInstance;
}

+(SoundInstance*) instanceOfErrorAlert {
    SoundInstance* soundInstance = [SoundInstance soundInstanceForFile:SoundFile_Failure];
    [soundInstance setInstanceType:SoundInstanceTypeErrorAlert];
    return soundInstance;
}

+(SoundInstance*) instanceOfAlert {
    SoundInstance* soundInstance = [SoundInstance soundInstanceForFile:SoundFile_Alert];
    [soundInstance setInstanceType:SoundInstanceTypeAlert];
    return soundInstance;
}



@end<|MERGE_RESOLUTION|>--- conflicted
+++ resolved
@@ -20,11 +20,7 @@
 +(SoundInstance*) instanceOfOutboundRingtone {
     SoundInstance* soundInstance = [SoundInstance soundInstanceForFile:SoundFile_Outbound];
     [soundInstance setAudioToLoopIndefinitely];
-<<<<<<< HEAD
-    [soundInstance setInstanceType:SoundInstanceTypeBusySound];
-=======
     [soundInstance setInstanceType:SoundInstanceTypeOutboundRingtone];
->>>>>>> 26d2c2ac
     return soundInstance;
 }
 
