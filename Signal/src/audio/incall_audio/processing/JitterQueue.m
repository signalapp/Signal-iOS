--- conflicted
+++ resolved
@@ -119,15 +119,9 @@
     uint16_t discardedSequenceNumber = [discarded sequenceNumber];
     [self.idsInJitterQueue removeObject:@(discardedSequenceNumber)];
     
-<<<<<<< HEAD
     uint16_t oldReadHeadMax = self.readHeadMin + self.readHeadSpan - 1;
-    self.readHeadMin = [[self.resultPriorityQueue peek] sequenceNumber];
+    self.readHeadMin = [self.resultPriorityQueue.peek sequenceNumber];
     self.readHeadSpan = 1;
-=======
-    uint16_t oldReadHeadMax = readHeadMin+readHeadSpan-1;
-    readHeadMin = [resultPriorityQueue.peek sequenceNumber];
-    readHeadSpan = 1;
->>>>>>> 135f139d
     
     for (id<JitterQueueNotificationReceiver> e in self.watchers) {
         [e notifyDiscardOverflow:discardedSequenceNumber
@@ -175,16 +169,10 @@
     }
     return isEmpty;
 }
-<<<<<<< HEAD
 
 - (bool)checkReactIfNoDataUnderReadHeadForDequeue {
-    EncodedAudioPacket* result = [self.resultPriorityQueue peek];
+    EncodedAudioPacket* result = self.resultPriorityQueue.peek;
     int16_t d = [NumberUtil congruentDifferenceMod2ToThe16From:self.readHeadMin
-=======
--(bool) checkReactIfNoDataUnderReadHeadForDequeue {
-    EncodedAudioPacket* result = resultPriorityQueue.peek;
-    int16_t d = [NumberUtil congruentDifferenceMod2ToThe16From:readHeadMin
->>>>>>> 135f139d
                                                             to:[result sequenceNumber]];
     bool notUnderHead = d < 0 || d >= self.readHeadSpan;
     if (notUnderHead) {
