//
//  RegistrationViewController.m
//  Signal
//
//  Created by Dylan Bourgeois on 13/11/14.
//  Copyright (c) 2014 Open Whisper Systems. All rights reserved.
//

#import "RegistrationViewController.h"


#import "Environment.h"
#import "LocalizableText.h"
#import "NBAsYouTypeFormatter.h"
#import "PhoneNumber.h"
#import "PhoneNumberDirectoryFilterManager.h"
#import "PhoneNumberUtil.h"
#import "PreferencesUtil.h"
#import "PushManager.h"
#import "RPServerRequestsManager.h"
#import "SignalUtil.h"
#import "SignalKeyingStorage.h"
#import "ThreadManager.h"
#import "Util.h"

#import <Pastelog.h>

#define kKeyboardPadding 10.0f


@interface RegistrationViewController ()

@end

@implementation RegistrationViewController

- (void)viewDidLoad {
    [super viewDidLoad];
    // Do any additional setup after loading the view.
    
    [self populateDefaultCountryNameAndCode];
    [self initializeKeyboardHandlers];
}

- (void)didReceiveMemoryWarning {
    [super didReceiveMemoryWarning];
    // Dispose of any resources that can be recreated.
}


#pragma mark - Locale

- (void)populateDefaultCountryNameAndCode {
    NSLocale *locale = NSLocale.currentLocale;
    NSString *countryCode = [locale objectForKey:NSLocaleCountryCode];
    NSNumber *cc = [NBPhoneNumberUtil.sharedInstance getCountryCodeForRegion:countryCode];
    
    _countryCodeLabel.text = [NSString stringWithFormat:@"%@%@",COUNTRY_CODE_PREFIX, cc];
    _countryNameLabel.text = [PhoneNumberUtil countryNameFromCountryCode:countryCode];
}


#pragma mark - Actions

- (IBAction)sendCodeAction:(id)sender {
    NSString *phoneNumber = [NSString stringWithFormat:@"%@%@", _countryCodeLabel.text, _phoneNumberTextField.text];
    PhoneNumber* localNumber = [PhoneNumber tryParsePhoneNumberFromUserSpecifiedText:phoneNumber];
    if(localNumber==nil){ return; }
    
    //TO:DO Disable button
    
    [_phoneNumberTextField resignFirstResponder];
    
<<<<<<< HEAD
    [SGNKeychainUtil setLocalNumberTo:localNumber];
=======
    [SignalKeyingStorage setLocalNumberTo:localNumber];
>>>>>>> e8c43ce8
    
    [[RPServerRequestsManager sharedInstance]performRequest:[RPAPICall requestVerificationCode] success:^(NSURLSessionDataTask *task, id responseObject) {
        [self performSegueWithIdentifier:@"codeSent" sender:self];
    } failure:^(NSURLSessionDataTask *task, NSError *error) {
        
        //TODO: Re-enable button
        DDLogError(@"Registration failed with information %@", error.description);
        
        UIAlertView *registrationErrorAV = [[UIAlertView alloc]initWithTitle:REGISTER_ERROR_ALERT_VIEW_TITLE
                                                                     message:REGISTER_ERROR_ALERT_VIEW_BODY
                                                                    delegate:nil
                                                           cancelButtonTitle:REGISTER_ERROR_ALERT_VIEW_DISMISS
                                                           otherButtonTitles:nil, nil];
        
        [registrationErrorAV show];
    }];
    
}

- (IBAction)changeCountryCodeTapped {
    CountryCodeViewController *countryCodeController = [[CountryCodeViewController alloc] init];
    countryCodeController.delegate = self;
    [self presentViewController:countryCodeController animated:YES completion:nil];
}

- (void)presentInvalidCountryCodeError {
    UIAlertView *alertView = [[UIAlertView alloc] initWithTitle:REGISTER_CC_ERR_ALERT_VIEW_TITLE
                                                        message:REGISTER_CC_ERR_ALERT_VIEW_MESSAGE
                                                       delegate:nil
                                              cancelButtonTitle:REGISTER_CC_ERR_ALERT_VIEW_DISMISS
                                              otherButtonTitles:nil];
    [alertView show];
}

#pragma mark - Keyboard notifications

- (void)initializeKeyboardHandlers{
    UITapGestureRecognizer *outsideTabRecognizer = [[UITapGestureRecognizer alloc] initWithTarget:self action:@selector(dismissKeyboardFromAppropriateSubView)];
    [self.view addGestureRecognizer:outsideTabRecognizer];
    
    [self observeKeyboardNotifications];
    
}

-(void) dismissKeyboardFromAppropriateSubView {
    [self.view endEditing:NO];
}

- (void)observeKeyboardNotifications {
    [[NSNotificationCenter defaultCenter] addObserver:self
                                             selector:@selector(keyboardWillShow:)
                                                 name:UIKeyboardWillShowNotification
                                               object:nil];
    
    [[NSNotificationCenter defaultCenter] addObserver:self
                                             selector:@selector(keyboardWillHide:)
                                                 name:UIKeyboardWillHideNotification
                                               object:nil];
}

- (void)keyboardWillShow:(NSNotification *)notification {
    double duration = [[notification userInfo][UIKeyboardAnimationDurationUserInfoKey] doubleValue];
    [UIView animateWithDuration:duration animations:^{
        CGSize keyboardSize = [[notification userInfo][UIKeyboardFrameBeginUserInfoKey] CGRectValue].size;
        self.view.frame = CGRectMake(CGRectGetMinX(self.view.frame),
                                       CGRectGetMinY(self.view.frame)-keyboardSize.height+kKeyboardPadding,
                                       CGRectGetWidth(self.view.frame),
                                       CGRectGetHeight(self.view.frame));
    }];
}

- (void)keyboardWillHide:(NSNotification *)notification {
    double duration = [[notification userInfo][UIKeyboardAnimationDurationUserInfoKey] doubleValue];
    [UIView animateWithDuration:duration animations:^{
        CGSize keyboardSize = [[notification userInfo][UIKeyboardFrameBeginUserInfoKey] CGRectValue].size;
        self.view.frame = CGRectMake(CGRectGetMinX(self.view.frame),
                                       CGRectGetMinY(self.view.frame)+keyboardSize.height-kKeyboardPadding,
                                       CGRectGetWidth(self.view.frame),
                                       CGRectGetHeight(self.view.frame));
    }];
}



#pragma mark - CountryCodeViewControllerDelegate

- (void)countryCodeViewController:(CountryCodeViewController *)vc
             didSelectCountryCode:(NSString *)code
                       forCountry:(NSString *)country {
    
    //NOTE: It seems [PhoneNumberUtil countryNameFromCountryCode:] doesn't return the country at all. Will investigate.
    _countryCodeLabel.text = code;
    _countryNameLabel.text = country;
    
    // Reformat phone number
    NSString* digits = _phoneNumberTextField.text.digitsOnly;
    NSString* reformattedNumber = [PhoneNumber bestEffortFormatPartialUserSpecifiedTextToLookLikeAPhoneNumber:digits
                                                                               withSpecifiedCountryCodeString:_countryCodeLabel.text];
    _phoneNumberTextField.text = reformattedNumber;
    UITextPosition *pos = _phoneNumberTextField.endOfDocument;
    [_phoneNumberTextField setSelectedTextRange:[_phoneNumberTextField textRangeFromPosition:pos toPosition:pos]];
    
    // Done choosing country
    [vc dismissViewControllerAnimated:YES completion:nil];
}

- (void)countryCodeViewControllerDidCancel:(CountryCodeViewController *)vc {
    [vc dismissViewControllerAnimated:YES completion:nil];
}

#pragma mark - UITextFieldDelegate

-(BOOL)textField:(UITextField *)textField shouldChangeCharactersInRange:(NSRange)range replacementString:(NSString *)string {
    NSString* textBeforeChange = textField.text;
    
    // backspacing should skip over formatting characters
    UITextPosition *posIfBackspace = [textField positionFromPosition:textField.beginningOfDocument
                                                              offset:(NSInteger)(range.location + range.length)];
    UITextRange *rangeIfBackspace = [textField textRangeFromPosition:posIfBackspace toPosition:posIfBackspace];
    bool isBackspace = string.length == 0 && range.length == 1 && [rangeIfBackspace isEqual:textField.selectedTextRange];
    if (isBackspace) {
        NSString* digits = textBeforeChange.digitsOnly;
        NSUInteger correspondingDeletePosition = [PhoneNumberUtil translateCursorPosition:range.location + range.length
                                                                                     from:textBeforeChange
                                                                                       to:digits
                                                                        stickingRightward:true];
        if (correspondingDeletePosition > 0) {
            textBeforeChange = digits;
            range = NSMakeRange(correspondingDeletePosition - 1, 1);
        }
    }
    
    // make the proposed change
    NSString* textAfterChange = [textBeforeChange withCharactersInRange:range replacedBy:string];
    NSUInteger cursorPositionAfterChange = range.location + string.length;
    
    // reformat the phone number, trying to keep the cursor beside the inserted or deleted digit
    bool isJustDeletion = string.length == 0;
    NSString* textAfterReformat = [PhoneNumber bestEffortFormatPartialUserSpecifiedTextToLookLikeAPhoneNumber:textAfterChange.digitsOnly
                                                                               withSpecifiedCountryCodeString:_countryCodeLabel.text];
    NSUInteger cursorPositionAfterReformat = [PhoneNumberUtil translateCursorPosition:cursorPositionAfterChange
                                                                                 from:textAfterChange
                                                                                   to:textAfterReformat
                                                                    stickingRightward:isJustDeletion];
    textField.text = textAfterReformat;
    UITextPosition *pos = [textField positionFromPosition:textField.beginningOfDocument
                                                   offset:(NSInteger)cursorPositionAfterReformat];
    [textField setSelectedTextRange:[textField textRangeFromPosition:pos toPosition:pos]];
    
    return NO; // inform our caller that we took care of performing the change
}


/*
#pragma mark - Navigation

// In a storyboard-based application, you will often want to do a little preparation before navigation
- (void)prepareForSegue:(UIStoryboardSegue *)segue sender:(id)sender {
    // Get the new view controller using [segue destinationViewController].
    // Pass the selected object to the new view controller.
}
*/

@end<|MERGE_RESOLUTION|>--- conflicted
+++ resolved
@@ -71,12 +71,9 @@
     
     [_phoneNumberTextField resignFirstResponder];
     
-<<<<<<< HEAD
-    [SGNKeychainUtil setLocalNumberTo:localNumber];
-=======
+
     [SignalKeyingStorage setLocalNumberTo:localNumber];
->>>>>>> e8c43ce8
-    
+
     [[RPServerRequestsManager sharedInstance]performRequest:[RPAPICall requestVerificationCode] success:^(NSURLSessionDataTask *task, id responseObject) {
         [self performSegueWithIdentifier:@"codeSent" sender:self];
     } failure:^(NSURLSessionDataTask *task, NSError *error) {
