//
//  Copyright (c) 2017 Open Whisper Systems. All rights reserved.
//

#import "AppDelegate.h"

#import "Environment.h"
#import "FingerprintViewController.h"
#import "FullImageViewController.h"
#import "MessagesViewController.h"
#import "NSDate+millisecondTimeStamp.h"
#import "NewGroupViewController.h"
#import "OWSCall.h"
#import "OWSCallCollectionViewCell.h"
#import "OWSContactsManager.h"
#import "OWSConversationSettingsTableViewController.h"
#import "OWSDisappearingMessagesJob.h"
#import "OWSDisplayedMessageCollectionViewCell.h"
#import "OWSExpirableMessageView.h"
#import "OWSIncomingMessageCollectionViewCell.h"
#import "OWSMessagesBubblesSizeCalculator.h"
#import "OWSOutgoingMessageCollectionViewCell.h"
#import "PhoneManager.h"
#import "PropertyListPreferences.h"
#import "Signal-Swift.h"
#import "SignalKeyingStorage.h"
#import "TSAttachmentPointer.h"
#import "TSCall.h"
#import "TSContactThread.h"
#import "TSContentAdapters.h"
#import "TSDatabaseView.h"
#import "TSErrorMessage.h"
#import "TSGroupThread.h"
#import "TSIncomingMessage.h"
#import "TSInfoMessage.h"
#import "TSInvalidIdentityKeyErrorMessage.h"
#import "UIFont+OWS.h"
#import "UIUtil.h"
#import "UIViewController+CameraPermissions.h"
#import "UIViewController+OWS.h"
#import <AddressBookUI/AddressBookUI.h>
#import <ContactsUI/CNContactViewController.h>
#import <JSQMessagesViewController/JSQMessagesBubbleImage.h>
#import <JSQMessagesViewController/JSQMessagesBubbleImageFactory.h>
#import <JSQMessagesViewController/JSQMessagesCollectionViewFlowLayoutInvalidationContext.h>
#import <JSQMessagesViewController/JSQMessagesTimestampFormatter.h>
#import <JSQMessagesViewController/JSQSystemSoundPlayer+JSQMessages.h>
#import <JSQMessagesViewController/UIColor+JSQMessages.h>
#import <JSQSystemSoundPlayer.h>
#import <MobileCoreServices/UTCoreTypes.h>
#import <SignalServiceKit/ContactsUpdater.h>
#import <SignalServiceKit/MimeTypeUtil.h>
#import <SignalServiceKit/OWSAttachmentsProcessor.h>
#import <SignalServiceKit/OWSDisappearingMessagesConfiguration.h>
#import <SignalServiceKit/OWSFingerprint.h>
#import <SignalServiceKit/OWSFingerprintBuilder.h>
#import <SignalServiceKit/OWSMessageSender.h>
#import <SignalServiceKit/SignalRecipient.h>
#import <SignalServiceKit/TSAccountManager.h>
#import <SignalServiceKit/TSInvalidIdentityKeySendingErrorMessage.h>
#import <SignalServiceKit/TSMessagesManager.h>
#import <SignalServiceKit/TSNetworkManager.h>
#import <YapDatabase/YapDatabaseView.h>

@import Photos;

#define kYapDatabaseRangeLength 50
#define kYapDatabaseRangeMaxLength 300
#define kYapDatabaseRangeMinLength 20
#define JSQ_TOOLBAR_ICON_HEIGHT 22
#define JSQ_TOOLBAR_ICON_WIDTH 22
#define JSQ_IMAGE_INSET 5

static NSTimeInterval const kTSMessageSentDateShowTimeInterval = 5 * 60;

static NSString *const OWSMessagesViewControllerSegueShowFingerprint = @"fingerprintSegue";
static NSString *const OWSMessagesViewControllerSeguePushConversationSettings =
    @"OWSMessagesViewControllerSeguePushConversationSettings";

NSString *const OWSMessagesViewControllerDidAppearNotification = @"OWSMessagesViewControllerDidAppear";

typedef enum : NSUInteger {
    kMediaTypePicture,
    kMediaTypeVideo,
} kMediaTypes;

@interface MessagesViewController () {
    UIImage *tappedImage;
    BOOL isGroupConversation;

    UIView *_unreadContainer;
    UIImageView *_unreadBackground;
    UILabel *_unreadLabel;
    NSUInteger _unreadCount;
}

@property TSThread *thread;
@property TSMessageAdapter *lastDeliveredMessage;
@property (nonatomic, strong) YapDatabaseConnection *editingDatabaseConnection;
@property (nonatomic, strong) YapDatabaseConnection *uiDatabaseConnection;
@property (nonatomic, strong) YapDatabaseViewMappings *messageMappings;

@property (nonatomic, retain) JSQMessagesBubbleImage *outgoingBubbleImageData;
@property (nonatomic, retain) JSQMessagesBubbleImage *incomingBubbleImageData;
@property (nonatomic, retain) JSQMessagesBubbleImage *currentlyOutgoingBubbleImageData;
@property (nonatomic, retain) JSQMessagesBubbleImage *outgoingMessageFailedImageData;

@property (nonatomic, strong) NSTimer *audioPlayerPoller;
@property (nonatomic, strong) TSVideoAttachmentAdapter *currentMediaAdapter;

@property (nonatomic, retain) NSTimer *readTimer;
@property (nonatomic, strong) UIView *navigationBarTitleView;
@property (nonatomic, strong) UILabel *navigationBarTitleLabel;
@property (nonatomic, strong) UILabel *navigationBarSubtitleLabel;
@property (nonatomic, retain) UIButton *attachButton;

@property (nonatomic) CGFloat previousCollectionViewFrameWidth;

@property NSUInteger page;
@property (nonatomic) BOOL composeOnOpen;
@property (nonatomic) BOOL peek;

@property (nonatomic, readonly) OWSContactsManager *contactsManager;
@property (nonatomic, readonly) ContactsUpdater *contactsUpdater;
@property (nonatomic, readonly) OWSMessageSender *messageSender;
@property (nonatomic, readonly) TSStorageManager *storageManager;
@property (nonatomic, readonly) OWSDisappearingMessagesJob *disappearingMessagesJob;
@property (nonatomic, readonly) TSMessagesManager *messagesManager;
@property (nonatomic, readonly) TSNetworkManager *networkManager;
@property (nonatomic, readonly) OutboundCallInitiator *outboundCallInitiator;

@property NSCache *messageAdapterCache;

@end

@implementation MessagesViewController

- (void)dealloc
{
    [[NSNotificationCenter defaultCenter] removeObserver:self];
}

- (instancetype)init
{
    self = [super init];
    if (!self) {
        return self;
    }

    [self commonInit];

    return self;
}

- (instancetype)initWithCoder:(NSCoder *)aDecoder
{
    self = [super initWithCoder:aDecoder];
    if (!self) {
        return self;
    }

    [self commonInit];

    return self;
}

- (void)commonInit
{
    _contactsManager = [Environment getCurrent].contactsManager;
    _contactsUpdater = [Environment getCurrent].contactsUpdater;
    _messageSender = [Environment getCurrent].messageSender;
    _outboundCallInitiator = [Environment getCurrent].outboundCallInitiator;
    _storageManager = [TSStorageManager sharedManager];
    _disappearingMessagesJob = [[OWSDisappearingMessagesJob alloc] initWithStorageManager:_storageManager];
    _messagesManager = [TSMessagesManager sharedManager];
    _networkManager = [TSNetworkManager sharedManager];
}

- (void)peekSetup {
    _peek = YES;
    [self setComposeOnOpen:NO];
}

- (void)popped {
    _peek = NO;
    [self hideInputIfNeeded];
}

- (void)configureForThread:(TSThread *)thread keyboardOnViewAppearing:(BOOL)keyboardAppearing {
    _thread                        = thread;
    isGroupConversation            = [self.thread isKindOfClass:[TSGroupThread class]];
    _composeOnOpen                 = keyboardAppearing;

    [self markAllMessagesAsRead];

    [self.uiDatabaseConnection beginLongLivedReadTransaction];
    self.messageMappings =
        [[YapDatabaseViewMappings alloc] initWithGroups:@[ thread.uniqueId ] view:TSMessageDatabaseViewExtensionName];
    [self.uiDatabaseConnection readWithBlock:^(YapDatabaseReadTransaction *transaction) {
      [self.messageMappings updateWithTransaction:transaction];
      self.page = 0;
      [self updateRangeOptionsForPage:self.page];
      [self.collectionView reloadData];
    }];
    [self updateLoadEarlierVisible];
}

- (BOOL)userLeftGroup
{
    if (![_thread isKindOfClass:[TSGroupThread class]]) {
        return NO;
    }

    TSGroupThread *groupThread = (TSGroupThread *)self.thread;
    return ![groupThread.groupModel.groupMemberIds containsObject:[TSAccountManager localNumber]];
}

- (void)hideInputIfNeeded {
    if (_peek) {
        [self inputToolbar].hidden = YES;
        [self.inputToolbar endEditing:TRUE];
        return;
    }

    if (self.userLeftGroup) {
        [self inputToolbar].hidden = YES; // user has requested they leave the group. further sends disallowed
        [self.inputToolbar endEditing:TRUE];
    } else {
        [self inputToolbar].hidden = NO;
        [self loadDraftInCompose];
    }
}

- (void)viewDidLoad
{
    [super viewDidLoad];

    [self.navigationController.navigationBar setTranslucent:NO];

    self.messageAdapterCache = [[NSCache alloc] init];

    _attachButton = [[UIButton alloc] init];
    _attachButton.accessibilityLabel = NSLocalizedString(@"ATTACHMENT_LABEL", @"Accessibility label for attaching photos");
    _attachButton.accessibilityHint = NSLocalizedString(@"ATTACHMENT_HINT", @"Accessibility hint describing what you can do with the attachment button");
    [_attachButton setFrame:CGRectMake(0,
                                       0,
                                       JSQ_TOOLBAR_ICON_WIDTH + JSQ_IMAGE_INSET * 2,
                                       JSQ_TOOLBAR_ICON_HEIGHT + JSQ_IMAGE_INSET * 2)];
    _attachButton.imageEdgeInsets =
        UIEdgeInsetsMake(JSQ_IMAGE_INSET, JSQ_IMAGE_INSET, JSQ_IMAGE_INSET, JSQ_IMAGE_INSET);
    [_attachButton setImage:[UIImage imageNamed:@"btnAttachments--blue"] forState:UIControlStateNormal];

    [self initializeTextView];

    [JSQMessagesCollectionViewCell registerMenuAction:@selector(delete:)];
    SEL saveSelector = NSSelectorFromString(@"save:");
    [JSQMessagesCollectionViewCell registerMenuAction:saveSelector];
    SEL shareSelector = NSSelectorFromString(@"share:");
    [JSQMessagesCollectionViewCell registerMenuAction:shareSelector];

    [self initializeCollectionViewLayout];
    [self registerCustomMessageNibs];

    self.senderId          = ME_MESSAGE_IDENTIFIER;
    self.senderDisplayName = ME_MESSAGE_IDENTIFIER;

    [self initializeToolbars];
}

- (void)viewDidLayoutSubviews
{
    [super viewDidLayoutSubviews];

    // JSQMVC width is initially 375px on iphone6/ios9 (as specified by the xib), which causes
    // our initial bubble calculations to be off since they happen before the containing
    // view is layed out. https://github.com/jessesquires/JSQMessagesViewController/issues/1257
    if (CGRectGetWidth(self.collectionView.frame) != self.previousCollectionViewFrameWidth) {
        // save frame value from next comparison
        self.previousCollectionViewFrameWidth = CGRectGetWidth(self.collectionView.frame);

        // invalidate layout
        [self.collectionView.collectionViewLayout
            invalidateLayoutWithContext:[JSQMessagesCollectionViewFlowLayoutInvalidationContext context]];
    }
}

- (void)registerCustomMessageNibs
{
    [self.collectionView registerNib:[OWSCallCollectionViewCell nib]
          forCellWithReuseIdentifier:[OWSCallCollectionViewCell cellReuseIdentifier]];

    [self.collectionView registerNib:[OWSDisplayedMessageCollectionViewCell nib]
          forCellWithReuseIdentifier:[OWSDisplayedMessageCollectionViewCell cellReuseIdentifier]];

    self.outgoingCellIdentifier = [OWSOutgoingMessageCollectionViewCell cellReuseIdentifier];
    [self.collectionView registerNib:[OWSOutgoingMessageCollectionViewCell nib]
          forCellWithReuseIdentifier:[OWSOutgoingMessageCollectionViewCell cellReuseIdentifier]];

    self.outgoingMediaCellIdentifier = [OWSOutgoingMessageCollectionViewCell mediaCellReuseIdentifier];
    [self.collectionView registerNib:[OWSOutgoingMessageCollectionViewCell nib]
          forCellWithReuseIdentifier:[OWSOutgoingMessageCollectionViewCell mediaCellReuseIdentifier]];

    self.incomingCellIdentifier = [OWSIncomingMessageCollectionViewCell cellReuseIdentifier];
    [self.collectionView registerNib:[OWSIncomingMessageCollectionViewCell nib]
          forCellWithReuseIdentifier:[OWSIncomingMessageCollectionViewCell cellReuseIdentifier]];

    self.incomingMediaCellIdentifier = [OWSIncomingMessageCollectionViewCell mediaCellReuseIdentifier];
    [self.collectionView registerNib:[OWSIncomingMessageCollectionViewCell nib]
          forCellWithReuseIdentifier:[OWSIncomingMessageCollectionViewCell mediaCellReuseIdentifier]];
}

- (void)toggleObservers:(BOOL)shouldObserve
{
    if (shouldObserve) {
        [[NSNotificationCenter defaultCenter] addObserver:self
                                                 selector:@selector(didChangePreferredContentSize:)
                                                     name:UIContentSizeCategoryDidChangeNotification
                                                   object:nil];
        [[NSNotificationCenter defaultCenter] addObserver:self
                                                 selector:@selector(yapDatabaseModified:)
                                                     name:YapDatabaseModifiedNotification
                                                   object:nil];
        [[NSNotificationCenter defaultCenter] addObserver:self
                                                 selector:@selector(startReadTimer)
                                                     name:UIApplicationWillEnterForegroundNotification
                                                   object:nil];
        [[NSNotificationCenter defaultCenter] addObserver:self
                                                 selector:@selector(startExpirationTimerAnimations)
                                                     name:UIApplicationWillEnterForegroundNotification
                                                   object:nil];
        [[NSNotificationCenter defaultCenter] addObserver:self
                                                 selector:@selector(cancelReadTimer)
                                                     name:UIApplicationDidEnterBackgroundNotification
                                                   object:nil];
    } else {
        [[NSNotificationCenter defaultCenter] removeObserver:self
                                                     name:UIContentSizeCategoryDidChangeNotification
                                                   object:nil];
        [[NSNotificationCenter defaultCenter] removeObserver:self
                                                     name:YapDatabaseModifiedNotification
                                                   object:nil];
        [[NSNotificationCenter defaultCenter] removeObserver:self
                                                     name:UIApplicationWillEnterForegroundNotification
                                                   object:nil];
        [[NSNotificationCenter defaultCenter] removeObserver:self
                                                     name:UIApplicationDidEnterBackgroundNotification
                                                   object:nil];
    }
}

- (void)initializeTextView {
    [self.inputToolbar.contentView.textView setFont:[UIFont ows_dynamicTypeBodyFont]];

    self.inputToolbar.contentView.leftBarButtonItem = self.attachButton;

    UILabel *sendLabel = self.inputToolbar.contentView.rightBarButtonItem.titleLabel;
    // override superclass translations since we support more translations than upstream.
    sendLabel.text = NSLocalizedString(@"SEND_BUTTON_TITLE", nil);
    sendLabel.font = [UIFont ows_regularFontWithSize:17.0f];
    sendLabel.textColor = [UIColor ows_materialBlueColor];
    sendLabel.textAlignment = NSTextAlignmentCenter;
}

- (void)viewWillAppear:(BOOL)animated
{
    [super viewWillAppear:animated];

    // We need to recheck on every appearance, since the user may have left the group in the settings VC,
    // or on another device.
    [self hideInputIfNeeded];

    [self toggleObservers:YES];

    // Triggering modified notification renders "call notification" when leaving full screen call view
    [self.thread touch];

    // restart any animations that were stopped e.g. while inspecting the contact info screens.
    [self startExpirationTimerAnimations];

    OWSDisappearingMessagesConfiguration *configuration =
        [OWSDisappearingMessagesConfiguration fetchObjectWithUniqueID:self.thread.uniqueId];
    [self setBarButtonItemsForDisappearingMessagesConfiguration:configuration];
    [self setNavigationTitle];

    NSInteger numberOfMessages = (NSInteger)[self.messageMappings numberOfItemsInGroup:self.thread.uniqueId];
    if (numberOfMessages > 0 && self.automaticallyScrollsToMostRecentMessage) {
        NSIndexPath *lastCellIndexPath = [NSIndexPath indexPathForRow:numberOfMessages - 1 inSection:0];
        [self.collectionView scrollToItemAtIndexPath:lastCellIndexPath
                                    atScrollPosition:UICollectionViewScrollPositionBottom
                                            animated:NO];
    }

    // Other views might change these custom menu items, so we
    // need to set them every time we enter this view.
    SEL saveSelector = NSSelectorFromString(@"save:");
    SEL shareSelector = NSSelectorFromString(@"share:");
    [UIMenuController sharedMenuController].menuItems = @[ [[UIMenuItem alloc] initWithTitle:NSLocalizedString(@"EDIT_ITEM_SAVE_ACTION",
                                                                                                               @"Short name for edit menu item to save contents of media message.")
                                                                                      action:saveSelector],
                                                           [[UIMenuItem alloc] initWithTitle:NSLocalizedString(@"EDIT_ITEM_SHARE_ACTION",
                                                                                                               @"Short name for edit menu item to share contents of media message.")
                                                                                      action:shareSelector],
                                                           ];
}

- (void)startReadTimer {
    self.readTimer = [NSTimer scheduledTimerWithTimeInterval:1
                                                      target:self
                                                    selector:@selector(markAllMessagesAsRead)
                                                    userInfo:nil
                                                     repeats:YES];
}

- (void)cancelReadTimer {
    [self.readTimer invalidate];
}

- (void)viewDidAppear:(BOOL)animated {
    [super viewDidAppear:animated];
    [self dismissKeyBoard];
    [self startReadTimer];

    // TODO prep this sync one time before view loads so we don't have to repaint.
    [self updateBackButtonAsync];

    [self.inputToolbar.contentView.textView endEditing:YES];

    self.inputToolbar.contentView.textView.editable = YES;
    if (_composeOnOpen && !self.inputToolbar.hidden) {
        [self popKeyBoard];
    }
}

- (void)updateBackButtonAsync {
    dispatch_async(dispatch_get_global_queue(DISPATCH_QUEUE_PRIORITY_DEFAULT, 0), ^{
        NSUInteger count = [self.messagesManager unreadMessagesCountExcept:self.thread];
        dispatch_async(dispatch_get_main_queue(), ^{
            if (self) {
                [self setUnreadCount:count];
            }
        });
    });
}

- (void)viewWillDisappear:(BOOL)animated {
    [super viewWillDisappear:animated];
    [self toggleObservers:NO];

    [_unreadContainer removeFromSuperview];
    _unreadContainer = nil;

    [_audioPlayerPoller invalidate];
    [_audioPlayer stop];

    // reset all audio bars to 0
    JSQMessagesCollectionView *collectionView = self.collectionView;
    NSInteger num_bubbles                     = [self collectionView:collectionView numberOfItemsInSection:0];
    for (NSInteger i = 0; i < num_bubbles; i++) {
        NSIndexPath *indexPath = [NSIndexPath indexPathForRow:i inSection:0];
        id<OWSMessageData> message = [self messageAtIndexPath:indexPath];
        if (message.messageType == TSIncomingMessageAdapter && message.isMediaMessage &&
            [message isKindOfClass:[TSVideoAttachmentAdapter class]]) {
            TSVideoAttachmentAdapter *msgMedia = (TSVideoAttachmentAdapter *)message.media;
            if ([msgMedia isAudio]) {
                msgMedia.isPaused       = NO;
                msgMedia.isAudioPlaying = NO;
                [msgMedia setAudioProgressFromFloat:0];
                [msgMedia setAudioIconToPlay];
            }
        }
    }

    [self cancelReadTimer];
    [self saveDraft];
}

- (void)startExpirationTimerAnimations
{
    [[NSNotificationCenter defaultCenter] postNotificationName:OWSMessagesViewControllerDidAppearNotification
                                                        object:nil];
}

- (void)viewDidDisappear:(BOOL)animated {
    [super viewDidDisappear:animated];
    self.inputToolbar.contentView.textView.editable = NO;
}

#pragma mark - Initiliazers

- (void)setNavigationTitle
{
    NSString *navTitle = self.thread.name;
    if (isGroupConversation && [navTitle length] == 0) {
        navTitle = NSLocalizedString(@"NEW_GROUP_DEFAULT_TITLE", @"");
    }
    self.title = nil;

    if ([navTitle isEqualToString:self.navigationBarTitleLabel.text]) {
        return;
    }
    
    self.navigationBarTitleLabel.text = navTitle;

    // Changing the title requires relayout of the nav bar contents.
    OWSDisappearingMessagesConfiguration *configuration =
    [OWSDisappearingMessagesConfiguration fetchObjectWithUniqueID:self.thread.uniqueId];
    [self setBarButtonItemsForDisappearingMessagesConfiguration:configuration];
}

- (void)setBarButtonItemsForDisappearingMessagesConfiguration:
    (OWSDisappearingMessagesConfiguration *)disappearingMessagesConfiguration
{
    UIBarButtonItem *backItem = [self createOWSBackButton];

    const CGFloat kTitleVSpacing = 0.f;
    if (!self.navigationBarTitleView) {
        self.navigationBarTitleView = [UIView new];
        [self.navigationBarTitleView addGestureRecognizer:[[UITapGestureRecognizer alloc] initWithTarget:self
                                                                                                  action:@selector(navigationTitleTapped:)]];
        
        self.navigationBarTitleLabel = [UILabel new];
        self.navigationBarTitleLabel.textColor = [UIColor whiteColor];
        self.navigationBarTitleLabel.font = [UIFont ows_boldFontWithSize:18.f];
        self.navigationBarTitleLabel.lineBreakMode = NSLineBreakByTruncatingTail;
        [self.navigationBarTitleView addSubview:self.navigationBarTitleLabel];
        
        self.navigationBarSubtitleLabel = [UILabel new];
        self.navigationBarSubtitleLabel.textColor = [UIColor colorWithWhite:0.85f alpha:1.f];
        self.navigationBarSubtitleLabel.font = [UIFont ows_boldFontWithSize:9.f];
        self.navigationBarSubtitleLabel.text = NSLocalizedString(@"MESSAGES_VIEW_TITLE_SUBTITLE",
                                                                 @"The subtitle for the messages view title indicates that the title can be tapped to access settings for this conversation.");
        [self.navigationBarTitleView addSubview:self.navigationBarSubtitleLabel];
    }
    
    // We need to manually resize and position the title views;
    // iOS AutoLayout doesn't work inside navigation bar items.
    [self.navigationBarTitleLabel sizeToFit];
    [self.navigationBarSubtitleLabel sizeToFit];
    const CGFloat kShortScreenDimension = MIN([UIScreen mainScreen].bounds.size.width,
                                              [UIScreen mainScreen].bounds.size.height);
    // We want to leave space for the "back" button, the "timer" button, and the "call"
    // button, and all of the whitespace around these views.  There
    // isn't a convenient way to calculate these in a navigation bar, so we just leave
    // a constant amount of space which will be safe unless Apple makes radical changes
    // to the appearance of the navigation bar.
    int rightBarButtonItemCount = 0;
    if ([self canCall]) {
        rightBarButtonItemCount++;
    }
    if (disappearingMessagesConfiguration.isEnabled) {
        rightBarButtonItemCount++;
    }
    CGFloat rightBarButtonSize = 0;
    switch (rightBarButtonItemCount) {
        case 0:
            rightBarButtonSize = 65;
            break;
        case 1:
            rightBarButtonSize = 100;
            break;
        default:
            OWSAssert(0);
            // In production, fall through to the largest defined case.
        case 2:
            rightBarButtonSize = 145;
            break;
    }
    CGFloat maxTitleViewWidth = kShortScreenDimension - rightBarButtonSize;
    const CGFloat titleViewWidth = MIN(maxTitleViewWidth,
                                       MAX(self.navigationBarTitleLabel.frame.size.width,
                                           self.navigationBarSubtitleLabel.frame.size.width));
    self.navigationBarTitleView.frame = CGRectMake(0, 0,
                                                   titleViewWidth,
                                                   self.navigationBarTitleLabel.frame.size.height +
                                                   self.navigationBarSubtitleLabel.frame.size.height +
                                                   kTitleVSpacing);
    self.navigationBarTitleLabel.frame = CGRectMake(0,
                                                    0,
                                                    titleViewWidth,
                                                    self.navigationBarTitleLabel.frame.size.height);
    self.navigationBarSubtitleLabel.frame = CGRectMake(0,
                                                       self.navigationBarTitleView.frame.size.height - self.navigationBarSubtitleLabel.frame.size.height,
                                                       titleViewWidth,
                                                       self.navigationBarSubtitleLabel.frame.size.height);
    
    self.navigationItem.leftBarButtonItems = @[
                                               backItem,
                                               [[UIBarButtonItem alloc] initWithCustomView:self.navigationBarTitleView],
                                               ];
    
    if (self.userLeftGroup) {
        self.navigationItem.rightBarButtonItems = @[];
        return;
    }

    const CGFloat kBarButtonSize = 44;
    NSMutableArray<UIBarButtonItem *> *barButtons = [NSMutableArray new];
    if ([self canCall]) {
        // We use UIButtons with [UIBarButtonItem initWithCustomView:...] instead of
        // UIBarButtonItem in order to ensure that these buttons are spaced tightly.
        // The contents of the navigation bar are cramped in this view.
        UIButton *callButton = [UIButton buttonWithType:UIButtonTypeCustom];
        UIImage *image = [UIImage imageNamed:@"button_phone_white"];
        [callButton setImage:image
                    forState:UIControlStateNormal];
        UIEdgeInsets imageEdgeInsets = UIEdgeInsetsZero;
        // We normally would want to use left and right insets that ensure the button
        // is square and the icon is centered.  However UINavigationBar doesn't offer us
        // control over the margins and spacing of its content, and the buttons end up
        // too far apart and too far from the edge of the screen. So we use a smaller
        // right inset tighten up the layout.
        imageEdgeInsets.left = round((kBarButtonSize - image.size.width) * 0.5f);
        imageEdgeInsets.right = round((kBarButtonSize - (image.size.width + imageEdgeInsets.left)) * 0.5f);
        imageEdgeInsets.top = round((kBarButtonSize - image.size.height) * 0.5f);
        imageEdgeInsets.bottom = round(kBarButtonSize - (image.size.height + imageEdgeInsets.top));
        callButton.imageEdgeInsets = imageEdgeInsets;
        callButton.accessibilityLabel = NSLocalizedString(@"CALL_LABEL", "Accessibilty label for placing call button");
        [callButton addTarget:self
                       action:@selector(callAction:)
             forControlEvents:UIControlEventTouchUpInside];
        callButton.frame = CGRectMake(0, 0,
                                      round(image.size.width + imageEdgeInsets.left + imageEdgeInsets.right),
                                      round(image.size.height + imageEdgeInsets.top + imageEdgeInsets.bottom));
        [barButtons addObject:[[UIBarButtonItem alloc] initWithCustomView:callButton]];
    }

    if (disappearingMessagesConfiguration.isEnabled) {
        UIButton *timerButton = [UIButton buttonWithType:UIButtonTypeCustom];
        UIImage *image = [UIImage imageNamed:@"button_timer_white"];
        [timerButton setImage:image
                    forState:UIControlStateNormal];
        UIEdgeInsets imageEdgeInsets = UIEdgeInsetsZero;
        // We normally would want to use left and right insets that ensure the button
        // is square and the icon is centered.  However UINavigationBar doesn't offer us
        // control over the margins and spacing of its content, and the buttons end up
        // too far apart and too far from the edge of the screen. So we use a smaller
        // right inset tighten up the layout.
        imageEdgeInsets.left = round((kBarButtonSize - image.size.width) * 0.5f);
        imageEdgeInsets.right = round((kBarButtonSize - (image.size.width + imageEdgeInsets.left)) * 0.5f);
        imageEdgeInsets.top = round((kBarButtonSize - image.size.height) * 0.5f);
        imageEdgeInsets.bottom = round(kBarButtonSize - (image.size.height + imageEdgeInsets.top));
        timerButton.imageEdgeInsets = imageEdgeInsets;
        timerButton.accessibilityLabel = NSLocalizedString(@"DISAPPEARING_MESSAGES_LABEL", @"Accessibility label for disappearing messages");
        NSString *formatString = NSLocalizedString(@"DISAPPEARING_MESSAGES_HINT", @"Accessibility hint that contains current timeout information");
        timerButton.accessibilityHint = [NSString stringWithFormat:formatString, [disappearingMessagesConfiguration durationString]];
        [timerButton addTarget:self
                        action:@selector(didTapTimerInNavbar:)
              forControlEvents:UIControlEventTouchUpInside];
        timerButton.frame = CGRectMake(0, 0,
                                       round(image.size.width + imageEdgeInsets.left + imageEdgeInsets.right),
                                       round(image.size.height + imageEdgeInsets.top + imageEdgeInsets.bottom));
        [barButtons addObject:[[UIBarButtonItem alloc] initWithCustomView:timerButton]];
    }
    
    self.navigationItem.rightBarButtonItems = [barButtons copy];
}

- (void)initializeToolbars
{
    // HACK JSQMessagesViewController doesn't yet support dynamic type in the inputToolbar.
    // See: https://github.com/jessesquires/JSQMessagesViewController/pull/1169/files
    [self.inputToolbar.contentView.textView sizeToFit];
    self.inputToolbar.preferredDefaultHeight = self.inputToolbar.contentView.textView.frame.size.height + 16;

    // prevent draft from obscuring message history in case user wants to scroll back to refer to something
    // while composing a long message.
    self.inputToolbar.maximumHeight = 300;
}

- (nullable UILabel *)findNavbarTitleLabel
{
    for (UIView *view in self.navigationController.navigationBar.subviews) {
        if ([view isKindOfClass:NSClassFromString(@"UINavigationItemView")]) {
            UIView *navItemView = view;
            for (UIView *aView in navItemView.subviews) {
                if ([aView isKindOfClass:[UILabel class]]) {
                    UILabel *label = (UILabel *)aView;
                    if ([label.text isEqualToString:self.title]) {
                        return label;
                    }
                }
            }
        }
    }
    return nil;
}

// Overiding JSQMVC layout defaults
- (void)initializeCollectionViewLayout
{
    [self.collectionView.collectionViewLayout setMessageBubbleFont:[UIFont ows_dynamicTypeBodyFont]];

    self.collectionView.showsVerticalScrollIndicator = NO;
    self.collectionView.showsHorizontalScrollIndicator = NO;

    [self updateLoadEarlierVisible];

    self.collectionView.collectionViewLayout.incomingAvatarViewSize = CGSizeZero;
    self.collectionView.collectionViewLayout.outgoingAvatarViewSize = CGSizeZero;

    if ([UIDevice currentDevice].userInterfaceIdiom != UIUserInterfaceIdiomPad) {
        // Narrow the bubbles a bit to create more white space in the messages view
        // Since we're not using avatars it gets a bit crowded otherwise.
        self.collectionView.collectionViewLayout.messageBubbleLeftRightMargin = 80.0f;
    }

    // Bubbles
    self.collectionView.collectionViewLayout.bubbleSizeCalculator = [[OWSMessagesBubblesSizeCalculator alloc] init];
    JSQMessagesBubbleImageFactory *bubbleFactory = [[JSQMessagesBubbleImageFactory alloc] init];
    self.incomingBubbleImageData = [bubbleFactory incomingMessagesBubbleImageWithColor:[UIColor jsq_messageBubbleLightGrayColor]];
    self.outgoingBubbleImageData = [bubbleFactory outgoingMessagesBubbleImageWithColor:[UIColor ows_materialBlueColor]];
    self.currentlyOutgoingBubbleImageData = [bubbleFactory outgoingMessagesBubbleImageWithColor:[UIColor ows_fadedBlueColor]];
    self.outgoingMessageFailedImageData = [bubbleFactory outgoingMessagesBubbleImageWithColor:[UIColor grayColor]];

}

#pragma mark - Fingerprints

- (void)showFingerprintWithTheirIdentityKey:(NSData *)theirIdentityKey theirSignalId:(NSString *)theirSignalId
{
    OWSFingerprintBuilder *builder =
        [[OWSFingerprintBuilder alloc] initWithStorageManager:self.storageManager contactsManager:self.contactsManager];
    OWSFingerprint *fingerprint =
        [builder fingerprintWithTheirSignalId:theirSignalId theirIdentityKey:theirIdentityKey];
    [self markAllMessagesAsRead];
    [self performSegueWithIdentifier:OWSMessagesViewControllerSegueShowFingerprint sender:fingerprint];
}

#pragma mark - Calls

- (void)callAction:(id)sender {
    OWSAssert([self.thread isKindOfClass:[TSContactThread class]]);

    if (![self canCall]) {
        DDLogWarn(@"Tried to initiate a call but thread is not callable.");
        return;
    }

    [self.outboundCallInitiator initiateCallWithRecipientId:self.thread.contactIdentifier];
}

- (BOOL)canCall {
    return !(isGroupConversation || [((TSContactThread *)self.thread).contactIdentifier isEqualToString:[TSAccountManager localNumber]]);
}

#pragma mark - JSQMessagesViewController method overrides

- (void)didPressSendButton:(UIButton *)button
           withMessageText:(NSString *)text
                  senderId:(NSString *)senderId
         senderDisplayName:(NSString *)senderDisplayName
                      date:(NSDate *)date
{
    if (text.length > 0) {
        if ([Environment.preferences soundInForeground]) {
            [JSQSystemSoundPlayer jsq_playMessageSentSound];
        }

        TSOutgoingMessage *message;
        OWSDisappearingMessagesConfiguration *configuration =
            [OWSDisappearingMessagesConfiguration fetchObjectWithUniqueID:self.thread.uniqueId];
        if (configuration.isEnabled) {
            message = [[TSOutgoingMessage alloc] initWithTimestamp:[NSDate ows_millisecondTimeStamp]
                                                          inThread:self.thread
                                                       messageBody:text
                                                     attachmentIds:[NSMutableArray new]
                                                  expiresInSeconds:configuration.durationSeconds];
        } else {
            message = [[TSOutgoingMessage alloc] initWithTimestamp:[NSDate ows_millisecondTimeStamp]
                                                          inThread:self.thread
                                                       messageBody:text];
        }

        [self.messageSender sendMessage:message
            success:^{
                DDLogInfo(@"%@ Successfully sent message.", self.tag);
            }
            failure:^(NSError *error) {
                DDLogWarn(@"%@ Failed to deliver message with error: %@", self.tag, error);
            }];
        [self toggleDefaultKeyboard];
        [self finishSendingMessage];
    }
}

- (void)toggleDefaultKeyboard
{
    // Primary language is nil for the emoji keyboard & we want to stay on it after sending
    if (![self.inputToolbar.contentView.textView.textInputMode primaryLanguage]) {
        return;
    }
    [self.keyboardController endListeningForKeyboard];
    [self dismissKeyBoard];
    [self popKeyBoard];
    [self.keyboardController beginListeningForKeyboard];
}

#pragma mark - UICollectionViewDelegate

// Override JSQMVC
- (BOOL)collectionView:(JSQMessagesCollectionView *)collectionView shouldShowMenuForItemAtIndexPath:(NSIndexPath *)indexPath
{
    if (indexPath == nil) {
        DDLogError(@"Aborting shouldShowMenuForItemAtIndexPath because indexPath is nil");
        // Not sure why this is nil, but occasionally it is, which crashes.
        return NO;
    }

    // JSQM does some setup in super method
    [super collectionView:collectionView shouldShowMenuForItemAtIndexPath:indexPath];

    // Super method returns false for media methods. We want menu for *all* items
    return YES;
}

- (void)collectionView:(UICollectionView *)collectionView
    didEndDisplayingCell:(nonnull UICollectionViewCell *)cell
      forItemAtIndexPath:(nonnull NSIndexPath *)indexPath
{
    if ([cell conformsToProtocol:@protocol(OWSExpirableMessageView)]) {
        id<OWSExpirableMessageView> expirableView = (id<OWSExpirableMessageView>)cell;
        [expirableView stopExpirationTimer];
    }
}

#pragma mark - JSQMessages CollectionView DataSource

- (id<OWSMessageData>)collectionView:(JSQMessagesCollectionView *)collectionView
       messageDataForItemAtIndexPath:(NSIndexPath *)indexPath
{
    return [self messageAtIndexPath:indexPath];
}

- (id<JSQMessageBubbleImageDataSource>)collectionView:(JSQMessagesCollectionView *)collectionView
             messageBubbleImageDataForItemAtIndexPath:(NSIndexPath *)indexPath
{
    TSInteraction *message = [self interactionAtIndexPath:indexPath];

    if ([message isKindOfClass:[TSOutgoingMessage class]]) {
        TSOutgoingMessage *outgoingMessage = (TSOutgoingMessage *)message;
        switch (outgoingMessage.messageState) {
            case TSOutgoingMessageStateUnsent:
                return self.outgoingMessageFailedImageData;
            case TSOutgoingMessageStateAttemptingOut:
                return self.currentlyOutgoingBubbleImageData;
            default:
                return self.outgoingBubbleImageData;
        }
    }

    return self.incomingBubbleImageData;
}

- (id<JSQMessageAvatarImageDataSource>)collectionView:(JSQMessagesCollectionView *)collectionView
                    avatarImageDataForItemAtIndexPath:(NSIndexPath *)indexPath {
    return nil;
}

#pragma mark - UICollectionView DataSource

- (UICollectionViewCell *)collectionView:(JSQMessagesCollectionView *)collectionView
                  cellForItemAtIndexPath:(NSIndexPath *)indexPath
{
    id<OWSMessageData> message = [self messageAtIndexPath:indexPath];
    NSParameterAssert(message != nil);

    JSQMessagesCollectionViewCell *cell;
    switch (message.messageType) {
        case TSCallAdapter: {
            OWSCall *call = (OWSCall *)message;
            cell = [self loadCallCellForCall:call atIndexPath:indexPath];
        } break;
        case TSInfoMessageAdapter: {
            cell = [self loadInfoMessageCellForMessage:(TSMessageAdapter *)message atIndexPath:indexPath];
        } break;
        case TSErrorMessageAdapter: {
            cell = [self loadErrorMessageCellForMessage:(TSMessageAdapter *)message atIndexPath:indexPath];
        } break;
        case TSIncomingMessageAdapter: {
            cell = [self loadIncomingMessageCellForMessage:message atIndexPath:indexPath];
        } break;
        case TSOutgoingMessageAdapter: {
            cell = [self loadOutgoingCellForMessage:message atIndexPath:indexPath];
        } break;
        default: {
            DDLogWarn(@"using default cell constructor for message: %@", message);
            cell = (JSQMessagesCollectionViewCell *)[super collectionView:collectionView cellForItemAtIndexPath:indexPath];
        } break;
    }
    cell.delegate = collectionView;

    if (message.shouldStartExpireTimer && [cell conformsToProtocol:@protocol(OWSExpirableMessageView)]) {
        id<OWSExpirableMessageView> expirableView = (id<OWSExpirableMessageView>)cell;
        [expirableView startExpirationTimerWithExpiresAtSeconds:message.expiresAtSeconds
                                         initialDurationSeconds:message.expiresInSeconds];
    }

    return cell;
}

#pragma mark - Loading message cells

- (JSQMessagesCollectionViewCell *)loadIncomingMessageCellForMessage:(id<OWSMessageData>)message
                                                         atIndexPath:(NSIndexPath *)indexPath
{
    OWSIncomingMessageCollectionViewCell *cell
        = (OWSIncomingMessageCollectionViewCell *)[super collectionView:self.collectionView
                                                 cellForItemAtIndexPath:indexPath];

    if (![cell isKindOfClass:[OWSIncomingMessageCollectionViewCell class]]) {
        DDLogError(@"%@ Unexpected cell type: %@", self.tag, cell);
        return cell;
    }
    [cell ows_didLoad];
    return cell;
}

- (JSQMessagesCollectionViewCell *)loadOutgoingCellForMessage:(id<OWSMessageData>)message
                                                  atIndexPath:(NSIndexPath *)indexPath
{
    OWSOutgoingMessageCollectionViewCell *cell
        = (OWSOutgoingMessageCollectionViewCell *)[super collectionView:self.collectionView
                                                 cellForItemAtIndexPath:indexPath];

    if (![cell isKindOfClass:[OWSOutgoingMessageCollectionViewCell class]]) {
        DDLogError(@"%@ Unexpected cell type: %@", self.tag, cell);
        return cell;
    }
    [cell ows_didLoad];

    if (message.isMediaMessage) {
        if (![message isKindOfClass:[TSMessageAdapter class]]) {
            DDLogError(@"%@ Unexpected media message:%@", self.tag, message.class);
        }
        TSMessageAdapter *messageAdapter = (TSMessageAdapter *)message;
        cell.mediaView.alpha = messageAdapter.mediaViewAlpha;
    }

    return cell;
}

- (OWSCallCollectionViewCell *)loadCallCellForCall:(OWSCall *)call atIndexPath:(NSIndexPath *)indexPath
{
    OWSCallCollectionViewCell *callCell = [self.collectionView dequeueReusableCellWithReuseIdentifier:[OWSCallCollectionViewCell cellReuseIdentifier]
                                                                                         forIndexPath:indexPath];

    NSString *text =  call.date != nil ? [call text] : call.senderDisplayName;
    NSString *allText = call.date != nil ? [text stringByAppendingString:[call dateText]] : text;

    UIFont *boldFont = [UIFont fontWithName:@"HelveticaNeue-Medium" size:12.0f];
    NSMutableAttributedString *attributedText = [[NSMutableAttributedString alloc] initWithString:allText
                                                                                       attributes:@{ NSFontAttributeName: boldFont }];
    if([call date]!=nil) {
        // Not a group meta message
        UIFont *regularFont = [UIFont fontWithName:@"HelveticaNeue-Light" size:12.0f];
        const NSRange range = NSMakeRange([text length], [[call dateText] length]);
        [attributedText setAttributes:@{ NSFontAttributeName: regularFont }
                                range:range];
    }
    callCell.textView.text = nil;
    callCell.textView.attributedText = attributedText;

    callCell.textView.textAlignment = NSTextAlignmentCenter;
    callCell.textView.textColor = [UIColor ows_materialBlueColor];
    callCell.layer.shouldRasterize = YES;
    callCell.layer.rasterizationScale = [UIScreen mainScreen].scale;

    // Disable text selectability. Specifying this in prepareForReuse/awakeFromNib was not sufficient.
    callCell.textView.userInteractionEnabled = NO;
    callCell.textView.selectable = NO;

    return callCell;
}

- (OWSDisplayedMessageCollectionViewCell *)loadDisplayedMessageCollectionViewCellForIndexPath:(NSIndexPath *)indexPath
{
    OWSDisplayedMessageCollectionViewCell *messageCell = [self.collectionView dequeueReusableCellWithReuseIdentifier:[OWSDisplayedMessageCollectionViewCell cellReuseIdentifier]
                                                                                                        forIndexPath:indexPath];
    messageCell.layer.shouldRasterize = YES;
    messageCell.layer.rasterizationScale = [UIScreen mainScreen].scale;
    messageCell.textView.textColor = [UIColor darkGrayColor];
    messageCell.cellTopLabel.attributedText = [self.collectionView.dataSource collectionView:self.collectionView attributedTextForCellTopLabelAtIndexPath:indexPath];

    return messageCell;
}

- (OWSDisplayedMessageCollectionViewCell *)loadInfoMessageCellForMessage:(TSMessageAdapter *)infoMessage
                                                             atIndexPath:(NSIndexPath *)indexPath
{
    OWSDisplayedMessageCollectionViewCell *infoCell = [self loadDisplayedMessageCollectionViewCellForIndexPath:indexPath];

    // HACK this will get called when we get a new info message, but there's gotta be a better spot for this.
    OWSDisappearingMessagesConfiguration *configuration =
        [OWSDisappearingMessagesConfiguration fetchObjectWithUniqueID:self.thread.uniqueId];
    [self setBarButtonItemsForDisappearingMessagesConfiguration:configuration];

    infoCell.textView.text = [infoMessage text];

    // Disable text selectability. Specifying this in prepareForReuse/awakeFromNib was not sufficient.
    infoCell.textView.userInteractionEnabled = NO;
    infoCell.textView.selectable = NO;

    infoCell.messageBubbleContainerView.layer.borderColor = [[UIColor ows_infoMessageBorderColor] CGColor];
    if (infoMessage.infoMessageType == TSInfoMessageTypeDisappearingMessagesUpdate) {
        infoCell.headerImageView.image = [UIImage imageNamed:@"ic_timer"];
        infoCell.headerImageView.backgroundColor = [UIColor whiteColor];
        // Lighten up the broad stroke header icon to match the perceived color of the border.
        infoCell.headerImageView.tintColor = [UIColor ows_infoMessageBorderColor];
    } else {
        infoCell.headerImageView.image = [UIImage imageNamed:@"warning_white"];
    }


    return infoCell;
}

- (OWSDisplayedMessageCollectionViewCell *)loadErrorMessageCellForMessage:(TSMessageAdapter *)errorMessage
                                                              atIndexPath:(NSIndexPath *)indexPath
{
    OWSDisplayedMessageCollectionViewCell *errorCell = [self loadDisplayedMessageCollectionViewCellForIndexPath:indexPath];
    errorCell.textView.text = [errorMessage text];

    // Disable text selectability. Specifying this in prepareForReuse/awakeFromNib was not sufficient.
    errorCell.textView.userInteractionEnabled = NO;
    errorCell.textView.selectable = NO;

    errorCell.messageBubbleContainerView.layer.borderColor = [[UIColor ows_errorMessageBorderColor] CGColor];
    errorCell.headerImageView.image = [UIImage imageNamed:@"error_white"];

    return errorCell;
}

#pragma mark - Adjusting cell label heights


/**
 Due to the usage of JSQMessagesViewController, and it non-conformity to Dynamyc Type
 we're left to our own devices to make this as usable as possible.
 JSQMessagesVC also does not expose the constraint for the input toolbar height nor does it seem to
 give us a method to tell it to re-adjust (I think it should observe the preferredDefaultHeight property).
 
 With that in mind, we use magical runtime to get that property, and if it doesn't exist, we just don't apply the dynamic
 type change. If it does exist, than we apply the font changes and adjust the views to contain them properly.
 
 This is not the prettiest code, but it's working code. We should tag this code for deletion as soon as JSQMessagesVC adops Dynamic type.
 */
- (void)reloadInputToolbarSizeIfNeeded {
    NSLayoutConstraint *heightConstraint = ((NSLayoutConstraint *)[self valueForKeyPath:@"toolbarHeightConstraint"]);
    if (heightConstraint == nil) {
        return;
    }

    [self.inputToolbar.contentView.textView setFont:[UIFont ows_dynamicTypeBodyFont]];

    CGRect f = self.inputToolbar.contentView.textView.frame;
    f.size.height = [self.inputToolbar.contentView.textView sizeThatFits:self.inputToolbar.contentView.textView.frame.size].height;
    self.inputToolbar.contentView.textView.frame = f;

    self.inputToolbar.preferredDefaultHeight = self.inputToolbar.contentView.textView.frame.size.height + 16;
    heightConstraint.constant = self.inputToolbar.preferredDefaultHeight;
    [self.inputToolbar setNeedsLayout];
}


/**
 Called whenever the user manually changes the dynamic type options inside Settings.

 @param notification NSNotification with the dynamic type change information.
 */
- (void)didChangePreferredContentSize:(NSNotification *)notification {
    [self.collectionView.collectionViewLayout setMessageBubbleFont:[UIFont ows_dynamicTypeBodyFont]];
    [self.collectionView reloadData];
    [self reloadInputToolbarSizeIfNeeded];
}

- (CGFloat)collectionView:(JSQMessagesCollectionView *)collectionView
                              layout:(JSQMessagesCollectionViewFlowLayout *)collectionViewLayout
    heightForCellTopLabelAtIndexPath:(NSIndexPath *)indexPath {
    if ([self showDateAtIndexPath:indexPath]) {
        return kJSQMessagesCollectionViewCellLabelHeightDefault;
    }

    return 0.0f;
}

- (BOOL)showDateAtIndexPath:(NSIndexPath *)indexPath {
    BOOL showDate = NO;
    if (indexPath.row == 0) {
        showDate = YES;
    } else {
        id<OWSMessageData> currentMessage = [self messageAtIndexPath:indexPath];

        id<OWSMessageData> previousMessage =
            [self messageAtIndexPath:[NSIndexPath indexPathForItem:indexPath.row - 1 inSection:indexPath.section]];

        NSTimeInterval timeDifference = [currentMessage.date timeIntervalSinceDate:previousMessage.date];
        if (timeDifference > kTSMessageSentDateShowTimeInterval) {
            showDate = YES;
        }
    }
    return showDate;
}

- (NSAttributedString *)collectionView:(JSQMessagesCollectionView *)collectionView
    attributedTextForCellTopLabelAtIndexPath:(NSIndexPath *)indexPath {
    if ([self showDateAtIndexPath:indexPath]) {
        id<OWSMessageData> currentMessage = [self messageAtIndexPath:indexPath];

        return [[JSQMessagesTimestampFormatter sharedFormatter] attributedTimestampForDate:currentMessage.date];
    }

    return nil;
}

- (BOOL)shouldShowMessageStatusAtIndexPath:(NSIndexPath *)indexPath
{
    id<OWSMessageData> currentMessage = [self messageAtIndexPath:indexPath];

    if (currentMessage.isExpiringMessage) {
        return YES;
    }

    return !![self collectionView:self.collectionView attributedTextForCellBottomLabelAtIndexPath:indexPath];
}

- (id<OWSMessageData>)nextOutgoingMessage:(NSIndexPath *)indexPath
{
    id<OWSMessageData> nextMessage =
        [self messageAtIndexPath:[NSIndexPath indexPathForRow:indexPath.row + 1 inSection:indexPath.section]];
    int i = 1;

    while (indexPath.item + i < [self.collectionView numberOfItemsInSection:indexPath.section] - 1
        && !nextMessage.isOutgoingAndDelivered) {
        i++;
        nextMessage =
            [self messageAtIndexPath:[NSIndexPath indexPathForRow:indexPath.row + i inSection:indexPath.section]];
    }

    return nextMessage;
}

- (NSAttributedString *)collectionView:(JSQMessagesCollectionView *)collectionView
    attributedTextForCellBottomLabelAtIndexPath:(NSIndexPath *)indexPath
{
    id<OWSMessageData> messageData = [self messageAtIndexPath:indexPath];
    if (![messageData isKindOfClass:[TSMessageAdapter class]]) {
        return nil;
    }

    TSMessageAdapter *message = (TSMessageAdapter *)messageData;
    if (message.messageType == TSOutgoingMessageAdapter) {
        TSOutgoingMessage *outgoingMessage = (TSOutgoingMessage *)message.interaction;
        if (outgoingMessage.messageState == TSOutgoingMessageStateUnsent) {
            return [[NSAttributedString alloc] initWithString:NSLocalizedString(@"FAILED_SENDING_TEXT", nil)];
        } else if (message.isOutgoingAndDelivered) {
            NSAttributedString *deliveredString =
                [[NSAttributedString alloc] initWithString:NSLocalizedString(@"DELIVERED_MESSAGE_TEXT", @"")];

            // Show when it's the last message in the thread
            if (indexPath.item == [self.collectionView numberOfItemsInSection:indexPath.section] - 1) {
                [self updateLastDeliveredMessage:message];
                return deliveredString;
            }

            // Or when the next message is *not* an outgoing delivered message.
            TSMessageAdapter *nextMessage = [self nextOutgoingMessage:indexPath];
            if (!nextMessage.isOutgoingAndDelivered) {
                [self updateLastDeliveredMessage:message];
                return deliveredString;
            }
        } else if (message.isMediaBeingSent) {
            return [[NSAttributedString alloc] initWithString:NSLocalizedString(@"UPLOADING_MESSAGE_TEXT",
                                                                  @"message footer while attachment is uploading")];
        }
    } else if (message.messageType == TSIncomingMessageAdapter && [self.thread isKindOfClass:[TSGroupThread class]]) {
        TSIncomingMessage *incomingMessage = (TSIncomingMessage *)message.interaction;
        NSString *_Nonnull name = [self.contactsManager displayNameForPhoneIdentifier:incomingMessage.authorId];
        NSAttributedString *senderNameString = [[NSAttributedString alloc] initWithString:name];

        return senderNameString;
    }

    return nil;
}

- (void)updateLastDeliveredMessage:(TSMessageAdapter *)newLastDeliveredMessage
{
    if (newLastDeliveredMessage.interaction.timestamp > self.lastDeliveredMessage.interaction.timestamp) {
        TSMessageAdapter *penultimateDeliveredMessage = self.lastDeliveredMessage;
        self.lastDeliveredMessage = newLastDeliveredMessage;
        [penultimateDeliveredMessage.interaction touch];
    }
}

- (CGFloat)collectionView:(JSQMessagesCollectionView *)collectionView
                                 layout:(JSQMessagesCollectionViewFlowLayout *)collectionViewLayout
    heightForCellBottomLabelAtIndexPath:(NSIndexPath *)indexPath
{
    if ([self shouldShowMessageStatusAtIndexPath:indexPath]) {
        return 16.0f;
    }

    return 0.0f;
}

#pragma mark - Actions

- (void)showConversationSettings
{
    if (self.userLeftGroup) {
        DDLogDebug(@"%@ Ignoring request to show conversation settings, since user left group", self.tag);
        return;
    }
    [self performSegueWithIdentifier:OWSMessagesViewControllerSeguePushConversationSettings sender:self];
}

- (void)didTapTitle
{
    DDLogDebug(@"%@ Tapped title in navbar", self.tag);
    [self showConversationSettings];
}

- (void)didTapTimerInNavbar:(id)sender
{
    DDLogDebug(@"%@ Tapped timer in navbar", self.tag);
    [self showConversationSettings];
}


- (void)collectionView:(JSQMessagesCollectionView *)collectionView
    didTapMessageBubbleAtIndexPath:(NSIndexPath *)indexPath
{
    id<OWSMessageData> messageItem = [self messageAtIndexPath:indexPath];
    TSInteraction *interaction = [self interactionAtIndexPath:indexPath];

    switch (messageItem.messageType) {
        case TSOutgoingMessageAdapter: {
            TSOutgoingMessage *outgoingMessage = (TSOutgoingMessage *)interaction;
            if (outgoingMessage.messageState == TSOutgoingMessageStateUnsent) {
                [self handleUnsentMessageTap:outgoingMessage];

                // This `break` is intentionally within the if.
                // We want to activate fullscreen media view for sent items
                // but not those which failed-to-send
                break;
            }
            // No `break` as we want to fall through to capture tapping on Outgoing media items too
        }
        case TSIncomingMessageAdapter: {
            BOOL isMediaMessage = [messageItem isMediaMessage];

            if (isMediaMessage) {
                if ([[messageItem media] isKindOfClass:[TSPhotoAdapter class]]) {
                    TSPhotoAdapter *messageMedia = (TSPhotoAdapter *)[messageItem media];

                    tappedImage = ((UIImageView *)[messageMedia mediaView]).image;
                    if(tappedImage == nil) {
                        DDLogWarn(@"tapped TSPhotoAdapter with nil image");
                    } else {
                        UIWindow *window = [UIApplication sharedApplication].keyWindow;
                        JSQMessagesCollectionViewCell *cell = (JSQMessagesCollectionViewCell *) [collectionView cellForItemAtIndexPath:indexPath];
                        OWSAssert([cell isKindOfClass:[JSQMessagesCollectionViewCell class]]);
                        CGRect convertedRect = [cell.mediaView convertRect:cell.mediaView.bounds
                                                                    toView:window];
                        
                        __block TSAttachment *attachment = nil;
                        [self.uiDatabaseConnection readWithBlock:^(YapDatabaseReadTransaction *transaction) {
                            attachment =
                            [TSAttachment fetchObjectWithUniqueID:messageMedia.attachmentId transaction:transaction];
                        }];

                        if ([attachment isKindOfClass:[TSAttachmentStream class]]) {
                            TSAttachmentStream *attStream = (TSAttachmentStream *)attachment;
                            FullImageViewController *vc   = [[FullImageViewController alloc]
                                                             initWithAttachment:attStream
                                                             fromRect:convertedRect
                                                             forInteraction:interaction
                                                             messageItem:messageItem
                                                             isAnimated:NO];

                            [vc presentFromViewController:self.navigationController];
                        }
                    }
                } else if ([[messageItem media] isKindOfClass:[TSAnimatedAdapter class]]) {
                    // Show animated image full-screen
                    TSAnimatedAdapter *messageMedia = (TSAnimatedAdapter *)[messageItem media];
                    tappedImage                     = ((UIImageView *)[messageMedia mediaView]).image;
                    if(tappedImage == nil) {
                        DDLogWarn(@"tapped TSAnimatedAdapter with nil image");
                    } else {
                        UIWindow *window = [UIApplication sharedApplication].keyWindow;
                        JSQMessagesCollectionViewCell *cell = (JSQMessagesCollectionViewCell *) [collectionView cellForItemAtIndexPath:indexPath];
                        OWSAssert([cell isKindOfClass:[JSQMessagesCollectionViewCell class]]);
                        CGRect convertedRect = [cell.mediaView convertRect:cell.mediaView.bounds
                                                                    toView:window];

                        __block TSAttachment *attachment = nil;
                        [self.uiDatabaseConnection readWithBlock:^(YapDatabaseReadTransaction *transaction) {
                            attachment =
                            [TSAttachment fetchObjectWithUniqueID:messageMedia.attachmentId transaction:transaction];
                        }];
                        if ([attachment isKindOfClass:[TSAttachmentStream class]]) {
                            TSAttachmentStream *attStream = (TSAttachmentStream *)attachment;
                            FullImageViewController *vc =
                            [[FullImageViewController alloc] initWithAttachment:attStream
                                                                       fromRect:convertedRect
                                                                 forInteraction:interaction
                                                                    messageItem:messageItem
                                                                     isAnimated:YES];
                            [vc presentFromViewController:self.navigationController];
                        }
                    }
                } else if ([[messageItem media] isKindOfClass:[TSVideoAttachmentAdapter class]]) {
                    // fileurl disappeared should look up in db as before. will do refactor
                    // full screen, check this setup with a .mov
                    TSVideoAttachmentAdapter *messageMedia = (TSVideoAttachmentAdapter *)[messageItem media];
                    _currentMediaAdapter                   = messageMedia;
                    __block TSAttachment *attachment       = nil;
                    [self.uiDatabaseConnection readWithBlock:^(YapDatabaseReadTransaction *transaction) {
                      attachment =
                          [TSAttachment fetchObjectWithUniqueID:messageMedia.attachmentId transaction:transaction];
                    }];

                    if ([attachment isKindOfClass:[TSAttachmentStream class]]) {
                        TSAttachmentStream *attStream = (TSAttachmentStream *)attachment;
                        NSFileManager *fileManager    = [NSFileManager defaultManager];
                        if ([messageMedia isVideo]) {
                            if ([fileManager fileExistsAtPath:[attStream.mediaURL path]]) {
                                [self dismissKeyBoard];
                                self.automaticallyScrollsToMostRecentMessage = NO;
                                
                                _videoPlayer = [[MPMoviePlayerController alloc] initWithContentURL:attStream.mediaURL];
                                [_videoPlayer prepareToPlay];
<<<<<<< HEAD
                                
                                [[NSNotificationCenter defaultCenter]
                                    addObserver:self
                                       selector:@selector(moviePlayBackDidFinish:)
                                           name:MPMoviePlayerPlaybackDidFinishNotification
                                         object:_videoPlayer];
=======

                                [[NSNotificationCenter defaultCenter] addObserver:self
                                                                         selector:@selector(moviePlayerWillExitFullscreen:)
                                                                             name:MPMoviePlayerWillExitFullscreenNotification
                                                                           object:_videoPlayer];
                                [[NSNotificationCenter defaultCenter] addObserver:self
                                                                         selector:@selector(moviePlayerDidExitFullscreen:)
                                                                             name:MPMoviePlayerDidExitFullscreenNotification
                                                                           object:_videoPlayer];
>>>>>>> f1adfb4d

                                _videoPlayer.controlStyle = MPMovieControlStyleDefault;
                                _videoPlayer.shouldAutoplay = YES;
                                [self.view addSubview:_videoPlayer.view];
                                // We can't animate from the cell media frame;
                                // MPMoviePlayerController will animate a crop of its
                                // contents rather than scaling them.
                                _videoPlayer.view.frame = self.view.bounds;
                                [_videoPlayer setFullscreen:YES animated:NO];
                            }
                        } else if ([messageMedia isAudio]) {
                            if (messageMedia.isAudioPlaying) {
                                // if you had started playing an audio msg and now you're tapping it to pause
                                messageMedia.isAudioPlaying = NO;
                                [_audioPlayer pause];
                                messageMedia.isPaused = YES;
                                [_audioPlayerPoller invalidate];
                                double current = [_audioPlayer currentTime] / [_audioPlayer duration];
                                [messageMedia setAudioProgressFromFloat:(float)current];
                                [messageMedia setAudioIconToPlay];
                            } else {
                                BOOL isResuming = NO;
                                [_audioPlayerPoller invalidate];

                                // loop through all the other bubbles and set their isPlaying to false
                                NSInteger num_bubbles = [self collectionView:collectionView numberOfItemsInSection:0];
                                for (NSInteger i = 0; i < num_bubbles; i++) {
                                    NSIndexPath *indexPathI = [NSIndexPath indexPathForRow:i inSection:0];
                                    id<OWSMessageData> message = [self messageAtIndexPath:indexPathI];

                                    if (message.messageType == TSIncomingMessageAdapter && message.isMediaMessage) {
                                        TSVideoAttachmentAdapter *msgMedia
                                            = (TSVideoAttachmentAdapter *)[message media];
                                        if ([msgMedia isAudio]) {
                                            if (msgMedia == messageMedia && messageMedia.isPaused) {
                                                isResuming = YES;
                                            } else {
                                                msgMedia.isAudioPlaying = NO;
                                                msgMedia.isPaused       = NO;
                                                [msgMedia setAudioIconToPlay];
                                                [msgMedia setAudioProgressFromFloat:0];
                                                [msgMedia resetAudioDuration];
                                            }
                                        }
                                    }
                                }

                                if (isResuming) {
                                    // if you had paused an audio msg and now you're tapping to resume
                                    [_audioPlayer prepareToPlay];
                                    [_audioPlayer play];
                                    [messageMedia setAudioIconToPause];
                                    messageMedia.isAudioPlaying = YES;
                                    messageMedia.isPaused       = NO;
                                    _audioPlayerPoller =
                                        [NSTimer scheduledTimerWithTimeInterval:.05
                                                                         target:self
                                                                       selector:@selector(audioPlayerUpdated:)
                                                                       userInfo:@{
                                                                           @"adapter" : messageMedia
                                                                       }
                                                                        repeats:YES];
                                } else {
                                    // if you are tapping an audio msg for the first time to play
                                    messageMedia.isAudioPlaying = YES;
                                    NSError *error;
                                    _audioPlayer =
                                        [[AVAudioPlayer alloc] initWithContentsOfURL:attStream.mediaURL error:&error];
                                    if (error) {
                                        DDLogError(@"error: %@", error);
                                    }
                                    [_audioPlayer prepareToPlay];
                                    [_audioPlayer play];
                                    [messageMedia setAudioIconToPause];
                                    _audioPlayer.delegate = self;
                                    _audioPlayerPoller =
                                        [NSTimer scheduledTimerWithTimeInterval:.05
                                                                         target:self
                                                                       selector:@selector(audioPlayerUpdated:)
                                                                       userInfo:@{
                                                                           @"adapter" : messageMedia
                                                                       }
                                                                        repeats:YES];
                                }
                            }
                        }
                    }
                }
            }
        } break;
        case TSErrorMessageAdapter:
            [self handleErrorMessageTap:(TSErrorMessage *)interaction];
            break;
        case TSInfoMessageAdapter:
            [self handleWarningTap:interaction];
            break;
        case TSCallAdapter:
            break;
        default:
            DDLogDebug(@"Unhandled bubble touch for interaction: %@.", interaction);
            break;
    }
}

- (void)handleWarningTap:(TSInteraction *)interaction
{
    if ([interaction isKindOfClass:[TSIncomingMessage class]]) {
        TSIncomingMessage *message = (TSIncomingMessage *)interaction;

        for (NSString *attachmentId in message.attachmentIds) {
            __block TSAttachment *attachment;

            [self.editingDatabaseConnection readWithBlock:^(YapDatabaseReadTransaction *transaction) {
              attachment = [TSAttachment fetchObjectWithUniqueID:attachmentId transaction:transaction];
            }];

            if ([attachment isKindOfClass:[TSAttachmentPointer class]]) {
                TSAttachmentPointer *pointer = (TSAttachmentPointer *)attachment;

                // FIXME possible for pointer to get stuck in isDownloading state if app is closed while downloading.
                // see: https://github.com/WhisperSystems/Signal-iOS/issues/1254
                if (!pointer.isDownloading) {
                    OWSAttachmentsProcessor *processor =
                        [[OWSAttachmentsProcessor alloc] initWithAttachmentPointer:pointer
                                                                    networkManager:self.networkManager];
                    [processor fetchAttachmentsForMessage:message
                        success:^(TSAttachmentStream *_Nonnull attachmentStream) {
                            DDLogInfo(
                                @"%@ Successfully redownloaded attachment in thread: %@", self.tag, message.thread);
                        }
                        failure:^(NSError *_Nonnull error) {
                            DDLogWarn(@"%@ Failed to redownload message with error: %@", self.tag, error);
                        }];
                }
            }
        }
    }
}

// There's more than one way to exit the fullscreen video playback.
// There's a done button, a "toggle fullscreen" button and I think
// there's some gestures too.  These fire slightly different notifications.
// We want to hide & clean up the video player immediately in all of
// these cases.
- (void)moviePlayerWillExitFullscreen:(id)sender {
    DDLogDebug(@"%@ %s", self.tag, __PRETTY_FUNCTION__);

    [self clearVideoPlayer];
}

// See comment on moviePlayerWillExitFullscreen:
- (void)moviePlayerDidExitFullscreen:(id)sender {
    DDLogDebug(@"%@ %s", self.tag, __PRETTY_FUNCTION__);
    
    [self clearVideoPlayer];
}

- (void)clearVideoPlayer {
    [_videoPlayer stop];
    [_videoPlayer.view removeFromSuperview];
    _videoPlayer = nil;
}

- (void)collectionView:(JSQMessagesCollectionView *)collectionView
                             header:(JSQMessagesLoadEarlierHeaderView *)headerView
    didTapLoadEarlierMessagesButton:(UIButton *)sender {
    if ([self shouldShowLoadEarlierMessages]) {
        self.page++;
    }

    NSInteger item = (NSInteger)[self scrollToItem];

    [self updateRangeOptionsForPage:self.page];

    [self.uiDatabaseConnection readWithBlock:^(YapDatabaseReadTransaction *transaction) {
      [self.messageMappings updateWithTransaction:transaction];
    }];

    [self updateLayoutForEarlierMessagesWithOffset:item];
}

- (BOOL)shouldShowLoadEarlierMessages {
    __block BOOL show = YES;

    [self.uiDatabaseConnection readWithBlock:^(YapDatabaseReadTransaction *transaction) {
      show = [self.messageMappings numberOfItemsInGroup:self.thread.uniqueId] <
             [[transaction ext:TSMessageDatabaseViewExtensionName] numberOfItemsInGroup:self.thread.uniqueId];
    }];

    return show;
}

- (NSUInteger)scrollToItem {
    __block NSUInteger item =
        kYapDatabaseRangeLength * (self.page + 1) - [self.messageMappings numberOfItemsInGroup:self.thread.uniqueId];

    [self.uiDatabaseConnection readWithBlock:^(YapDatabaseReadTransaction *transaction) {

      NSUInteger numberOfVisibleMessages = [self.messageMappings numberOfItemsInGroup:self.thread.uniqueId];
      NSUInteger numberOfTotalMessages =
          [[transaction ext:TSMessageDatabaseViewExtensionName] numberOfItemsInGroup:self.thread.uniqueId];
      NSUInteger numberOfMessagesToLoad = numberOfTotalMessages - numberOfVisibleMessages;

      BOOL canLoadFullRange = numberOfMessagesToLoad >= kYapDatabaseRangeLength;

      if (!canLoadFullRange) {
          item = numberOfMessagesToLoad;
      }
    }];

    return item == 0 ? item : item - 1;
}

- (void)updateLoadEarlierVisible {
    [self setShowLoadEarlierMessagesHeader:[self shouldShowLoadEarlierMessages]];
}

- (void)updateLayoutForEarlierMessagesWithOffset:(NSInteger)offset {
    [self.collectionView.collectionViewLayout
        invalidateLayoutWithContext:[JSQMessagesCollectionViewFlowLayoutInvalidationContext context]];
    [self.collectionView reloadData];

    [self.collectionView scrollToItemAtIndexPath:[NSIndexPath indexPathForItem:offset inSection:0]
                                atScrollPosition:UICollectionViewScrollPositionTop
                                        animated:NO];

    [self updateLoadEarlierVisible];
}

- (void)updateRangeOptionsForPage:(NSUInteger)page {
    YapDatabaseViewRangeOptions *rangeOptions =
        [YapDatabaseViewRangeOptions flexibleRangeWithLength:kYapDatabaseRangeLength * (page + 1)
                                                      offset:0
                                                        from:YapDatabaseViewEnd];

    rangeOptions.maxLength = kYapDatabaseRangeMaxLength;
    rangeOptions.minLength = kYapDatabaseRangeMinLength;

    [self.messageMappings setRangeOptions:rangeOptions forGroup:self.thread.uniqueId];
}

#pragma mark Bubble User Actions

- (void)handleUnsentMessageTap:(TSOutgoingMessage *)message {
    UIAlertController *actionSheetController = [UIAlertController alertControllerWithTitle:message.mostRecentFailureText
                                                                                   message:nil
                                                                            preferredStyle:UIAlertControllerStyleActionSheet];

    UIAlertAction *dismissAction = [UIAlertAction actionWithTitle:NSLocalizedString(@"TXT_CANCEL_TITLE", @"")
                                                            style:UIAlertActionStyleCancel
                                                          handler:nil];
    [actionSheetController addAction:dismissAction];

    UIAlertAction *deleteMessageAction = [UIAlertAction actionWithTitle:NSLocalizedString(@"TXT_DELETE_TITLE", @"")
                                                                  style:UIAlertActionStyleDestructive
                                                                handler:^(UIAlertAction *_Nonnull action) {
                                                                    [message remove];
                                                                }];
    [actionSheetController addAction:deleteMessageAction];

    UIAlertAction *resendMessageAction = [UIAlertAction actionWithTitle:NSLocalizedString(@"SEND_AGAIN_BUTTON", @"")
                                                                  style:UIAlertActionStyleDefault
                                                                handler:^(UIAlertAction * _Nonnull action) {
                                                                    [self.messageSender sendMessage:message
                                                                        success:^{
                                                                            DDLogInfo(@"%@ Successfully resent failed message.", self.tag);
                                                                        }
                                                                        failure:^(NSError *_Nonnull error) {
                                                                            DDLogWarn(@"%@ Failed to send message with error: %@", self.tag, error);
                                                                        }];
                                                                }];

    [actionSheetController addAction:resendMessageAction];

    [self presentViewController:actionSheetController animated:YES completion:nil];
}

- (void)handleErrorMessageTap:(TSErrorMessage *)message
{
    if ([message isKindOfClass:[TSInvalidIdentityKeyErrorMessage class]]) {
        [self tappedInvalidIdentityKeyErrorMessage:(TSInvalidIdentityKeyErrorMessage *)message];
    } else if (message.errorType == TSErrorMessageInvalidMessage) {
        [self tappedCorruptedMessage:message];
    } else {
        DDLogWarn(@"%@ Unhandled tap for error message:%@", self.tag, message);
    }
}

- (void)tappedCorruptedMessage:(TSErrorMessage *)message
{

    NSString *alertMessage = [NSString
        stringWithFormat:NSLocalizedString(@"CORRUPTED_SESSION_DESCRIPTION", @"ActionSheet title"), self.thread.name];

    UIAlertController *alertController = [UIAlertController alertControllerWithTitle:nil
                                                                             message:alertMessage
                                                                      preferredStyle:UIAlertControllerStyleAlert];
    
    UIAlertAction *dismissAction = [UIAlertAction actionWithTitle:NSLocalizedString(@"TXT_CANCEL_TITLE", @"")
                                                            style:UIAlertActionStyleCancel
                                                          handler:nil];
    [alertController addAction:dismissAction];
    
    UIAlertAction *resetSessionAction = [UIAlertAction actionWithTitle:NSLocalizedString(@"FINGERPRINT_SHRED_KEYMATERIAL_BUTTON", @"")
                                                                 style:UIAlertActionStyleDefault
                                                               handler:^(UIAlertAction * _Nonnull action) {
                                                                    if (![self.thread isKindOfClass:[TSContactThread class]]) {
                                                                        // Corrupt Message errors only appear in contact threads.
                                                                        DDLogError(@"%@ Unexpected request to reset session in group thread. Refusing", self.tag);
                                                                            return;
                                                                    }
                                                                    TSContactThread *contactThread = (TSContactThread *)self.thread;
                                                                    [OWSSessionResetJob runWithCorruptedMessage:message
                                                                                                  contactThread:contactThread
                                                                                                  messageSender:self.messageSender
                                                                                                 storageManager:self.storageManager];
                                                               }];
    [alertController addAction:resetSessionAction];
    
    [self presentViewController:alertController animated:YES completion:nil];
}

- (void)tappedInvalidIdentityKeyErrorMessage:(TSInvalidIdentityKeyErrorMessage *)errorMessage
{
    NSString *keyOwner = [self.contactsManager displayNameForPhoneIdentifier:errorMessage.theirSignalId];
    NSString *titleFormat = NSLocalizedString(@"SAFETY_NUMBERS_ACTIONSHEET_TITLE", @"Action sheet heading");
    NSString *titleText = [NSString stringWithFormat:titleFormat, keyOwner];

    UIAlertController *actionSheetController = [UIAlertController alertControllerWithTitle:titleText
                                                                             message:nil
                                                                      preferredStyle:UIAlertControllerStyleActionSheet];
    
    UIAlertAction *dismissAction = [UIAlertAction actionWithTitle:NSLocalizedString(@"TXT_CANCEL_TITLE", @"")
                                                            style:UIAlertActionStyleCancel
                                                          handler:nil];
    [actionSheetController addAction:dismissAction];

    UIAlertAction *showSafteyNumberAction = [UIAlertAction actionWithTitle:NSLocalizedString(@"SHOW_SAFETY_NUMBER_ACTION", @"Action sheet item")
                                                                      style:UIAlertActionStyleDefault
                                                                    handler:^(UIAlertAction * _Nonnull action) {
                                                                        DDLogInfo(@"%@ Remote Key Changed actions: Show fingerprint display", self.tag);
                                                                        [self showFingerprintWithTheirIdentityKey:errorMessage.newIdentityKey
                                                                                                    theirSignalId:errorMessage.theirSignalId];
                                                                    }];
    [actionSheetController addAction:showSafteyNumberAction];
    
    UIAlertAction *acceptSafetyNumberAction = [UIAlertAction actionWithTitle:NSLocalizedString(@"ACCEPT_NEW_IDENTITY_ACTION", @"Action sheet item")
                                                                        style:UIAlertActionStyleDefault
                                                                      handler:^(UIAlertAction * _Nonnull action) {
                                                                          DDLogInfo(@"%@ Remote Key Changed actions: Accepted new identity key", self.tag);
                                                                          [errorMessage acceptNewIdentityKey];
                                                                          if ([errorMessage isKindOfClass:[TSInvalidIdentityKeySendingErrorMessage class]]) {
                                                                              [self.messageSender
                                                                               resendMessageFromKeyError:(TSInvalidIdentityKeySendingErrorMessage *)
                                                                               errorMessage
                                                                               success:^{
                                                                                   DDLogDebug(@"%@ Successfully resent key-error message.", self.tag);
                                                                               }
                                                                               failure:^(NSError *_Nonnull error) {
                                                                                   DDLogError(@"%@ Failed to resend key-error message with error:%@",
                                                                                              self.tag,
                                                                                              error);
                                                                               }];
                                                                          }
                                                                      }];
    [actionSheetController addAction:acceptSafetyNumberAction];
    
    [self presentViewController:actionSheetController animated:YES completion:nil];
}

#pragma mark - Navigation

- (void)prepareForSegue:(UIStoryboardSegue *)segue sender:(id)sender {
    if ([segue.identifier isEqualToString:OWSMessagesViewControllerSegueShowFingerprint]) {
        if (![segue.destinationViewController isKindOfClass:[FingerprintViewController class]]) {
            DDLogError(@"%@ Expected Fingerprint VC but got: %@", self.tag, segue.destinationViewController);
            return;
        }
        FingerprintViewController *vc = (FingerprintViewController *)segue.destinationViewController;

        if (![sender isKindOfClass:[OWSFingerprint class]]) {
            DDLogError(@"%@ Attempting to segue to fingerprint VC without a valid fingerprint: %@", self.tag, sender);
            return;
        }
        OWSFingerprint *fingerprint = (OWSFingerprint *)sender;

        NSString *contactName = [self.contactsManager displayNameForPhoneIdentifier:fingerprint.theirStableId];
        [vc configureWithThread:self.thread fingerprint:fingerprint contactName:contactName];
    } else if ([segue.destinationViewController isKindOfClass:[OWSConversationSettingsTableViewController class]]) {
        OWSConversationSettingsTableViewController *controller
            = (OWSConversationSettingsTableViewController *)segue.destinationViewController;
        [controller configureWithThread:self.thread];
    } else {
        DDLogDebug(@"%@ Received segue: %@", self.tag, segue.identifier);
    }
}


#pragma mark - UIImagePickerController

/*
 *  Presenting UIImagePickerController
 */

- (void)takePictureOrVideo {
    [self ows_askForCameraPermissions:^{
        UIImagePickerController *picker = [[UIImagePickerController alloc] init];
        picker.sourceType = UIImagePickerControllerSourceTypeCamera;
        picker.mediaTypes = @[ (__bridge NSString *)kUTTypeImage, (__bridge NSString *)kUTTypeMovie ];
        picker.allowsEditing = NO;
        picker.delegate = self;
        dispatch_async(dispatch_get_main_queue(), ^{
            [self presentViewController:picker animated:YES completion:[UIUtil modalCompletionBlock]];
        });
    }
                   alertActionHandler:nil];
}
- (void)chooseFromLibrary {
    if (![UIImagePickerController isSourceTypeAvailable:UIImagePickerControllerSourceTypePhotoLibrary]) {
        DDLogError(@"PhotoLibrary ImagePicker source not available");
        return;
    }

    UIImagePickerController *picker = [[UIImagePickerController alloc] init];
    picker.sourceType = UIImagePickerControllerSourceTypePhotoLibrary;
    picker.delegate = self;
    picker.mediaTypes = @[ (__bridge NSString *)kUTTypeImage, (__bridge NSString *)kUTTypeMovie ];
    dispatch_async(dispatch_get_main_queue(), ^{
        [self presentViewController:picker animated:YES completion:[UIUtil modalCompletionBlock]];
    });
}

/*
 *  Dismissing UIImagePickerController
 */

- (void)imagePickerControllerDidCancel:(UIImagePickerController *)picker {
    [UIUtil modalCompletionBlock]();
    [self dismissViewControllerAnimated:YES completion:nil];
}

- (void)resetFrame {
    // fixes bug on frame being off after this selection
    CGRect frame    = [UIScreen mainScreen].applicationFrame;
    self.view.frame = frame;
}

/*
 *  Fetching data from UIImagePickerController
 */
- (void)imagePickerController:(UIImagePickerController *)picker
    didFinishPickingMediaWithInfo:(NSDictionary<NSString *, id> *)info
{
    [UIUtil modalCompletionBlock]();
    [self resetFrame];

    void (^failedToPickAttachment)(NSError *error) = ^void(NSError *error) {
        DDLogError(@"failed to pick attachment with error: %@", error);
    };

    NSString *mediaType = info[UIImagePickerControllerMediaType];
    if ([mediaType isEqualToString:(__bridge NSString *)kUTTypeMovie]) {
        // Video picked from library or captured with camera

        NSURL *videoURL = info[UIImagePickerControllerMediaURL];
        [self sendQualityAdjustedAttachmentForVideo:videoURL];
    } else if (picker.sourceType == UIImagePickerControllerSourceTypeCamera) {
        // Static Image captured from camera

        UIImage *imageFromCamera = [info[UIImagePickerControllerOriginalImage] normalizedImage];
        if (imageFromCamera) {
            [self sendMessageAttachment:[self qualityAdjustedAttachmentForImage:imageFromCamera] ofType:@"image/jpeg"];
        } else {
            failedToPickAttachment(nil);
        }
    } else {
        // Non-Video image picked from library

        NSURL *assetURL = info[UIImagePickerControllerReferenceURL];
        PHAsset *asset = [[PHAsset fetchAssetsWithALAssetURLs:@[ assetURL ] options:nil] lastObject];
        if (!asset) {
            return failedToPickAttachment(nil);
        }

        PHImageRequestOptions *options = [[PHImageRequestOptions alloc] init];
        options.synchronous = YES; // We're only fetching one asset.
        options.networkAccessAllowed = YES; // iCloud OK
        options.deliveryMode = PHImageRequestOptionsDeliveryModeHighQualityFormat; // Don't need quick/dirty version
        [[PHImageManager defaultManager]
            requestImageDataForAsset:asset
                             options:options
                       resultHandler:^(NSData *_Nullable imageData,
                           NSString *_Nullable dataUTI,
                           UIImageOrientation orientation,
                           NSDictionary *_Nullable assetInfo) {

                           NSError *assetFetchingError = assetInfo[PHImageErrorKey];
                           if (assetFetchingError || !imageData) {
                               return failedToPickAttachment(assetFetchingError);
                           }
                           DDLogVerbose(
                               @"Size in bytes: %lu; detected filetype: %@", (unsigned long)imageData.length, dataUTI);

                           if ([dataUTI isEqualToString:(__bridge NSString *)kUTTypeGIF]
                               && imageData.length <= 5 * 1024 * 1024) {
                               DDLogVerbose(@"Sending raw image/gif to retain any animation");
                               /**
                                * Media Size constraints lifted from Signal-Android
                                * (org/thoughtcrime/securesms/mms/PushMediaConstraints.java)
                                *
                                * GifMaxSize return 5 * MB;
                                * For reference, other media size limits we're not explicitly enforcing:
                                * ImageMaxSize return 420 * KB;
                                * VideoMaxSize return 100 * MB;
                                * getAudioMaxSize 100 * MB;
                                */
                               [self sendMessageAttachment:imageData ofType:@"image/gif"];
                           } else {
                               DDLogVerbose(@"Compressing attachment as image/jpeg");
                               UIImage *pickedImage = [[UIImage alloc] initWithData:imageData];
                               [self sendMessageAttachment:[self qualityAdjustedAttachmentForImage:pickedImage]
                                                    ofType:@"image/jpeg"];
                           }
                       }];
    }
}

- (void)sendMessageAttachment:(NSData *)attachmentData ofType:(NSString *)attachmentType
{
    TSOutgoingMessage *message;
    OWSDisappearingMessagesConfiguration *configuration =
        [OWSDisappearingMessagesConfiguration fetchObjectWithUniqueID:self.thread.uniqueId];
    if (configuration.isEnabled) {
        message = [[TSOutgoingMessage alloc] initWithTimestamp:[NSDate ows_millisecondTimeStamp]
                                                      inThread:self.thread
                                                   messageBody:nil
                                                 attachmentIds:[NSMutableArray new]
                                              expiresInSeconds:configuration.durationSeconds];
    } else {
        message = [[TSOutgoingMessage alloc] initWithTimestamp:[NSDate ows_millisecondTimeStamp]
                                                      inThread:self.thread
                                                   messageBody:nil
                                                 attachmentIds:[NSMutableArray new]];
    }

    dispatch_async(dispatch_get_main_queue(), ^{
        [self dismissViewControllerAnimated:YES
                                 completion:^{
                                     DDLogVerbose(@"Sending attachment. Size in bytes: %lu, contentType: %@",
                                                  (unsigned long)attachmentData.length,
                                                  attachmentType);
                                     [self.messageSender sendAttachmentData:attachmentData
                                                                contentType:attachmentType
                                                                  inMessage:message
                                                                    success:^{
                                                                        DDLogDebug(@"%@ Successfully sent message attachment.", self.tag);
                                                                    }
                                                                    failure:^(NSError *error) {
                                                                        DDLogError(
                                                                                   @"%@ Failed to send message attachment with error: %@", self.tag, error);
                                                                    }];
                                 }];
    });
}

- (NSURL *)videoTempFolder {
    NSArray *paths     = NSSearchPathForDirectoriesInDomains(NSCachesDirectory, NSUserDomainMask, YES);
    NSString *basePath = ([paths count] > 0) ? [paths objectAtIndex:0] : nil;
    basePath           = [basePath stringByAppendingPathComponent:@"videos"];
    if (![[NSFileManager defaultManager] fileExistsAtPath:basePath]) {
        [[NSFileManager defaultManager] createDirectoryAtPath:basePath
                                  withIntermediateDirectories:YES
                                                   attributes:nil
                                                        error:nil];
    }
    return [NSURL fileURLWithPath:basePath];
}

- (void)sendQualityAdjustedAttachmentForVideo:(NSURL *)movieURL {
    AVAsset *video = [AVAsset assetWithURL:movieURL];
    AVAssetExportSession *exportSession =
        [AVAssetExportSession exportSessionWithAsset:video presetName:AVAssetExportPresetMediumQuality];
    exportSession.shouldOptimizeForNetworkUse = YES;
    exportSession.outputFileType              = AVFileTypeMPEG4;

    double currentTime     = [[NSDate date] timeIntervalSince1970];
    NSString *strImageName = [NSString stringWithFormat:@"%f", currentTime];
    NSURL *compressedVideoUrl =
        [[self videoTempFolder] URLByAppendingPathComponent:[NSString stringWithFormat:@"%@.mp4", strImageName]];

    exportSession.outputURL = compressedVideoUrl;
    [exportSession exportAsynchronouslyWithCompletionHandler:^{
      NSError *error;
      [self sendMessageAttachment:[NSData dataWithContentsOfURL:compressedVideoUrl] ofType:@"video/mp4"];
      [[NSFileManager defaultManager] removeItemAtURL:compressedVideoUrl error:&error];
      if (error) {
          DDLogWarn(@"Failed to remove cached video file: %@", error.debugDescription);
      }
    }];
}

- (NSData *)qualityAdjustedAttachmentForImage:(UIImage *)image {
    return UIImageJPEGRepresentation([self adjustedImageSizedForSending:image], [self compressionRate]);
}

- (UIImage *)adjustedImageSizedForSending:(UIImage *)image {
    CGFloat correctedWidth;
    switch ([Environment.preferences imageUploadQuality]) {
        case TSImageQualityUncropped:
            return image;

        case TSImageQualityHigh:
            correctedWidth = 2048;
            break;
        case TSImageQualityMedium:
            correctedWidth = 1024;
            break;
        case TSImageQualityLow:
            correctedWidth = 512;
            break;
        default:
            break;
    }

    return [self imageScaled:image toMaxSize:correctedWidth];
}

- (UIImage *)imageScaled:(UIImage *)image toMaxSize:(CGFloat)size {
    CGFloat scaleFactor;
    CGFloat aspectRatio = image.size.height / image.size.width;

    if (aspectRatio > 1) {
        scaleFactor = size / image.size.width;
    } else {
        scaleFactor = size / image.size.height;
    }

    CGSize newSize = CGSizeMake(image.size.width * scaleFactor, image.size.height * scaleFactor);

    UIGraphicsBeginImageContext(newSize);
    [image drawInRect:CGRectMake(0, 0, newSize.width, newSize.height)];
    UIImage *updatedImage = UIGraphicsGetImageFromCurrentImageContext();
    UIGraphicsEndImageContext();

    return updatedImage;
}

- (CGFloat)compressionRate {
    switch ([Environment.preferences imageUploadQuality]) {
        case TSImageQualityUncropped:
            return 1;
        case TSImageQualityHigh:
            return 0.9f;
        case TSImageQualityMedium:
            return 0.5f;
        case TSImageQualityLow:
            return 0.3f;
        default:
            break;
    }
}

#pragma mark Storage access

- (YapDatabaseConnection *)uiDatabaseConnection {
    NSAssert([NSThread isMainThread], @"Must access uiDatabaseConnection on main thread!");
    if (!_uiDatabaseConnection) {
        _uiDatabaseConnection = [self.storageManager newDatabaseConnection];
        [_uiDatabaseConnection beginLongLivedReadTransaction];
    }
    return _uiDatabaseConnection;
}

- (YapDatabaseConnection *)editingDatabaseConnection {
    if (!_editingDatabaseConnection) {
        _editingDatabaseConnection = [self.storageManager newDatabaseConnection];
    }
    return _editingDatabaseConnection;
}


- (void)yapDatabaseModified:(NSNotification *)notification {
    [self updateBackButtonAsync];

    if (isGroupConversation) {
        [self.uiDatabaseConnection readWithBlock:^(YapDatabaseReadTransaction *transaction) {
          TSGroupThread *gThread = (TSGroupThread *)self.thread;

          if (gThread.groupModel) {
              self.thread = [TSGroupThread threadWithGroupModel:gThread.groupModel transaction:transaction];
          }
        }];
    }

    NSArray *notifications = [self.uiDatabaseConnection beginLongLivedReadTransaction];

    if (![[self.uiDatabaseConnection ext:TSMessageDatabaseViewExtensionName]
            hasChangesForNotifications:notifications]) {
        [self.uiDatabaseConnection readWithBlock:^(YapDatabaseReadTransaction *transaction) {
          [self.messageMappings updateWithTransaction:transaction];
        }];
        return;
    }

    // HACK to work around radar #28167779
    // "UICollectionView performBatchUpdates can trigger a crash if the collection view is flagged for layout"
    // more: https://github.com/PSPDFKit-labs/radar.apple.com/tree/master/28167779%20-%20CollectionViewBatchingIssue
    // This was our #2 crash, and much exacerbated by the refactoring somewhere between 2.6.2.0-2.6.3.8
    [self.collectionView layoutIfNeeded];
    // ENDHACK to work around radar #28167779

    NSArray *messageRowChanges = nil;
    NSArray *sectionChanges    = nil;
    [[self.uiDatabaseConnection ext:TSMessageDatabaseViewExtensionName] getSectionChanges:&sectionChanges
                                                                               rowChanges:&messageRowChanges
                                                                         forNotifications:notifications
                                                                             withMappings:self.messageMappings];

    __block BOOL scrollToBottom = NO;

    if ([sectionChanges count] == 0 & [messageRowChanges count] == 0) {
        return;
    }

    [self.collectionView performBatchUpdates:^{
      for (YapDatabaseViewRowChange *rowChange in messageRowChanges) {
          switch (rowChange.type) {
              case YapDatabaseViewChangeDelete: {
                  [self.collectionView deleteItemsAtIndexPaths:@[ rowChange.indexPath ]];

                  YapCollectionKey *collectionKey = rowChange.collectionKey;
                  if (collectionKey.key) {
                      [self.messageAdapterCache removeObjectForKey:collectionKey.key];
                  }
                  break;
              }
              case YapDatabaseViewChangeInsert: {
                  [self.collectionView insertItemsAtIndexPaths:@[ rowChange.newIndexPath ]];
                  scrollToBottom = YES;
                  break;
              }
              case YapDatabaseViewChangeMove: {
                  [self.collectionView deleteItemsAtIndexPaths:@[ rowChange.indexPath ]];
                  [self.collectionView insertItemsAtIndexPaths:@[ rowChange.newIndexPath ]];
                  break;
              }
              case YapDatabaseViewChangeUpdate: {
                  YapCollectionKey *collectionKey = rowChange.collectionKey;
                  if (collectionKey.key) {
                      [self.messageAdapterCache removeObjectForKey:collectionKey.key];
                  }
                  [self.collectionView reloadItemsAtIndexPaths:@[ rowChange.indexPath ]];
                  break;
              }
          }
      }
    }
        completion:^(BOOL success) {
          if (!success) {
              [self.collectionView.collectionViewLayout
                  invalidateLayoutWithContext:[JSQMessagesCollectionViewFlowLayoutInvalidationContext context]];
              [self.collectionView reloadData];
          }
          if (scrollToBottom) {
              [self scrollToBottomAnimated:YES];
          }
        }];
}

#pragma mark - UICollectionView DataSource

- (NSInteger)collectionView:(UICollectionView *)collectionView numberOfItemsInSection:(NSInteger)section {
    NSInteger numberOfMessages = (NSInteger)[self.messageMappings numberOfItemsInSection:(NSUInteger)section];
    return numberOfMessages;
}

- (TSInteraction *)interactionAtIndexPath:(NSIndexPath *)indexPath {
    __block TSInteraction *message = nil;
    [self.uiDatabaseConnection readWithBlock:^(YapDatabaseReadTransaction *transaction) {
      YapDatabaseViewTransaction *viewTransaction = [transaction ext:TSMessageDatabaseViewExtensionName];
      NSParameterAssert(viewTransaction != nil);
      NSParameterAssert(self.messageMappings != nil);
      NSParameterAssert(indexPath != nil);
      NSUInteger row                    = (NSUInteger)indexPath.row;
      NSUInteger section                = (NSUInteger)indexPath.section;
      NSUInteger numberOfItemsInSection __unused = [self.messageMappings numberOfItemsInSection:section];
      NSAssert(row < numberOfItemsInSection,
               @"Cannot fetch message because row %d is >= numberOfItemsInSection %d",
               (int)row,
               (int)numberOfItemsInSection);

      message = [viewTransaction objectAtRow:row inSection:section withMappings:self.messageMappings];
      NSParameterAssert(message != nil);
    }];

    return message;
}

- (id<OWSMessageData>)messageAtIndexPath:(NSIndexPath *)indexPath
{
    TSInteraction *interaction = [self interactionAtIndexPath:indexPath];

    id<OWSMessageData> messageAdapter = [self.messageAdapterCache objectForKey:interaction.uniqueId];

    if (!messageAdapter) {
        messageAdapter = [TSMessageAdapter messageViewDataWithInteraction:interaction inThread:self.thread contactsManager:self.contactsManager];
        [self.messageAdapterCache setObject:messageAdapter forKey: interaction.uniqueId];
    }

    return messageAdapter;
}

#pragma mark - Audio

- (void)recordAudio {
    // Define the recorder setting
    NSArray *pathComponents = [NSArray
        arrayWithObjects:[NSSearchPathForDirectoriesInDomains(NSDocumentDirectory, NSUserDomainMask, YES) lastObject],
                         [NSString stringWithFormat:@"%lld.m4a", [NSDate ows_millisecondTimeStamp]],
                         nil];
    NSURL *outputFileURL = [NSURL fileURLWithPathComponents:pathComponents];

    // Setup audio session
    AVAudioSession *session = [AVAudioSession sharedInstance];
    [session setCategory:AVAudioSessionCategoryPlayAndRecord error:nil];

    NSMutableDictionary *recordSetting = [[NSMutableDictionary alloc] init];
    [recordSetting setValue:[NSNumber numberWithInt:kAudioFormatMPEG4AAC] forKey:AVFormatIDKey];
    [recordSetting setValue:[NSNumber numberWithFloat:44100.0] forKey:AVSampleRateKey];
    [recordSetting setValue:[NSNumber numberWithInt:2] forKey:AVNumberOfChannelsKey];

    // Initiate and prepare the recorder
    _audioRecorder          = [[AVAudioRecorder alloc] initWithURL:outputFileURL settings:recordSetting error:NULL];
    _audioRecorder.delegate = self;
    _audioRecorder.meteringEnabled = YES;
    [_audioRecorder prepareToRecord];
}

- (void)audioPlayerUpdated:(NSTimer *)timer {
    double current  = [_audioPlayer currentTime] / [_audioPlayer duration];
    double interval = [_audioPlayer duration] - [_audioPlayer currentTime];
    [_currentMediaAdapter setDurationOfAudio:interval];
    [_currentMediaAdapter setAudioProgressFromFloat:(float)current];
}

- (void)audioPlayerDidFinishPlaying:(AVAudioPlayer *)player successfully:(BOOL)flag {
    [_audioPlayerPoller invalidate];
    [_currentMediaAdapter setAudioProgressFromFloat:0];
    [_currentMediaAdapter setDurationOfAudio:_audioPlayer.duration];
    [_currentMediaAdapter setAudioIconToPlay];
}

- (void)audioRecorderDidFinishRecording:(AVAudioRecorder *)recorder successfully:(BOOL)flag {
    if (flag) {
        [self sendMessageAttachment:[NSData dataWithContentsOfURL:recorder.url] ofType:@"audio/m4a"];
    }
}

#pragma mark Accessory View

- (void)didPressAccessoryButton:(UIButton *)sender {
    UIAlertController *actionSheetController = [UIAlertController alertControllerWithTitle:nil
                                                                                   message:nil
                                                                            preferredStyle:UIAlertControllerStyleActionSheet];
    
    UIAlertAction *cancelAction = [UIAlertAction actionWithTitle:NSLocalizedString(@"TXT_CANCEL_TITLE", @"")
                                                           style:UIAlertActionStyleCancel
                                                         handler:nil];
    [actionSheetController addAction:cancelAction];
    
    UIAlertAction *takeMediaAction = [UIAlertAction actionWithTitle:NSLocalizedString(@"MEDIA_FROM_CAMERA_BUTTON", @"media picker option to take photo or video")
                                                              style:UIAlertActionStyleDefault
                                                            handler:^(UIAlertAction * _Nonnull action) {
                                                                [self takePictureOrVideo];
                                                            }];
    [actionSheetController addAction:takeMediaAction];

    UIAlertAction *chooseMediaAction = [UIAlertAction actionWithTitle:NSLocalizedString(@"MEDIA_FROM_LIBRARY_BUTTON", @"media picker option to choose from library")
                                          style:UIAlertActionStyleDefault
                                         handler:^(UIAlertAction * _Nonnull action) {
                                             [self chooseFromLibrary];
                                         }];
    [actionSheetController addAction:chooseMediaAction];
    
    [self presentViewController:actionSheetController animated:true completion:nil];
}

- (void)markAllMessagesAsRead
{
    [self.thread markAllAsRead];
    // In theory this should be unnecessary as read-status starts expiration
    // but in practice I've seen messages not have their timer started.
    [self.disappearingMessagesJob setExpirationsForThread:self.thread];
}

- (BOOL)collectionView:(UICollectionView *)collectionView
      canPerformAction:(SEL)action
    forItemAtIndexPath:(NSIndexPath *)indexPath
            withSender:(id)sender
{
    id<OWSMessageData> messageData = [self messageAtIndexPath:indexPath];
    return [messageData canPerformEditingAction:action];
}

- (void)collectionView:(UICollectionView *)collectionView
         performAction:(SEL)action
    forItemAtIndexPath:(NSIndexPath *)indexPath
            withSender:(id)sender
{
    id<OWSMessageData> messageData = [self messageAtIndexPath:indexPath];
    [messageData performEditingAction:action];
}

- (void)updateGroupModelTo:(TSGroupModel *)newGroupModel
{
    __block TSGroupThread *groupThread;
    __block TSOutgoingMessage *message;

    [self.editingDatabaseConnection readWriteWithBlock:^(YapDatabaseReadWriteTransaction *transaction) {
        groupThread            = [TSGroupThread getOrCreateThreadWithGroupModel:newGroupModel transaction:transaction];
        
        NSString *updateGroupInfo = [groupThread.groupModel getInfoStringAboutUpdateTo:newGroupModel contactsManager:self.contactsManager];

        groupThread.groupModel = newGroupModel;
        [groupThread saveWithTransaction:transaction];
        message = [[TSOutgoingMessage alloc] initWithTimestamp:[NSDate ows_millisecondTimeStamp]
                                                      inThread:groupThread
                                                   messageBody:@""
                                                 attachmentIds:[NSMutableArray new]];
        message.groupMetaMessage = TSGroupMessageUpdate;
        message.customMessage = updateGroupInfo;
    }];

    if (newGroupModel.groupImage) {
        [self.messageSender sendAttachmentData:UIImagePNGRepresentation(newGroupModel.groupImage)
            contentType:OWSMimeTypeImagePng
            inMessage:message
            success:^{
                DDLogDebug(@"%@ Successfully sent group update with avatar", self.tag);
            }
            failure:^(NSError *_Nonnull error) {
                DDLogError(@"%@ Failed to send group avatar update with error: %@", self.tag, error);
            }];
    } else {
        [self.messageSender sendMessage:message
            success:^{
                DDLogDebug(@"%@ Successfully sent group update", self.tag);
            }
            failure:^(NSError *_Nonnull error) {
                DDLogError(@"%@ Failed to send group update with error: %@", self.tag, error);
            }];
    }

    self.thread = groupThread;
}

- (IBAction)unwindGroupUpdated:(UIStoryboardSegue *)segue {
    NewGroupViewController *ngc  = [segue sourceViewController];
    TSGroupModel *newGroupModel  = [ngc groupModel];
    NSMutableSet *groupMemberIds = [NSMutableSet setWithArray:newGroupModel.groupMemberIds];
    [groupMemberIds addObject:[TSAccountManager localNumber]];
    newGroupModel.groupMemberIds = [NSMutableArray arrayWithArray:[groupMemberIds allObjects]];
    [self updateGroupModelTo:newGroupModel];
    [self.collectionView.collectionViewLayout
        invalidateLayoutWithContext:[JSQMessagesCollectionViewFlowLayoutInvalidationContext context]];
    [self.collectionView reloadData];
}

- (void)popKeyBoard {
    [self.inputToolbar.contentView.textView becomeFirstResponder];
}

- (void)dismissKeyBoard {
    [self.inputToolbar.contentView.textView resignFirstResponder];
}

#pragma mark Drafts

- (void)loadDraftInCompose {
    __block NSString *placeholder;
    [self.editingDatabaseConnection asyncReadWithBlock:^(YapDatabaseReadTransaction *transaction) {
      placeholder = [_thread currentDraftWithTransaction:transaction];
    }
        completionBlock:^{
          dispatch_async(dispatch_get_main_queue(), ^{
            [self.inputToolbar.contentView.textView setText:placeholder];
            [self textViewDidChange:self.inputToolbar.contentView.textView];
          });
        }];
}

- (void)saveDraft {
    if (self.inputToolbar.hidden == NO) {
        __block TSThread *thread       = _thread;
        __block NSString *currentDraft = self.inputToolbar.contentView.textView.text;

        [self.editingDatabaseConnection asyncReadWriteWithBlock:^(YapDatabaseReadWriteTransaction *transaction) {
          [thread setDraft:currentDraft transaction:transaction];
        }];
    }
}

#pragma mark Unread Badge

- (void)setUnreadCount:(NSUInteger)unreadCount {
    if (_unreadCount != unreadCount) {
        _unreadCount = unreadCount;

        if (_unreadCount > 0) {
            if (_unreadContainer == nil) {
                static UIImage *backgroundImage = nil;
                static dispatch_once_t onceToken;
                dispatch_once(&onceToken, ^{
                  UIGraphicsBeginImageContextWithOptions(CGSizeMake(17.0f, 17.0f), false, 0.0f);
                  CGContextRef context = UIGraphicsGetCurrentContext();
                  CGContextSetFillColorWithColor(context, [UIColor redColor].CGColor);
                  CGContextFillEllipseInRect(context, CGRectMake(0.0f, 0.0f, 17.0f, 17.0f));
                  backgroundImage =
                      [UIGraphicsGetImageFromCurrentImageContext() stretchableImageWithLeftCapWidth:8 topCapHeight:8];
                  UIGraphicsEndImageContext();
                });

                _unreadContainer = [[UIImageView alloc] initWithFrame:CGRectMake(0.0f, 0.0f, 10.0f, 10.0f)];
                _unreadContainer.userInteractionEnabled = NO;
                _unreadContainer.layer.zPosition        = 2000;
                [self.navigationController.navigationBar addSubview:_unreadContainer];

                _unreadBackground = [[UIImageView alloc] initWithImage:backgroundImage];
                [_unreadContainer addSubview:_unreadBackground];

                _unreadLabel                 = [[UILabel alloc] init];
                _unreadLabel.backgroundColor = [UIColor clearColor];
                _unreadLabel.textColor       = [UIColor whiteColor];
                _unreadLabel.font            = [UIFont systemFontOfSize:12];
                [_unreadContainer addSubview:_unreadLabel];
            }
            _unreadContainer.hidden = false;

            _unreadLabel.text = [NSString stringWithFormat:@"%lu", (unsigned long)unreadCount];
            [_unreadLabel sizeToFit];

            CGPoint offset = CGPointMake(17.0f, 2.0f);

            _unreadBackground.frame =
                CGRectMake(offset.x, offset.y, MAX(_unreadLabel.frame.size.width + 8.0f, 17.0f), 17.0f);
            _unreadLabel.frame = CGRectMake(offset.x
                    + (CGFloat)floor(
                          (2.0 * (_unreadBackground.frame.size.width - _unreadLabel.frame.size.width) / 2.0f) / 2.0f),
                offset.y + 1.0f,
                _unreadLabel.frame.size.width,
                _unreadLabel.frame.size.height);
        } else if (_unreadContainer != nil) {
            _unreadContainer.hidden = true;
        }
    }
}

#pragma mark 3D Touch Preview Actions

- (NSArray<id<UIPreviewActionItem>> *)previewActionItems {
    return @[];
}

#pragma mark - Event Handling

- (void)navigationTitleTapped:(UIGestureRecognizer *)gestureRecognizer {
    if (gestureRecognizer.state == UIGestureRecognizerStateRecognized) {
        [self showConversationSettings];
    }
}
         
#pragma mark - Logging

+ (NSString *)tag
{
    return [NSString stringWithFormat:@"[%@]", self.class];
}

- (NSString *)tag
{
    return self.class.tag;
}

- (void)scrollViewDidScroll:(UIScrollView *)scrollView {
    self.automaticallyScrollsToMostRecentMessage = YES;
}

@end<|MERGE_RESOLUTION|>--- conflicted
+++ resolved
@@ -1331,14 +1331,6 @@
                                 
                                 _videoPlayer = [[MPMoviePlayerController alloc] initWithContentURL:attStream.mediaURL];
                                 [_videoPlayer prepareToPlay];
-<<<<<<< HEAD
-                                
-                                [[NSNotificationCenter defaultCenter]
-                                    addObserver:self
-                                       selector:@selector(moviePlayBackDidFinish:)
-                                           name:MPMoviePlayerPlaybackDidFinishNotification
-                                         object:_videoPlayer];
-=======
 
                                 [[NSNotificationCenter defaultCenter] addObserver:self
                                                                          selector:@selector(moviePlayerWillExitFullscreen:)
@@ -1348,7 +1340,6 @@
                                                                          selector:@selector(moviePlayerDidExitFullscreen:)
                                                                              name:MPMoviePlayerDidExitFullscreenNotification
                                                                            object:_videoPlayer];
->>>>>>> f1adfb4d
 
                                 _videoPlayer.controlStyle = MPMovieControlStyleDefault;
                                 _videoPlayer.shouldAutoplay = YES;
