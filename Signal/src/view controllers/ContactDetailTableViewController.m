--- conflicted
+++ resolved
@@ -42,14 +42,8 @@
 static NSString* const kEmailCell            = @"EmailCell";
 static NSString* const kAnnexPhoneNumberCell = @"AnnexPhoneNumberCell";
 static NSString *const kNotesCell            = @"NotesCell";
-<<<<<<< HEAD
-//
-
-static NSString *const kContactDetailSegue = @"DetailSegue";
-=======
-
 static NSString *const kContactDetailSegue   = @"DetailSegue";
->>>>>>> 2ca61a17
+
 
 @interface ContactDetailTableViewController () {
     BOOL doesImageExist;
