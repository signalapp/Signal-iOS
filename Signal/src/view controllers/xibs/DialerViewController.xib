--- conflicted
+++ resolved
@@ -604,11 +604,7 @@
                         <outlet property="numberLabel" destination="J3B-Zg-DgR" id="1Tx-cs-Unb"/>
                     </connections>
                 </view>
-<<<<<<< HEAD
-                <view contentMode="scaleToFill" horizontalCompressionResistancePriority="1000" verticalCompressionResistancePriority="1000" misplaced="YES" translatesAutoresizingMaskIntoConstraints="NO" id="T7H-JR-Beb" userLabel="Button *" customClass="DialerButtonView">
-=======
                 <view contentMode="scaleToFill" horizontalCompressionResistancePriority="1000" verticalCompressionResistancePriority="1000" translatesAutoresizingMaskIntoConstraints="NO" id="T7H-JR-Beb" userLabel="Button *" customClass="DialerButtonView">
->>>>>>> e8c43ce8
                     <rect key="frame" x="33" y="328" width="75" height="77"/>
                     <subviews>
                         <button opaque="NO" contentMode="scaleToFill" contentHorizontalAlignment="center" contentVerticalAlignment="center" buttonType="roundedRect" showsTouchWhenHighlighted="YES" lineBreakMode="middleTruncation" translatesAutoresizingMaskIntoConstraints="NO" id="jQH-w4-imN">
@@ -662,11 +658,7 @@
                         <outlet property="numberLabel" destination="325-Sb-hA5" id="gxO-5s-17q"/>
                     </connections>
                 </view>
-<<<<<<< HEAD
-                <view contentMode="scaleToFill" horizontalCompressionResistancePriority="1000" verticalCompressionResistancePriority="1000" misplaced="YES" translatesAutoresizingMaskIntoConstraints="NO" id="97j-3K-zxA" userLabel="Button 0" customClass="DialerButtonView">
-=======
                 <view contentMode="scaleToFill" horizontalCompressionResistancePriority="1000" verticalCompressionResistancePriority="1000" translatesAutoresizingMaskIntoConstraints="NO" id="97j-3K-zxA" userLabel="Button 0" customClass="DialerButtonView">
->>>>>>> e8c43ce8
                     <rect key="frame" x="123" y="328" width="74" height="77"/>
                     <subviews>
                         <button opaque="NO" contentMode="scaleToFill" contentHorizontalAlignment="center" contentVerticalAlignment="center" buttonType="roundedRect" showsTouchWhenHighlighted="YES" lineBreakMode="middleTruncation" translatesAutoresizingMaskIntoConstraints="NO" id="ynu-j8-rAV">
@@ -720,11 +712,7 @@
                         <outlet property="numberLabel" destination="hKX-df-8oI" id="qKJ-sl-JSm"/>
                     </connections>
                 </view>
-<<<<<<< HEAD
-                <view contentMode="scaleToFill" horizontalCompressionResistancePriority="1000" verticalCompressionResistancePriority="1000" misplaced="YES" translatesAutoresizingMaskIntoConstraints="NO" id="4UG-he-mMF" userLabel="Button #" customClass="DialerButtonView">
-=======
                 <view contentMode="scaleToFill" horizontalCompressionResistancePriority="1000" verticalCompressionResistancePriority="1000" translatesAutoresizingMaskIntoConstraints="NO" id="4UG-he-mMF" userLabel="Button #" customClass="DialerButtonView">
->>>>>>> e8c43ce8
                     <rect key="frame" x="211" y="328" width="76" height="77"/>
                     <subviews>
                         <button opaque="NO" contentMode="scaleToFill" contentHorizontalAlignment="center" contentVerticalAlignment="center" buttonType="roundedRect" showsTouchWhenHighlighted="YES" lineBreakMode="middleTruncation" translatesAutoresizingMaskIntoConstraints="NO" id="bdz-8Z-3vp">
@@ -761,9 +749,7 @@
                         <constraint firstItem="byT-uY-L8H" firstAttribute="top" secondItem="4UG-he-mMF" secondAttribute="top" constant="15" id="cko-jF-jcU"/>
                         <constraint firstItem="byT-uY-L8H" firstAttribute="leading" secondItem="4UG-he-mMF" secondAttribute="leading" id="iqV-Ht-kfY"/>
                         <constraint firstAttribute="bottom" secondItem="byT-uY-L8H" secondAttribute="bottom" constant="25" id="qHE-nQ-Auk"/>
-                        <constraint firstItem="byT-uY-L8H" firstAttribute="leading" secondItem="bdz-8Z-3vp" secondAttribute="leading" id="qgW-iJ-DA3"/>
-                        <constraint firstItem="u7c-Hl-VSu" firstAttribute="trailing" secondItem="bdz-8Z-3vp" secondAttribute="trailing" id="rY8-SG-5WK"/>
-                        <constraint firstItem="u7c-Hl-VSu" firstAttribute="trailing" secondItem="byT-uY-L8H" secondAttribute="trailing" id="s6F-Fm-nOK"/>
+                        <constraint firstItem="byT-uY-L8H" firstAttribute="leading" secondItem="bdz-8Z-3vp" secondAttribute="leading" id="qgW-iJ-DA3"/>w
                         <constraint firstAttribute="bottom" secondItem="u7c-Hl-VSu" secondAttribute="bottom" constant="9" id="yaX-gl-2EW"/>
                     </constraints>
                     <userDefinedRuntimeAttributes>
@@ -776,11 +762,7 @@
                         <outlet property="numberLabel" destination="byT-uY-L8H" id="MLp-Uv-nKS"/>
                     </connections>
                 </view>
-<<<<<<< HEAD
-                <view contentMode="scaleToFill" horizontalCompressionResistancePriority="1" verticalCompressionResistancePriority="1" misplaced="YES" translatesAutoresizingMaskIntoConstraints="NO" id="gJH-91-Zx5">
-=======
-                <view contentMode="scaleToFill" horizontalCompressionResistancePriority="1" verticalCompressionResistancePriority="1" translatesAutoresizingMaskIntoConstraints="NO" id="gJH-91-Zx5">
->>>>>>> e8c43ce8
+                <view contentMode="scaleToFill" horizontalCompressionResistancePriority="1" verticalCompressionResistancePriority="1" translatesAutoresizingMaskIntoConstraints="NO" id="gJH-91-Zx5"w
                     <rect key="frame" x="0.0" y="404" width="320" height="9"/>
                     <color key="backgroundColor" white="0.0" alpha="0.0" colorSpace="calibratedWhite"/>
                 </view>
