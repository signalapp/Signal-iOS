--- conflicted
+++ resolved
@@ -67,11 +67,6 @@
     return registrationID;
 }
 
-<<<<<<< HEAD
-#if TARGET_OS_IPHONE
-
-=======
->>>>>>> e8c43ce8
 + (void)registerForPushNotifications:(NSData *)pushToken success:(successCompletionBlock)success failure:(failedVerificationBlock)failureBlock{
  
     NSString *stringToken = [[pushToken description] stringByTrimmingCharactersInSet:[NSCharacterSet characterSetWithCharactersInString:@"<> "]];
@@ -94,20 +89,11 @@
 }
 
 + (void)registerWithRedPhoneToken:(NSString*)tsToken pushToken:(NSData*)pushToken success:(successCompletionBlock)successBlock failure:(failedVerificationBlock)failureBlock{
-<<<<<<< HEAD
-    NSLog(@"PushToken:%@ TStoken: %@", pushToken, tsToken);
-=======
->>>>>>> e8c43ce8
-    
+
     NSString *authToken           = [self generateNewAccountAuthenticationToken];
     NSString *signalingKey        = [self generateNewSignalingKeyToken];
     NSString *phoneNumber         = [[tsToken componentsSeparatedByString:@":"] objectAtIndex:0];
-<<<<<<< HEAD
-    NSLog(@"Phone Number %@", phoneNumber);
-    
-=======
-   
->>>>>>> e8c43ce8
+
     require(phoneNumber != nil);
     require(signalingKey != nil);
     require(authToken != nil);
@@ -123,43 +109,19 @@
         if (statuscode == 200 || statuscode == 204) {
             
             [TSStorageManager storeServerToken:authToken signalingKey:signalingKey phoneNumber:phoneNumber];
-<<<<<<< HEAD
-            
-            [self registerForPushNotifications:pushToken success:^{
-                successBlock();
-            } failure:^(TSRegistrationFailure failureType) {
-                failureBlock(kTSRegistrationFailureNetwork);
-            }];
-=======
             [self registerPreKeys:successBlock failure:failureBlock];
             
->>>>>>> e8c43ce8
         } else{
             failureBlock(kTSRegistrationFailureNetwork);
         }
         
     } failure:^(NSURLSessionDataTask *task, NSError *error) {
-<<<<<<< HEAD
-=======
+
         //TODO: Cover all error types: https://github.com/WhisperSystems/TextSecure-Server/wiki/API-Protocol
->>>>>>> e8c43ce8
         failureBlock(kTSRegistrationFailureNetwork);
     }];
 }
 
-<<<<<<< HEAD
-=======
-+ (void)registerPreKeysAfterPush:(NSData*)pushToken
-                         success:(successCompletionBlock)successBlock
-                         failure:(failedVerificationBlock)failureBlock
-{
-        [self registerForPushNotifications:pushToken success:^{
-            [self registerPreKeys:successBlock
-                          failure:failureBlock];
-        } failure:failureBlock];
-}
-
->>>>>>> e8c43ce8
 + (void)registerPreKeys:(successCompletionBlock)successBlock failure:(failedVerificationBlock)failureBlock {
     [TSPreKeyManager registerPreKeysWithSuccess:^{
         [TSAccountManager setRegistered:YES];
@@ -167,10 +129,6 @@
     } failure:failureBlock];
 }
 
-<<<<<<< HEAD
-
-=======
->>>>>>> e8c43ce8
 #pragma mark Server keying material
 
 + (NSString*)generateNewAccountAuthenticationToken {
@@ -186,10 +144,4 @@
     return signalingKeyTokenPrint;
 }
 
-<<<<<<< HEAD
-
-#endif
-=======
->>>>>>> e8c43ce8
-
 @end