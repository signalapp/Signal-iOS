/* Button text to dismiss missing contacts permission alert */
"AB_PERMISSION_MISSING_ACTION_NOT_NOW" = "Not Now";

/* Action sheet item */
"ACCEPT_NEW_IDENTITY_ACTION" = "Accept New Safety Number";

/* A label for the 'add by phone number' button in the 'add group member' view */
"ADD_GROUP_MEMBER_VIEW_BUTTON" = "Add";

/* Title for the 'add contact' section of the 'add group member' view. */
"ADD_GROUP_MEMBER_VIEW_CONTACT_TITLE" = "Add Contact";

/* Title for the 'add by phone number' section of the 'add group member' view. */
"ADD_GROUP_MEMBER_VIEW_PHONE_NUMBER_TITLE" = "Add by Phone Number";

/* Title for the 'add group member' view. */
"ADD_GROUP_MEMBER_VIEW_TITLE" = "Add Member";

/* Message shown in conversation view that offers to add an unknown user to your phone's contacts. */
"ADD_TO_CONTACTS_OFFER" = "Would you like to add this user to your contacts?";

/* The label for the 'discard' button in alerts and action sheets. */
"ALERT_DISCARD_BUTTON" = "Discard";

/* The label for the 'don't save' button in action sheets. */
"ALERT_DONT_SAVE" = "Don't Save";

/* Title for a generic error alert. */
"ALERT_ERROR_TITLE" = "Error";

/* The label for the 'save' button in action sheets. */
"ALERT_SAVE" = "Save";

/* A message for the alert shown while validating a signal account */
"ALERT_VALIDATE_RECIPIENT_MESSAGE" = "Checking that this is a valid Signal account.";

/* A title for the alert shown while validating a signal account */
"ALERT_VALIDATE_RECIPIENT_TITLE" = "Validating";

/* registration button text */
"ALREADY_HAVE_ACCOUNT_BUTTON" = "Already have a Signal account?";

/* No comment provided by engineer. */
"ANSWER_CALL_BUTTON_TITLE" = "Answer";

/* No comment provided by engineer. */
"APN_Message" = "New Message!";

/* No comment provided by engineer. */
"APN_MESSAGE_FROM" = "Message from";

/* No comment provided by engineer. */
"APN_MESSAGE_IN_GROUP" = "Message in group";

/* No comment provided by engineer. */
"APN_MESSAGE_IN_GROUP_DETAILED" = "%@ in group %@: %@";

/* Name of application */
"APPLICATION_NAME" = "Signal";

/* Pressing this button moves a thread from the inbox to the archive */
"ARCHIVE_ACTION" = "Archive";

/* No comment provided by engineer. */
"ARCHIVE_NAV_BAR_TITLE" = "Archive";

/* No comment provided by engineer. */
"ATTACHMENT" = "Attachment";

/* Title for the 'attachment approval' dialog. */
"ATTACHMENT_APPROVAL_DIALOG_TITLE" = "Attachment";

/* Format string for file extension label in call interstitial view */
"ATTACHMENT_APPROVAL_FILE_EXTENSION_FORMAT" = "File type: %@";

/* Format string for file size label in call interstitial view. Embeds: {{file size as 'N mb' or 'N kb'}}. */
"ATTACHMENT_APPROVAL_FILE_SIZE_FORMAT" = "Size: %@";

/* Label for 'send' button in the 'attachment approval' dialog. */
"ATTACHMENT_APPROVAL_SEND_BUTTON" = "Send";

/* Generic filename for an attachment with no known name */
"ATTACHMENT_DEFAULT_FILENAME" = "Attachment";

/* Status label when an attachment download has failed. */
"ATTACHMENT_DOWNLOADING_STATUS_FAILED" = "Failed. Tap to retry.";

/* Status label when an attachment is currently downloading */
"ATTACHMENT_DOWNLOADING_STATUS_IN_PROGRESS" = "Downloading…";

/* Status label when an attachment is enqueued, but hasn't yet started downloading */
"ATTACHMENT_DOWNLOADING_STATUS_QUEUED" = "Queued";

/* The title of the 'attachment error' alert. */
"ATTACHMENT_ERROR_ALERT_TITLE" = "Error Sending Attachment";

/* Attachment error message for image attachments which could not be converted to JPEG */
"ATTACHMENT_ERROR_COULD_NOT_CONVERT_TO_JPEG" = "Image attachment could not be resized.";

/* Attachment error message for image attachments which cannot be parsed */
"ATTACHMENT_ERROR_COULD_NOT_PARSE_IMAGE" = "Image attachment could not be parsed.";

/* Attachment error message for attachments whose data exceed file size limits */
"ATTACHMENT_ERROR_FILE_SIZE_TOO_LARGE" = "Attachment is too large.";

/* Attachment error message for attachments with invalid data */
"ATTACHMENT_ERROR_INVALID_DATA" = "Attachment has invalid contents.";

/* Attachment error message for attachments with an invalid file format */
"ATTACHMENT_ERROR_INVALID_FILE_FORMAT" = "Attachment has invalid file format.";

/* Attachment error message for attachments without any data */
"ATTACHMENT_ERROR_MISSING_DATA" = "Attachment is empty.";

/* Accessibility hint describing what you can do with the attachment button */
"ATTACHMENT_HINT" = "Choose or take a picture and then send it";

/* Accessibility label for attaching photos */
"ATTACHMENT_LABEL" = "Attachment";

/* Alert title when picking a document fails for an unknown reason */
"ATTACHMENT_PICKER_DOCUMENTS_FAILED_ALERT_TITLE" = "Failed to choose document.";

/* Alert body when picking a document fails because user picked a directory/bundle */
"ATTACHMENT_PICKER_DOCUMENTS_PICKED_DIRECTORY_FAILED_ALERT_BODY" = "Signal can't handle that file as is. Try zipping it before sending.";

/* Alert title when picking a document fails because user picked a directory/bundle */
"ATTACHMENT_PICKER_DOCUMENTS_PICKED_DIRECTORY_FAILED_ALERT_TITLE" = "Unsupported File";

/* Short text label for a voice message attachment, used for thread preview and on lockscreen */
"ATTACHMENT_TYPE_VOICE_MESSAGE" = "Voice Message";

/* An explanation of the consequences of blocking another user. */
"BLOCK_BEHAVIOR_EXPLANATION" = "Blocked users will not be able to call you or send you messages.";

/* Button label for the 'block' button */
"BLOCK_LIST_BLOCK_BUTTON" = "Block";

/* A format for the 'block user' action sheet title. Embeds {{the blocked user's name or phone number}}. */
"BLOCK_LIST_BLOCK_TITLE_FORMAT" = "Block %@?";

/* Button label for the 'unblock' button */
"BLOCK_LIST_UNBLOCK_BUTTON" = "Unblock";

/* A format for the 'unblock user' action sheet title. Embeds {{the blocked user's name or phone number}}. */
"BLOCK_LIST_UNBLOCK_TITLE_FORMAT" = "Unblock %@?";

/* A label for the block button in the block list view */
"BLOCK_LIST_VIEW_BLOCK_BUTTON" = "Block";

/* The title of the 'block user failed' alert. */
"BLOCK_LIST_VIEW_BLOCK_FAILED_ALERT_MESSAGE" = "Failed to Block User.";

/* The title of the 'block user failed' alert. */
"BLOCK_LIST_VIEW_BLOCK_FAILED_ALERT_TITLE" = "Error";

/* The message format of the 'user blocked' alert. Embeds {{the blocked user's name or phone number}}. */
"BLOCK_LIST_VIEW_BLOCKED_ALERT_MESSAGE_FORMAT" = "%@ has been blocked";

/* The title of the 'user blocked' alert. */
"BLOCK_LIST_VIEW_BLOCKED_ALERT_TITLE" = "User Blocked";

/* The message of the 'You can't block yourself' alert. */
"BLOCK_LIST_VIEW_CANT_BLOCK_SELF_ALERT_MESSAGE" = "You can't block yourself.";

/* The title of the 'You can't block yourself' alert. */
"BLOCK_LIST_VIEW_CANT_BLOCK_SELF_ALERT_TITLE" = "Error";

/* The title of the 'unblock user failed' alert. */
"BLOCK_LIST_VIEW_UNBLOCK_FAILED_ALERT_MESSAGE" = "Failed to Unblock User.";

/* The title of the 'unblock user failed' alert. */
"BLOCK_LIST_VIEW_UNBLOCK_FAILED_ALERT_TITLE" = "Error";

/* The message format of the 'user unblocked' alert. Embeds {{the blocked user's name or phone number}}. */
"BLOCK_LIST_VIEW_UNBLOCKED_ALERT_MESSAGE_FORMAT" = "%@ has been unblocked.";

/* The title of the 'user unblocked' alert. */
"BLOCK_LIST_VIEW_UNBLOCKED_ALERT_TITLE" = "User Unblocked";

/* Action sheet that will block an unknown user. */
"BLOCK_OFFER_ACTIONSHEET_BLOCK_ACTION" = "Block";

/* Title format for action sheet that offers to block an unknown user.Embeds {{the unknown user's name or phone number}}. */
"BLOCK_OFFER_ACTIONSHEET_TITLE_FORMAT" = "Block %@?";

/* Alert message when calling and permissions for microphone are missing */
"CALL_AUDIO_PERMISSION_MESSAGE" = "Signal requires access to your microphone to make calls and record voice messages. You can grant this permission in the Settings app.";

/* Alert title when calling and permissions for microphone are missing */
"CALL_AUDIO_PERMISSION_TITLE" = "Microphone Access Required";

/* Accessibilty label for placing call button */
"CALL_LABEL" = "Call";

/* Call setup status label after outgoing call times out */
"CALL_SCREEN_STATUS_NO_ANSWER" = "No Answer.";

/* embeds {{Call Status}} in call screen label. For ongoing calls, {{Call Status}} is a seconds timer like 01:23, otherwise {{Call Status}} is a short text like 'Ringing', 'Busy', or 'Failed Call' */
"CALL_STATUS_FORMAT" = "Signal %@";

/* Label for call button for alert offering to call a user. */
"CALL_USER_ALERT_CALL_BUTTON" = "Call";

/* Message format for alert offering to call a user. Embeds {{the user's display name or phone number}}. */
"CALL_USER_ALERT_MESSAGE_FORMAT" = "Would you like to call %@?";

/* Title for alert offering to call a user. */
"CALL_USER_ALERT_TITLE" = "Call?";

/* Reminder to the user of the benefits of enabling CallKit and disabling CallKit privacy. */
"CALL_VIEW_SETTINGS_NAG_DESCRIPTION_ALL" = "You can answer calls directly from your lock screen and see the name and phone number for incoming calls if you change your settings.\n\nSee the privacy settings for details.";

/* Reminder to the user of the benefits of disabling CallKit privacy. */
"CALL_VIEW_SETTINGS_NAG_DESCRIPTION_PRIVACY" = "You can see the name and phone number for incoming calls if you change your settings.\n\nSee the privacy settings for details.";

/* Label for button that dismiss the call view's settings nag. */
"CALL_VIEW_SETTINGS_NAG_NOT_NOW_BUTTON" = "Not Now";

/* Label for button that shows the privacy settings */
"CALL_VIEW_SETTINGS_NAG_SHOW_CALL_SETTINGS" = "Show Privacy Settings";

/* notification action */
"CALLBACK_BUTTON_TITLE" = "Call Back";

/* The generic name used for calls if CallKit privacy is enabled */
"CALLKIT_ANONYMOUS_CONTACT_NAME" = "Signal User";

/* Message for alert explaining that a user cannot be verified. */
"CANT_VERIFY_IDENTITY_ALERT_MESSAGE" = "This user can't be verified until you've exchanged messages with them.";

/* Title for alert explaining that a user cannot be verified. */
"CANT_VERIFY_IDENTITY_ALERT_TITLE" = "Error";

/* Title for the 'censorship circumvention country' view. */
"CENSORSHIP_CIRCUMVENTION_COUNTRY_VIEW_TITLE" = "Select Country";

/* Activity Sheet label */
"COMPARE_SAFETY_NUMBER_ACTION" = "Compare with Clipboard";

/* Multiline label explaining why compose-screen contact picker is empty. */
"COMPOSE_SCREEN_MISSING_CONTACTS_PERMISSION" = "To see which of your contacts are Signal users, allow contacts access in your system settings.";

/* No comment provided by engineer. */
"CONFIRM_ACCOUNT_DESTRUCTION_TEXT" = "This will reset the application by deleting your messages and unregister you with the server. The app will close after deletion of data.";

/* No comment provided by engineer. */
"CONFIRM_ACCOUNT_DESTRUCTION_TITLE" = "Are you sure you want to delete your account?";

/* Alert body */
"CONFIRM_LEAVE_GROUP_DESCRIPTION" = "You will no longer be able to send or receive messages in this group.";

/* Alert title */
"CONFIRM_LEAVE_GROUP_TITLE" = "Do you really want to leave?";

/* Button text */
"CONFIRM_LINK_NEW_DEVICE_ACTION" = "Link New Device";

/* Action sheet body presented when a user's SN have recently changed. Embeds {{contact's name or phone nubmer}} */
"CONFIRM_SENDING_TO_CHANGED_IDENTITY_BODY_FORMAT" = "%@ may have reinstalled or changed devices. Verify your safety number with them to ensure privacy.";

/* Action sheet title presented when a users's SN have recently changed. Embeds {{contact's name or phone number}} */
"CONFIRM_SENDING_TO_CHANGED_IDENTITY_TITLE_FORMAT" = "Safety number with %@ has changed";

/* Generic button text to proceed with an action */
"CONFIRMATION_TITLE" = "Confirm";

/* An indicator that a contact has been blocked. */
"CONTACT_CELL_IS_BLOCKED" = "Blocked";

/* An indicator that a contact is no longer verified. */
"CONTACT_CELL_IS_NO_LONGER_VERIFIED" = "Not Verified";

/* No comment provided by engineer. */
"CONTACT_DETAIL_COMM_TYPE_INSECURE" = "Unregistered Number";

/* table cell subtitle when contact card has no email */
"CONTACT_PICKER_NO_EMAILS_AVAILABLE" = "No email available.";

/* table cell subtitle when contact card has no known phone number */
"CONTACT_PICKER_NO_PHONE_NUMBERS_AVAILABLE" = "No phone number available.";

/* title for conversation settings screen */
"CONVERSATION_SETTINGS" = "Conversation Settings";

/* table cell label in conversation settings */
"CONVERSATION_SETTINGS_BLOCK_THIS_USER" = "Block this user";

/* Navbar title when viewing settings for a 1-on-1 thread */
"CONVERSATION_SETTINGS_CONTACT_INFO_TITLE" = "Contact Info";

/* Navbar title when viewing settings for a group thread */
"CONVERSATION_SETTINGS_GROUP_INFO_TITLE" = "Group Info";

/* Title of the 'mute this thread' action sheet. */
"CONVERSATION_SETTINGS_MUTE_ACTION_SHEET_TITLE" = "Mute";

/* label for 'mute thread' cell in conversation settings */
"CONVERSATION_SETTINGS_MUTE_LABEL" = "Mute";

/* Indicates that the current thread is not muted. */
"CONVERSATION_SETTINGS_MUTE_NOT_MUTED" = "Not muted";

/* Label for button to mute a thread for a day. */
"CONVERSATION_SETTINGS_MUTE_ONE_DAY_ACTION" = "Mute for one day";

/* Label for button to mute a thread for a hour. */
"CONVERSATION_SETTINGS_MUTE_ONE_HOUR_ACTION" = "Mute for one hour";

/* Label for button to mute a thread for a minute. */
"CONVERSATION_SETTINGS_MUTE_ONE_MINUTE_ACTION" = "Mute for one minute";

/* Label for button to mute a thread for a week. */
"CONVERSATION_SETTINGS_MUTE_ONE_WEEK_ACTION" = "Mute for one week";

/* Label for button to mute a thread for a year. */
"CONVERSATION_SETTINGS_MUTE_ONE_YEAR_ACTION" = "Mute for one year";

/* Indicates that this thread is muted until a given date or time. Embeds {{The date or time which the thread is muted until}}. */
"CONVERSATION_SETTINGS_MUTED_UNTIL_FORMAT" = "until %@";

/* Label for button to unmute a thread. */
"CONVERSATION_SETTINGS_UNMUTE_ACTION" = "Unmute";

/* ActionSheet title */
"CORRUPTED_SESSION_DESCRIPTION" = "Resetting your session will allow you to receive future messages from %@, but it will not recover any already corrupted messages.";

/* No comment provided by engineer. */
"COUNTRYCODE_SELECT_TITLE" = "Select Country Code";

/* Accessibility label for the create group new group button */
"CREATE_NEW_GROUP" = "Create new group";

/* Subtitle shown while the app is updating its database. */
"DATABASE_VIEW_OVERLAY_SUBTITLE" = "This can take a few minutes.";

/* Title shown while the app is updating its database. */
"DATABASE_VIEW_OVERLAY_TITLE" = "Updating Database";

/* {{number of days}} embedded in strings, e.g. 'Alice updated disappearing messages expiration to {{5 days}}'. See other *_TIME_AMOUNT strings */
"DAYS_TIME_AMOUNT" = "%u days";

/* {{Short Date}} when device last communicated with Signal Server. */
"DEVICE_LAST_ACTIVE_AT_LABEL" = "Last active: %@";

/* {{Short Date}} when device was linked. */
"DEVICE_LINKED_AT_LABEL" = "Linked: %@";

/* Alert title that can occur when viewing device manager. */
"DEVICE_LIST_UPDATE_FAILED_TITLE" = "Failed to update device list.";

/* table cell label in conversation settings */
"DISAPPEARING_MESSAGES" = "Disappearing Messages";

/* subheading in conversation settings */
"DISAPPEARING_MESSAGES_DESCRIPTION" = "When enabled, messages sent and received in this conversation will disappear after they have been seen.";

/* Accessibility hint that contains current timeout information */
"DISAPPEARING_MESSAGES_HINT" = "Currently messages disappear after %@";

/* Accessibility label for disappearing messages */
"DISAPPEARING_MESSAGES_LABEL" = "Disappearing messages settings";

/* Generic short text for button to dismiss a dialog */
"DISMISS_BUTTON_TEXT" = "Dismiss";

/* Section title for the 'domain fronting country' view. */
"DOMAIN_FRONTING_COUNTRY_VIEW_SECTION_HEADER" = "Censorship Circumvention Location";

/* Alert body for when the user has just tried to edit a contacts after declining to give Signal contacts permissions */
"EDIT_CONTACT_WITHOUT_CONTACTS_PERMISSION_ALERT_BODY" = "You can give access in the Settings app.";

/* Alert title for when the user has just tried to edit a contacts after declining to give Signal contacts permissions */
"EDIT_CONTACT_WITHOUT_CONTACTS_PERMISSION_ALERT_TITLE" = "Signal Needs Contact Access to Edit Contact Information";

/* table cell label in conversation settings */
"EDIT_GROUP_ACTION" = "Edit Group";

/* a title for the contacts section of the 'new/update group' view. */
"EDIT_GROUP_CONTACTS_SECTION_TITLE" = "Contacts";

/* The navbar title for the 'update group' view. */
"EDIT_GROUP_DEFAULT_TITLE" = "Edit Group";

/* Label for the cell that lets you add a new member to a group. */
"EDIT_GROUP_MEMBERS_ADD_MEMBER" = "Add…";

/* a title for the members section of the 'new/update group' view. */
"EDIT_GROUP_MEMBERS_SECTION_TITLE" = "Members";

/* An indicator that a user is a new member of the group. */
"EDIT_GROUP_NEW_MEMBER_LABEL" = "Added";

/* The title for the 'update group' button. */
"EDIT_GROUP_UPDATE_BUTTON" = "Update";

/* The alert message if user tries to exit update group view without saving changes. */
"EDIT_GROUP_VIEW_UNSAVED_CHANGES_MESSAGE" = "You've changed this group. Would you like to save these changes?";

/* The alert title if user tries to exit update group view without saving changes. */
"EDIT_GROUP_VIEW_UNSAVED_CHANGES_TITLE" = "Unsaved Changes";

/* Short name for edit menu item to copy contents of media message. */
"EDIT_ITEM_COPY_ACTION" = "Copy";

/* Short name for edit menu item to save contents of media message. */
"EDIT_ITEM_SAVE_ACTION" = "Save";

/* Short name for edit menu item to share contents of media message. */
"EDIT_ITEM_SHARE_ACTION" = "Share";

/* No comment provided by engineer. */
"EDIT_TXT" = "Edit";

/* body of email sent to contacts when inviting to install Signal. Embeds {{link to install Signal}} and {{link to WhisperSystems home page}} */
"EMAIL_INVITE_BODY" = "Hey,\n\nLately I've been using Signal to keep the conversations on my iPhone private. I'd like you to install it too, so we can be confident that only you and I can read our messages or hear our calls.\n\nSignal is available for iPhones and Android. Get it here: %@\n\nSignal works like your existing messaging app. We can send pictures and video, make calls, and start group chats. The best part is, no one else can see any of it, not even the people who make Signal!\n\nYou can read more about Open Whisper Systems, the people who make Signal, here: %@";

/* subject of email sent to contacts when inviting to install Signal */
"EMAIL_INVITE_SUBJECT" = "Let's switch to Signal";

/* No comment provided by engineer. */
"EMPTY_ARCHIVE_FIRST_TEXT" = "Tap on the compose button.";

/* No comment provided by engineer. */
"EMPTY_ARCHIVE_FIRST_TITLE" = "Start your first Signal conversation!";

/* No comment provided by engineer. */
"EMPTY_ARCHIVE_TEXT" = "You can archive inactive conversations for later from your Inbox.";

/* No comment provided by engineer. */
"EMPTY_ARCHIVE_TITLE" = "Clean Up Your Conversations.";

/* Full width label displayed when attempting to compose message */
"EMPTY_CONTACTS_LABEL_LINE1" = "None of your contacts have Signal.";

/* Full width label displayed when attempting to compose message */
"EMPTY_CONTACTS_LABEL_LINE2" = "Why don't you invite someone?";

/* No comment provided by engineer. */
"EMPTY_INBOX_FIRST_TEXT" = "Tip: add a conversation as a reminder!";

/* No comment provided by engineer. */
"EMPTY_INBOX_FIRST_TITLE" = "Done. Done. Done.";

/* No comment provided by engineer. */
"EMPTY_INBOX_TEXT" = "None. Zero. Zilch. Nada.";

/* No comment provided by engineer. */
"EMPTY_INBOX_TITLE" = "Squeaky Freaking Clean.";

/* Call setup status label */
"END_CALL_RESPONDER_IS_BUSY" = "Busy.";

/* Call setup status label */
"END_CALL_UNCATEGORIZED_FAILURE" = "Call Failed.";

/* Generic notice when message failed to send. */
"ERROR_DESCRIPTION_CLIENT_SENDING_FAILURE" = "Failed to send message.";

/* Error mesage indicating that message send is disabled due to prekey update failures */
"ERROR_DESCRIPTION_MESSAGE_SEND_DISABLED_PREKEY_UPDATE_FAILURES" = "Unable to send due to stale privacy data.";

/* Error mesage indicating that message send failed due to block list */
"ERROR_DESCRIPTION_MESSAGE_SEND_FAILED_DUE_TO_BLOCK_LIST" = "Failed to message user because you blocked them.";

/* Generic error used whenver Signal can't contact the server */
"ERROR_DESCRIPTION_NO_INTERNET" = "Signal was unable to connect to the internet. Please try from another WiFi network or use mobile data.";

/* Error indicating that an outgoing message had no valid recipients. */
"ERROR_DESCRIPTION_NO_VALID_RECIPIENTS" = "Message send failed due to a lack of valid recipients.";

/* Error message when attempting to send message */
"ERROR_DESCRIPTION_SENDING_UNAUTHORIZED" = "Your device is no longer registered for your phone number. You must remove and reinstall Signal.";

/* Generic server error */
"ERROR_DESCRIPTION_SERVER_FAILURE" = "Server Error. Please try again later.";

/* Worst case generic error message */
"ERROR_DESCRIPTION_UNKNOWN_ERROR" = "An unknown error occurred.";

/* Error message when attempting to send message */
"ERROR_DESCRIPTION_UNREGISTERED_RECIPIENT" = "Contact is not a Signal user.";

/* No comment provided by engineer. */
"ERROR_MESSAGE_DUPLICATE_MESSAGE" = "Received a duplicated message.";

/* No comment provided by engineer. */
"ERROR_MESSAGE_INVALID_KEY_EXCEPTION" = "The recipient's key is not valid.";

/* No comment provided by engineer. */
"ERROR_MESSAGE_INVALID_MESSAGE" = "Received message was out of sync. Tap to reset your secure session.";

/* No comment provided by engineer. */
"ERROR_MESSAGE_INVALID_VERSION" = "Received a message not compatible with this version.";

/* No comment provided by engineer. */
"ERROR_MESSAGE_NO_SESSION" = "No available session for contact.";

/* Shown when signal users safety numbers changed */
"ERROR_MESSAGE_NON_BLOCKING_IDENTITY_CHANGE" = "Safety number changed.";

/* Shown when signal users safety numbers changed, embeds the user's {{name or phone number}} */
"ERROR_MESSAGE_NON_BLOCKING_IDENTITY_CHANGE_FORMAT" = "Your safety number with %@ has changed.";

/* No comment provided by engineer. */
"ERROR_MESSAGE_UNKNOWN_ERROR" = "An unknown error occurred.";

/* No comment provided by engineer. */
"ERROR_MESSAGE_WRONG_TRUSTED_IDENTITY_KEY" = "Safety number changed. Tap to verify.";

/* during registration */
"EXISTING_USER_REGISTRATION_ALERT_BODY" = "At this time Signal can only be active on one mobile device per phone number.";

/* during registration, embeds {{device type}}, e.g. \"iPhone\" or \"iPad\" */
"EXISTING_USER_REGISTRATION_ALERT_TITLE" = "Activating this %@ will disable Signal on any other device currently associated with this phone number.";

<<<<<<< HEAD
/* Alert title
 Alert title when getting the location failed */
"FAILED_GET_LOCATION_TITLE" = "Location unavailable";

/* Alert body
 Alert body when getting the location failed */
"FAILED_GET_LOCATION_BODY" = "Signal could not determine your location.";

/* Alert title
 Alert title when getting the location failed */
"FAILED_GET_STATIC_MAP_TITLE" = "Location unavailable";

/* Alert body
 Alert body when getting the location failed */
"FAILED_GET_STATIC_MAP_BODY" = "Signal needs an internet connection to send your current location";
=======
/* Message for the alert indicating the 'export with signal' file had an invalid filename. */
"EXPORT_WITH_SIGNAL_ERROR_MESSAGE_INVALID_FILENAME" = "Invalid filename.";

/* Message for the alert indicating the 'export with signal' attachment couldn't be loaded. */
"EXPORT_WITH_SIGNAL_ERROR_MESSAGE_MISSING_ATTACHMENT" = "Couldn't load file.";

/* Message for the alert indicating the 'export with signal' data couldn't be loaded. */
"EXPORT_WITH_SIGNAL_ERROR_MESSAGE_MISSING_DATA" = "Couldn't load file.";

/* Message for the alert indicating the 'export with signal' file had unknown type. */
"EXPORT_WITH_SIGNAL_ERROR_MESSAGE_UNKNOWN_TYPE" = "Unknown file type.";

/* Title for the alert indicating the 'export with signal' attachment had an error. */
"EXPORT_WITH_SIGNAL_ERROR_TITLE" = "Error";
>>>>>>> 226b7354

/* action sheet header when re-sending message which failed because of too many attempts */
"FAILED_SENDING_BECAUSE_RATE_LIMIT" = "Too many failures with this contact. Please try again shortly.";

/* action sheet header when re-sending message which failed because of untrusted identity keys */
"FAILED_SENDING_BECAUSE_UNTRUSTED_IDENTITY_KEY" = "Your safety number with %@ has recently changed. You may wish to verify before resending.";

/* alert title */
"FAILED_VERIFICATION_TITLE" = "Failed to Verify Safety Number!";

/* Button that marks user as verified after a successful fingerprint scan. */
"FINGERPRINT_SCAN_VERIFY_BUTTON" = "Mark as Verified";

/* No comment provided by engineer. */
"FINGERPRINT_SHRED_KEYMATERIAL_BUTTON" = "Reset this session.";

/* Accessibilty label for finishing new group */
"FINISH_GROUP_CREATION_LABEL" = "Finish creating group";

/* A default label for attachment whose file extension cannot be determined. */
"GENERIC_ATTACHMENT_DEFAULT_TYPE" = "?";

/* A label for generic attachments. */
"GENERIC_ATTACHMENT_LABEL" = "Attachment";

/* No comment provided by engineer. */
"GROUP_AVATAR_CHANGED" = "Avatar changed. ";

/* No comment provided by engineer. */
"GROUP_CREATED" = "Group created.";

/* No comment provided by engineer. */
"GROUP_CREATING" = "Creating new group";

/* Message shown in conversation view that indicates there were issues with group creation. */
"GROUP_CREATION_FAILED" = "Not all members could be added to the group. Tap to retry.";

/* Conversation settings table section title */
"GROUP_MANAGEMENT_SECTION" = "Group Management";

/* No comment provided by engineer. */
"GROUP_MEMBER_JOINED" = " %@ joined the group. ";

/* No comment provided by engineer. */
"GROUP_MEMBER_LEFT" = " %@ left the group. ";

/* Button label to add information to an unknown contact */
"GROUP_MEMBERS_ADD_CONTACT_INFO" = "Add Contact";

/* Button label for the 'call group member' button */
"GROUP_MEMBERS_CALL" = "Call";

/* Label for the button that clears all verification errors in the 'group members' view. */
"GROUP_MEMBERS_RESET_NO_LONGER_VERIFIED" = "Clear Verification For All";

/* Label for the 'reset all no-longer-verified group members' confirmation alert. */
"GROUP_MEMBERS_RESET_NO_LONGER_VERIFIED_ALERT_MESSAGE" = "This will clear the verification of all group members whose safety numbers have changed since they were last verified.";

/* Title for the 'members' section of the 'group members' view. */
"GROUP_MEMBERS_SECTION_TITLE_MEMBERS" = "Members";

/* Title for the 'no longer verified' section of the 'group members' view. */
"GROUP_MEMBERS_SECTION_TITLE_NO_LONGER_VERIFIED" = "No Longer Marked as Verified";

/* Button label for the 'send message to group member' button */
"GROUP_MEMBERS_SEND_MESSAGE" = "Send Message";

/* Button label for the 'show contact info' button */
"GROUP_MEMBERS_VIEW_CONTACT_INFO" = "Contact Info";

/* No comment provided by engineer. */
"GROUP_REMOVING" = "Leaving group %@";

/* Title of alert indicating that group deletion failed. */
"GROUP_REMOVING_FAILED" = "Failed to leave group";

/* No comment provided by engineer. */
"GROUP_TITLE_CHANGED" = "Title is now '%@'. ";

/* No comment provided by engineer. */
"GROUP_UPDATED" = "Group updated.";

/* No comment provided by engineer. */
"GROUP_YOU_LEFT" = "You have left the group.";

/* A label for conversations with blocked users. */
"HOME_VIEW_BLOCKED_CONTACT_CONVERSATION" = "Blocked";

/* {{number of hours}} embedded in strings, e.g. 'Alice updated disappearing messages expiration to {{5 hours}}'. See other *_TIME_AMOUNT strings */
"HOURS_TIME_AMOUNT" = "%u hours";

/* Call setup status label */
"IN_CALL_CONNECTING" = "Connecting…";

/* Call setup status label */
"IN_CALL_RINGING" = "Ringing…";

/* Call setup status label */
"IN_CALL_SECURING" = "Answered. Securing…";

/* Call setup status label */
"IN_CALL_TALKING" = "Secured. Active.";

/* Call setup status label */
"IN_CALL_TERMINATED" = "Call Ended.";

/* Multiline label explaining how to show names instead of phone numbers in your inbox */
"INBOX_VIEW_MISSING_CONTACTS_PERMISSION" = "To see the names of your contacts, update your system settings to allow contact access.";

/* notification body */
"INCOMING_CALL" = "Incoming call";

/* notification body */
"INCOMING_CALL_FROM" = "Incoming call from %@";

/* No comment provided by engineer. */
"INCOMING_INCOMPLETE_CALL" = "Incomplete incoming call from";

/* info message text shown in conversation view */
"INFO_MESSAGE_MISSED_CALL_DUE_TO_CHANGED_IDENITY" = "Missed call because their safety number has changed.";

/* Message for the alert indicating that an audio file is invalid. */
"INVALID_AUDIO_FILE_ALERT_ERROR_MESSAGE" = "Invalid audio file.";

/* Alert body when contacts disabled while trying to invite contacts to signal */
"INVITE_FLOW_REQUIRES_CONTACT_ACCESS_BODY" = "To invite your contacts, you need to allow Signal access to your contacts in the Settings app.";

/* Alert title when contacts disabled while trying to invite contacts to signal */
"INVITE_FLOW_REQUIRES_CONTACT_ACCESS_TITLE" = "Allow Contact Access";

/* Label for the cell that presents the 'invite contacts' workflow. */
"INVITE_FRIENDS_CONTACT_TABLE_BUTTON" = "Invite Friends to Signal";

/* Search */
"INVITE_FRIENDS_PICKER_SEARCHBAR_PLACEHOLDER" = "Search";

/* Navbar title */
"INVITE_FRIENDS_PICKER_TITLE" = "Invite Friends";

/* Slider label embeds {{TIME_AMOUNT}}, e.g. '2 hours'. See *_TIME_AMOUNT strings for examples. */
"KEEP_MESSAGES_DURATION" = "Messages disappear after %@.";

/* Slider label when disappearing messages is off */
"KEEP_MESSAGES_FOREVER" = "Messages do not disappear.";

/* Confirmation button within contextual alert */
"LEAVE_BUTTON_TITLE" = "Leave";

/* table cell label in conversation settings */
"LEAVE_GROUP_ACTION" = "Leave Group";

/* report an invalid linking code */
"LINK_DEVICE_INVALID_CODE_BODY" = "This QR code is not valid, make sure you are scanning the QR code displayed on the device you want to link.";

/* report an invalid linking code */
"LINK_DEVICE_INVALID_CODE_TITLE" = "Linking Device Failed";

/* confirm the users intent to link a new device */
"LINK_DEVICE_PERMISSION_ALERT_BODY" = "This device will be able to see your groups and contacts, read all your messages, and send messages in your name.";

/* confirm the users intent to link a new device */
"LINK_DEVICE_PERMISSION_ALERT_TITLE" = "Link this device?";

/* attempt another linking */
"LINK_DEVICE_RESTART" = "Retry";

/* QR Scanning screen instructions, placed alongside a camera view for scanning QRCodes */
"LINK_DEVICE_SCANNING_INSTRUCTIONS" = "Scan the QR code displayed on the device to link.";

/* Subheading for 'Link New Device' navigation */
"LINK_NEW_DEVICE_SUBTITLE" = "Scan QR Code";

/* Navigation title when scanning QR code to add new device. */
"LINK_NEW_DEVICE_TITLE" = "Link New Device";

/* Menu item and navbar title for the device manager */
"LINKED_DEVICES_TITLE" = "Linked Devices";

/* Alert Title */
"LINKING_DEVICE_FAILED_TITLE" = "Linking Device Failed";

/* table cell label in conversation settings */
"LIST_GROUP_MEMBERS_ACTION" = "List Group Members";

/* No comment provided by engineer. */
"LOGGING_SECTION" = "Logging";

/* No comment provided by engineer. */
"ME_STRING" = "Me";

/* media picker option to choose current location */
"MEDIA_CURRENT_LOCATION_BUTTON" = "Current Location";

/* media picker option to take photo or video */
"MEDIA_FROM_CAMERA_BUTTON" = "Camera";

/* action sheet button title when choosing attachment type */
"MEDIA_FROM_DOCUMENT_PICKER_BUTTON" = "Document";

/* media picker option to choose from library */
"MEDIA_FROM_LIBRARY_BUTTON" = "Photo Library";

/* No comment provided by engineer. */
"MESSAGE_COMPOSEVIEW_TITLE" = "New Message";

/* message footer for delivered messages */
"MESSAGE_STATUS_DELIVERED" = "Delivered";

/* message footer for failed messages */
"MESSAGE_STATUS_FAILED" = "Sending failed. Tap for info.";

/* message footer for sent messages */
"MESSAGE_STATUS_SENT" = "Sent";

/* message footer while attachment is uploading */
"MESSAGE_STATUS_UPLOADING" = "Uploading…";

/* Indicates that one member of this group conversation is no longer verified. Embeds {{user's name or phone number}}. */
"MESSAGES_VIEW_1_MEMBER_NO_LONGER_VERIFIED_FORMAT" = "%@ is no longer marked as verified. Tap for options.";

/* Indicates that this 1:1 conversation has been blocked. */
"MESSAGES_VIEW_CONTACT_BLOCKED" = "You Blocked this User";

/* Indicates that this 1:1 conversation is no longer verified. Embeds {{user's name or phone number}}. */
"MESSAGES_VIEW_CONTACT_NO_LONGER_VERIFIED_FORMAT" = "%@ is no longer marked as verified. Tap for options.";

/* Action sheet title after tapping on failed download. */
"MESSAGES_VIEW_FAILED_DOWNLOAD_ACTIONSHEET_TITLE" = "Download Failed.";

/* Action sheet button text */
"MESSAGES_VIEW_FAILED_DOWNLOAD_RETRY_ACTION" = "Download Again";

/* Indicates that a single member of this group has been blocked. */
"MESSAGES_VIEW_GROUP_1_MEMBER_BLOCKED" = "You Blocked 1 Member of this Group";

/* Indicates that some members of this group has been blocked. Embeds {{the number of blocked users in this group}}. */
"MESSAGES_VIEW_GROUP_N_MEMBERS_BLOCKED_FORMAT" = "You Blocked %d Members of this Group";

/* Indicates that more than one member of this group conversation is no longer verified. */
"MESSAGES_VIEW_N_MEMBERS_NO_LONGER_VERIFIED" = "More than one member of this group is no longer marked as verified. Tap for options.";

/* The subtitle for the messages view title indicates that the title can be tapped to access settings for this conversation. */
"MESSAGES_VIEW_TITLE_SUBTITLE" = "Tap here for settings";

/* Indicator that separates read from unread messages. */
"MESSAGES_VIEW_UNREAD_INDICATOR" = "Unread Messages";

/* Messages that indicates that there are more unseen messages including safety number changes that be revealed by tapping the 'load earlier messages' button. Embeds {{the name of the 'load earlier messages' button}}. */
"MESSAGES_VIEW_UNREAD_INDICATOR_HAS_MORE_UNSEEN_MESSAGES_AND_SAFETY_NUMBER_CHANGES_FORMAT" = "There are more unread messages (including safety number changes) above. Tap \"%@\" to see them.";

/* Messages that indicates that there are more unseen messages that be revealed by tapping the 'load earlier messages' button. Embeds {{the name of the 'load earlier messages' button}} */
"MESSAGES_VIEW_UNREAD_INDICATOR_HAS_MORE_UNSEEN_MESSAGES_FORMAT" = "There are more unread messages above. Tap \"%@\" to see them.";

/* {{number of minutes}} embedded in strings, e.g. 'Alice updated disappearing messages expiration to {{5 minutes}}'. See other *_TIME_AMOUNT strings */
"MINUTES_TIME_AMOUNT" = "%u minutes";

/* notification title */
"MISSED_CALL" = "Missed call";

/* notification title. Embeds {{caller's name or phone number}} */
"MISSED_CALL_WITH_CHANGED_IDENTITY_BODY_WITH_CALLER_NAME" = "Missed call from %@ because their safety number changed.";

/* notification title */
"MISSED_CALL_WITH_CHANGED_IDENTITY_BODY_WITHOUT_CALLER_NAME" = "Missed call because the caller's safety number changed.";

/* Alert body
   Alert body when camera is not authorized */
"MISSING_CAMERA_PERMISSION_MESSAGE" = "Signal needs access to your camera for video calls. You can grant this permission in the Settings app >> Privacy >> Camera >> Signal";

/* Alert title
   Alert title when camera is not authorized */
"MISSING_CAMERA_PERMISSION_TITLE" = "Signal needs to access your camera.";

<<<<<<< HEAD
/* Alert body
 Alert body when location services are not authorized */
"MISSING_LOCATION_PERMISSION_BODY" = "Signal needs to access location services to send your current position. You can grant this permission in the Settings app >> Privacy >> Location Services >> Signal";

/* Alert title
 Alert title when location services are not authorized */
"MISSING_LOCATION_PERMISSION_TITLE" = "Signal needs to access your location";

/* notification title. Embeds {{Caller's Name}} */
"MSGVIEW_MISSED_CALL_WITH_NAME" = "Missed call from %@.";
=======
/* No comment provided by engineer. */
"MSGVIEW_MISSED_CALL_BECAUSE_OF_CHANGED_IDENTITY" = "Missed call because their safety number has changed.";
>>>>>>> 226b7354

/* notification title. Embeds {{caller's name or phone number}} */
"MSGVIEW_MISSED_CALL_WITH_NAME" = "Missed call from %@.";

/* No comment provided by engineer. */
"MSGVIEW_RECEIVED_CALL" = "You received a call from %@.";

/* No comment provided by engineer. */
"MSGVIEW_THEY_TRIED_TO_CALL_YOU" = "%@ tried to call you.";

/* No comment provided by engineer. */
"MSGVIEW_YOU_CALLED" = "You called %@.";

/* No comment provided by engineer. */
"MSGVIEW_YOU_TRIED_TO_CALL" = "You tried to call %@.";

/* No comment provided by engineer. */
"MULTIDEVICE_PAIRING_MAX_DESC" = "You can not pair any more devices.";

/* No comment provided by engineer. */
"MULTIDEVICE_PAIRING_MAX_RECOVERY" = "You have reached the maximum of devices you can currently pair with your account. Please remove a device or try again to pair it later.";

/* An explanation of the consequences of muting a thread. */
"MUTE_BEHAVIOR_EXPLANATION" = "You will not receive notifications for muted conversations.";

/* No comment provided by engineer. */
"NETWORK_ERROR_RECOVERY" = "Please check you're online and try again.";

/* Indicates to the user that censorship circumvention has been activated. */
"NETWORK_STATUS_CENSORSHIP_CIRCUMVENTION_ACTIVE" = "Censorship Circumvention: On";

/* No comment provided by engineer. */
"NETWORK_STATUS_CONNECTED" = "Connected";

/* No comment provided by engineer. */
"NETWORK_STATUS_CONNECTING" = "Connecting";

/* No comment provided by engineer. */
"NETWORK_STATUS_HEADER" = "Network Status";

/* No comment provided by engineer. */
"NETWORK_STATUS_OFFLINE" = "Offline";

/* A label the cell that lets you add a new member to a group. */
"NEW_CONVERSATION_FIND_BY_PHONE_NUMBER" = "Find by Phone Number";

/* A label for the cell that lets you add a new non-contact member to a group. */
"NEW_GROUP_ADD_NON_CONTACT" = "Add by phone number";

/* Action Sheet title prompting the user for a group avatar */
"NEW_GROUP_ADD_PHOTO_ACTION" = "Set Group Photo";

/* The title for the 'create group' button. */
"NEW_GROUP_CREATE_BUTTON" = "Create";

/* The navbar title for the 'new group' view. */
"NEW_GROUP_DEFAULT_TITLE" = "New Group";

/* An indicator that a user is a member of the new group. */
"NEW_GROUP_MEMBER_LABEL" = "Member";

/* Placeholder text for group name field */
"NEW_GROUP_NAMEGROUP_REQUEST_DEFAULT" = "Name this group chat";

/* a title for the non-contacts section of the 'new group' view. */
"NEW_GROUP_NON_CONTACTS_SECTION_TITLE" = "Other Users";

/* The alert message if user tries to exit the new group view without saving changes. */
"NEW_GROUP_VIEW_UNSAVED_CHANGES_MESSAGE" = "Would you like to discard these changes?";

/* The alert title if user tries to exit the new group view without saving changes. */
"NEW_GROUP_VIEW_UNSAVED_CHANGES_TITLE" = "Unsaved Changes";

/* A label for the 'add by phone number' button in the 'new non-contact conversation' view */
"NEW_NONCONTACT_CONVERSATION_VIEW_BUTTON" = "Search";

/* Title for the 'new non-contact conversation' view. */
"NEW_NONCONTACT_CONVERSATION_VIEW_TITLE" = "Find User";

/* Label for a button that lets users search for contacts by phone number */
"NO_CONTACTS_SEARCH_BY_PHONE_NUMBER" = "Find Contacts by Phone Number";

/* No comment provided by engineer. */
"NOTIFICATION_SEND_FAILED" = "Your message failed to send to %@.";

/* No comment provided by engineer. */
"NOTIFICATIONS_FOOTER_WARNING" = "Due to known bugs in Apple's push framework, message previews will only be shown if the message is retrieved within 30 seconds after being sent. The application badge might be inaccurate as a result.";

/* No comment provided by engineer. */
"NOTIFICATIONS_NONE" = "No name or message";

/* No comment provided by engineer. */
"NOTIFICATIONS_SECTION_BACKGROUND" = "Background Notifications";

/* No comment provided by engineer. */
"NOTIFICATIONS_SECTION_INAPP" = "In-App Notifications";

/* No comment provided by engineer. */
"NOTIFICATIONS_SENDER_AND_MESSAGE" = "Sender name & message";

/* No comment provided by engineer. */
"NOTIFICATIONS_SENDER_ONLY" = "Sender name only";

/* No comment provided by engineer. */
"NOTIFICATIONS_SHOW" = "Show";

/* No comment provided by engineer. */
"NOTIFICATIONS_SOUND" = "Notification Sounds";

/* No comment provided by engineer. */
"OK" = "OK";

/* Button text which opens the settings app
   Label for button which opens the settings UI */
"OPEN_SETTINGS_BUTTON" = "Settings";

/* Info Message when {{other user}} disables or doesn't support disappearing messages */
"OTHER_DISABLED_DISAPPEARING_MESSAGES_CONFIGURATION" = "%@ disabled disappearing messages.";

/* Info Message when {{other user}} updates message expiration to {{time amount}}, see the *_TIME_AMOUNT strings for context. */
"OTHER_UPDATED_DISAPPEARING_MESSAGES_CONFIGURATION" = "%@ set disappearing message time to %@.";

/* No comment provided by engineer. */
"OUTGOING_CALL" = "Outgoing call";

/* No comment provided by engineer. */
"OUTGOING_INCOMPLETE_CALL" = "Incomplete outgoing call";

/* A display format for oversize text messages. */
"OVERSIZE_TEXT_DISPLAY_FORMAT" = "%@… [Tap For More]";

/* The title of the 'oversize text message' view. */
"OVERSIZE_TEXT_MESSAGE_VIEW_TITLE" = "Message";

/* A format for a label showing an example phone number. Embeds {{the example phone number}}. */
"PHONE_NUMBER_EXAMPLE_FORMAT" = "Example: %@";

/* Format for phone number label with an index. Embeds {{Phone number label (e.g. 'home')}} and {{index, e.g. 2}}. */
"PHONE_NUMBER_TYPE_AND_INDEX_FORMAT" = "%@ %d";

/* Label for 'Home' phone numbers. */
"PHONE_NUMBER_TYPE_HOME" = "Home";

/* Label for 'HomeFAX' phone numbers. */
"PHONE_NUMBER_TYPE_HOME_FAX" = "Home Fax";

/* Label for 'IPhone' phone numbers. */
"PHONE_NUMBER_TYPE_IPHONE" = "iPhone";

/* Label for 'Main' phone numbers. */
"PHONE_NUMBER_TYPE_MAIN" = "Main";

/* Label for 'Mobile' phone numbers. */
"PHONE_NUMBER_TYPE_MOBILE" = "Mobile";

/* Label for 'Other' phone numbers. */
"PHONE_NUMBER_TYPE_OTHER" = "Other";

/* Label for 'Other FAX' phone numbers. */
"PHONE_NUMBER_TYPE_OTHER_FAX" = "Other Fax";

/* Label for 'Pager' phone numbers. */
"PHONE_NUMBER_TYPE_PAGER" = "Pager";

/* Label used when we don't what kind of phone number it is (e.g. mobile/work/home). */
"PHONE_NUMBER_TYPE_UNKNOWN" = "Unknown";

/* Label for 'Work' phone numbers. */
"PHONE_NUMBER_TYPE_WORK" = "Work";

/* Label for 'Work FAX' phone numbers. */
"PHONE_NUMBER_TYPE_WORK_FAX" = "Work Fax";

/* Label indicating that the user is not verified. Embeds {{the user's name or phone number}}. */
"PRIVACY_IDENTITY_IS_NOT_VERIFIED_FORMAT" = "You have not marked %@ as verified.";

/* Badge indicating that the user is verified. */
"PRIVACY_IDENTITY_IS_VERIFIED_BADGE" = "Verified";

/* Label indicating that the user is verified. Embeds {{the user's name or phone number}}. */
"PRIVACY_IDENTITY_IS_VERIFIED_FORMAT" = "%@ is verified.";

/* Label for a link to more information about safety numbers and verification. */
"PRIVACY_SAFETY_NUMBERS_LEARN_MORE" = "Learn More";

/* Button that shows the 'scan with camera' view. */
"PRIVACY_TAP_TO_SCAN" = "Tap to Scan";

/* Button that lets user mark another user's identity as unverified. */
"PRIVACY_UNVERIFY_BUTTON" = "Clear Verification";

/* Alert body when verifying with {{contact name}} */
"PRIVACY_VERIFICATION_FAILED_I_HAVE_WRONG_KEY_FOR_THEM" = "This doesn't look like your safety number with %@. Are you verifying the correct contact?";

/* Alert body */
"PRIVACY_VERIFICATION_FAILED_MISMATCHED_SAFETY_NUMBERS_IN_CLIPBOARD" = "The number in your clipboard doesn't look like the correct safety number for this conversation.";

/* Alert body for user error */
"PRIVACY_VERIFICATION_FAILED_NO_SAFETY_NUMBERS_IN_CLIPBOARD" = "Signal couldn't find any safety number in your clipboard. Have you copied it correctly?";

/* Alert body when verifying with {{contact name}} */
"PRIVACY_VERIFICATION_FAILED_THEY_HAVE_WRONG_KEY_FOR_ME" = "Every pair of Signal users shares a distinct safety number. Double-check that %@ is displaying *your* distinct safety number.";

/* alert body */
"PRIVACY_VERIFICATION_FAILED_WITH_OLD_LOCAL_VERSION" = "You're running an old version of Signal. You need to update before you can verify.";

/* alert body */
"PRIVACY_VERIFICATION_FAILED_WITH_OLD_REMOTE_VERSION" = "Your partner is running an old version of Signal. They need to update before you can verify.";

/* alert body */
"PRIVACY_VERIFICATION_FAILURE_INVALID_QRCODE" = "The scanned code doesn't look like a safety number code. Are you both on an up-to-date version of Signal?";

/* Paragraph(s) shown alongside the safety number when verifying privacy with {{contact name}} */
"PRIVACY_VERIFICATION_INSTRUCTIONS" = "If you wish to verify the security of your end-to-end encryption with %@, compare the numbers above with the numbers on their device.\n\nAlternatively, you can scan the code on their phone, or ask them to scan your code.";

/* Navbar title */
"PRIVACY_VERIFICATION_TITLE" = "Verify Safety Number";

/* Button that lets user mark another user's identity as verified. */
"PRIVACY_VERIFY_BUTTON" = "Mark as Verified";

/* No comment provided by engineer. */
"PROCEED_BUTTON" = "Proceed";

/* No comment provided by engineer. */
"PUSH_MANAGER_MARKREAD" = "Mark as Read";

/* No comment provided by engineer. */
"PUSH_MANAGER_REPLY" = "Reply";

/* Title of alert shown when push tokens sync job succeeds. */
"PUSH_REGISTER_SUCCESS" = "Successfully re-registered for push notifications.";

/* Used in table section header and alert view title contexts */
"PUSH_REGISTER_TITLE" = "Push Notifications";

/* No comment provided by engineer. */
"QUESTIONMARK_PUNCTUATION" = "?";

/* No comment provided by engineer. */
"RATING_MSG" = "If you enjoy using Signal to have private conversations, you can support our project by rating it. It won't take more than a minute, and will help others find some privacy.";

/* No comment provided by engineer. */
"RATING_RATE" = "Rate Signal";

/* No comment provided by engineer. */
"RATING_TITLE" = "Support Signal!";

/* No comment provided by engineer. */
"REGISTER_CC_ERR_ALERT_VIEW_MESSAGE" = "Please enter a valid country code";

/* No comment provided by engineer. */
"REGISTER_CC_ERR_ALERT_VIEW_TITLE" = "Country Code Error";

/* No comment provided by engineer. */
"REGISTER_CONTACTS_WELCOME" = "Welcome!";

/* No comment provided by engineer. */
"REGISTER_FAILED_TRY_AGAIN" = "Try Again";

/* No comment provided by engineer. */
"REGISTER_RATE_LIMITING_BODY" = "You have tried too often. Please wait a minute before trying again.";

/* No comment provided by engineer. */
"REGISTERED_NUMBER_TEXT" = "Registered Number";

/* Title of alert shown when push tokens sync job fails. */
"REGISTRATION_BODY" = "Failed to re-register for push notifications.";

/* Label for the country code field */
"REGISTRATION_DEFAULT_COUNTRY_NAME" = "Country Code";

/* Placeholder text for the phone number textfield */
"REGISTRATION_ENTERNUMBER_DEFAULT_TEXT" = "Enter Number";

/* No comment provided by engineer. */
"REGISTRATION_ERROR" = "Registration Error";

/* alert body during registration */
"REGISTRATION_ERROR_BLANK_VERIFICATION_CODE" = "We can't activate your account until you verify the code we sent you.";

/* No comment provided by engineer. */
"REGISTRATION_NON_VALID_NUMBER" = "This phone number format is not supported, please contact support.";

/* Label for the phone number textfield */
"REGISTRATION_PHONENUMBER_BUTTON" = "Phone Number";

/* No comment provided by engineer. */
"REGISTRATION_RESTRICTED_MESSAGE" = "Someone's excited to send their first message! You need to register before performing this action.";

/* No comment provided by engineer. */
"REGISTRATION_TITLE_LABEL" = "Your Phone Number";

/* Alert view title */
"REGISTRATION_VERIFICATION_FAILED_TITLE" = "Verification Failed";

/* Alert body, during registration */
"REGISTRATION_VERIFICATION_FAILED_WRONG_CODE_DESCRIPTION" = "The numbers you submitted don't match what we sent. Want to double check?";

/* No comment provided by engineer. */
"REGISTRATION_VERIFY_DEVICE" = "Activate This Device";

/* Message of alert indicating that users needs to enter a valid phone number to register. */
"REGISTRATION_VIEW_INVALID_PHONE_NUMBER_ALERT_MESSAGE" = "Please enter a valid phone number to register.";

/* Title of alert indicating that users needs to enter a valid phone number to register. */
"REGISTRATION_VIEW_INVALID_PHONE_NUMBER_ALERT_TITLE" = "Invalid Phone Number";

/* Message of alert indicating that users needs to enter a phone number to register. */
"REGISTRATION_VIEW_NO_PHONE_NUMBER_ALERT_MESSAGE" = "Please enter a phone number to register.";

/* Title of alert indicating that users needs to enter a phone number to register. */
"REGISTRATION_VIEW_NO_PHONE_NUMBER_ALERT_TITLE" = "No Phone Number";

/* No comment provided by engineer. */
"REJECT_CALL_BUTTON_TITLE" = "Reject";

/* No comment provided by engineer. */
"RELAY_REGISTERED_ERROR_RECOVERY" = "The phone number you are trying to register has already been registered on another server, please unregister from there and try again.";

/* No comment provided by engineer. */
"REREGISTER_FOR_PUSH" = "Re-register for push notifications";

/* Generic text for button that retries whatever the last action was. */
"RETRY_BUTTON_TEXT" = "Retry";

/* button title to confirm adding a recipient to a group when their safety number has recently changed */
"SAFETY_NUMBER_CHANGED_CONFIRM_ADD_TO_GROUP_ACTION" = "Add to Group Anyway";

/* alert button text to confirm placing an outgoing call after the recipients Safety Number has changed. */
"SAFETY_NUMBER_CHANGED_CONFIRM_CALL_ACTION" = "Call Anyway";

/* button title to confirm sending to a recipient whose safety number recently changed */
"SAFETY_NUMBER_CHANGED_CONFIRM_SEND_ACTION" = "Send Anyway";

/* Snippet to share {{safety number}} with a friend. sent e.g. via SMS */
"SAFETY_NUMBER_SHARE_FORMAT" = "Our Signal Safety Number:\n%@";

/* Action sheet heading */
"SAFETY_NUMBERS_ACTIONSHEET_TITLE" = "Your safety number with %@ has changed. You may wish to verify it.";

/* label presented once scanning (camera) view is visible. */
"SCAN_CODE_INSTRUCTIONS" = "Scan the QR Code on your contact's device.";

/* Title for the 'scan QR code' view. */
"SCAN_QR_CODE_VIEW_TITLE" = "Scan QR Code";

/* No comment provided by engineer. */
"SEARCH_BYNAMEORNUMBER_PLACEHOLDER_TEXT" = "Search by name or number";

/* {{number of seconds}} embedded in strings, e.g. 'Alice updated disappearing messages expiration to {{5 seconds}}'. See other *_TIME_AMOUNT strings */
"SECONDS_TIME_AMOUNT" = "%u seconds";

/* No comment provided by engineer. */
"SECURE_SESSION_RESET" = "Secure session was reset.";

/* No comment provided by engineer. */
"SEND_AGAIN_BUTTON" = "Send Again";

/* No comment provided by engineer. */
"SEND_BUTTON_TITLE" = "Send";

/* Header title for the 'send external file' view. */
"SEND_EXTERNAL_FILE_HEADER_TITLE" = "Select a Recipient for:";

/* Title for the 'send external file' view. */
"SEND_EXTERNAL_FILE_VIEW_TITLE" = "Send File";

/* Alert body after invite failed */
"SEND_INVITE_FAILURE" = "Sending invite failed, please try again later.";

/* Alert body after invite succeeded */
"SEND_INVITE_SUCCESS" = "You've invited your friend to use Signal!";

/* Text for button to send a Signal invite via SMS. %@ is placeholder for the receipient's phone number. */
"SEND_INVITE_VIA_SMS_BUTTON_FORMAT" = "Invite via SMS: %@";

/* No comment provided by engineer. */
"SEND_SMS_CONFIRM_TITLE" = "Invite a friend via insecure SMS?";

/* No comment provided by engineer. */
"SEND_SMS_INVITE_TITLE" = "Would you like to invite the following number to Signal: ";

/* Navbar title */
"SETTINGS_ABOUT" = "About";

/* Title for the 'block contact' section of the 'add to block list' view. */
"SETTINGS_ADD_TO_BLOCK_LIST_BLOCK_CONTACT_TITLE" = "Block Contact";

/* Title for the 'block phone number' section of the 'add to block list' view. */
"SETTINGS_ADD_TO_BLOCK_LIST_BLOCK_PHONE_NUMBER_TITLE" = "Block Phone Number";

/* Title for the 'add to block list' view. */
"SETTINGS_ADD_TO_BLOCK_LIST_TITLE" = "Block";

/* Label for the  'manual censorship circumvention' switch. */
"SETTINGS_ADVANCED_CENSORSHIP_CIRCUMVENTION" = "Censorship Circumvention";

/* Label for the 'manual censorship circumvention' country. Embeds {{the manual censorship circumvention country}}. */
"SETTINGS_ADVANCED_CENSORSHIP_CIRCUMVENTION_COUNTRY_FORMAT" = "Location: %@";

/* Table footer for the 'censorship circumvention' section when censorship circumvention can be manually enabled. */
"SETTINGS_ADVANCED_CENSORSHIP_CIRCUMVENTION_FOOTER" = "If enabled, Signal will attempt to circumvent censorship. Do not enable this feature unless you are in a location where Signal is censored.";

/* Table footer for the 'censorship circumvention' section shown when censorship circumvention has been auto-enabled based on local phone number. */
"SETTINGS_ADVANCED_CENSORSHIP_CIRCUMVENTION_FOOTER_AUTO_ENABLED" = "Censorship circumvention has been activated based on your account's phone number.";

/* Table footer for the 'censorship circumvention' section shown when the app is not connected to the internet. */
"SETTINGS_ADVANCED_CENSORSHIP_CIRCUMVENTION_FOOTER_NO_CONNECTION" = "Censorship circumvention can only be activated when connected to the internet.";

/* Table footer for the 'censorship circumvention' section shown when the app is connected to the Signal service. */
"SETTINGS_ADVANCED_CENSORSHIP_CIRCUMVENTION_FOOTER_WEBSOCKET_CONNECTED" = "Censorship circumvention is not necessary; you are already connected to the Signal service.";

/* Table header for the 'censorship circumvention' section. */
"SETTINGS_ADVANCED_CENSORSHIP_CIRCUMVENTION_HEADER" = "Censorship Circumvention";

/* No comment provided by engineer. */
"SETTINGS_ADVANCED_DEBUGLOG" = "Enable Debug Log";

/* No comment provided by engineer. */
"SETTINGS_ADVANCED_SUBMIT_DEBUGLOG" = "Submit Debug Log";

/* No comment provided by engineer. */
"SETTINGS_ADVANCED_TITLE" = "Advanced";

/* A label for the 'add phone number' button in the block list table. */
"SETTINGS_BLOCK_LIST_ADD_BUTTON" = "Add…";

/* A label that indicates the user has no Signal contacts. */
"SETTINGS_BLOCK_LIST_NO_CONTACTS" = "You have no contacts on Signal.";

/* A label that indicates the user's search has no matching results. */
"SETTINGS_BLOCK_LIST_NO_SEARCH_RESULTS" = "No Search Results";

/* Label for the block list section of the settings view */
"SETTINGS_BLOCK_LIST_TITLE" = "Blocked";

/* Accessibility hint for the settings button */
"SETTINGS_BUTTON_ACCESSIBILITY" = "Settings";

/* Table cell label */
"SETTINGS_CALLING_HIDES_IP_ADDRESS_PREFERENCE_TITLE" = "Always Relay Calls";

/* User settings section footer, a detailed explanation */
"SETTINGS_CALLING_HIDES_IP_ADDRESS_PREFERENCE_TITLE_DETAIL" = "Relay all calls through the Signal server to avoid revealing your IP address to your contact. Enabling will reduce call quality.";

/* No comment provided by engineer. */
"SETTINGS_CLEAR_HISTORY" = "Clear History Logs";

/* No comment provided by engineer. */
"SETTINGS_COPYRIGHT" = "Copyright Open Whisper Systems \n Licensed under the GPLv3";

/* No comment provided by engineer. */
"SETTINGS_DELETE_ACCOUNT_BUTTON" = "Delete Account";

/* Alert message before user confirms clearing history */
"SETTINGS_DELETE_HISTORYLOG_CONFIRMATION" = "Are you sure you want to delete all your history (messages, attachments, call history …) ? This action cannot be reverted.";

/* No comment provided by engineer. */
"SETTINGS_DELETE_HISTORYLOG_CONFIRMATION_BUTTON" = "I'm sure.";

/* No comment provided by engineer. */
"SETTINGS_HELP_HEADER" = "Help";

/* Section header */
"SETTINGS_HISTORYLOG_TITLE" = "History Log";

/* No comment provided by engineer. */
"SETTINGS_INFORMATION_HEADER" = "Information";

/* Settings table view cell label */
"SETTINGS_INVITE_TITLE" = "Invite Your Friends";

/* content of tweet when inviting via twitter */
"SETTINGS_INVITE_TWITTER_TEXT" = "You can reach me using Signal by @WhisperSystems, get it now.";

/* Title for settings activity */
"SETTINGS_NAV_BAR_TITLE" = "Settings";

/* No comment provided by engineer. */
"SETTINGS_NOTIFICATIONS" = "Notifications";

/* Label for 'CallKit privacy' preference */
"SETTINGS_PRIVACY_CALLKIT_PRIVACY_TITLE" = "Show Caller's Name & Number";

/* Short table cell label */
"SETTINGS_PRIVACY_CALLKIT_TITLE" = "iOS Call Integration";

/* Settings table view cell label */
"SETTINGS_PRIVACY_TITLE" = "Privacy";

/* No comment provided by engineer. */
"SETTINGS_SCREEN_SECURITY" = "Enable Screen Security";

/* No comment provided by engineer. */
"SETTINGS_SCREEN_SECURITY_DETAIL" = "Prevent Signal previews from appearing in the app switcher.";

/* Settings table section footer. */
"SETTINGS_SECTION_CALL_KIT_DESCRIPTION" = "iOS Call Integration shows Signal calls on your lock screen and in the system's call history. You may optionally show your contact's name and number. If iCloud is enabled, this call history will be shared with Apple.";

/* settings topic header for table section */
"SETTINGS_SECTION_TITLE_CALLING" = "Calling";

/* Section header */
"SETTINGS_SECURITY_TITLE" = "Screen Security";

/* No comment provided by engineer. */
"SETTINGS_SUPPORT" = "Support";

/* No comment provided by engineer. */
"SETTINGS_VERSION" = "Version";

/* action sheet item to open native mail app */
"SHARE_ACTION_MAIL" = "Mail";

/* action sheet item to open native messages app */
"SHARE_ACTION_MESSAGE" = "Message";

/* action sheet item */
"SHARE_ACTION_TWEET" = "Twitter";

/* Action sheet item */
"SHOW_SAFETY_NUMBER_ACTION" = "Show New Safety Number";

/* notification action */
"SHOW_THREAD_BUTTON_TITLE" = "Show Conversation";

/* {{1 day}} embedded in strings, e.g. 'Alice updated disappearing messages expiration to {{1 day}}'. See other *_TIME_AMOUNT strings */
"SINGLE_DAY_TIME_AMOUNT" = "%u day";

/* {{1 hour}} embedded in strings, e.g. 'Alice updated disappearing messages expiration to {{1 hour}}'. See other *_TIME_AMOUNT strings */
"SINGLE_HOUR_TIME_AMOUNT" = "%u hour";

/* {{1 minute}} embedded in strings, e.g. 'Alice updated disappearing messages expiration to {{1 minute}}'. See other *_TIME_AMOUNT strings */
"SINGLE_MINUTE_TIME_AMOUNT" = "%u minute";

/* {{1 week}} embedded in strings, e.g. 'Alice updated disappearing messages expiration to {{1 week}}'. See other *_TIME_AMOUNT strings */
"SINGLE_WEEK_TIME_AMOUNT" = "%u week";

/* body sent to contacts when inviting to Install Signal */
"SMS_INVITE_BODY" = "I'm inviting you to install Signal! Here is the link:";

/* Alert body after verifying privacy with {{other user's name}} */
"SUCCESSFUL_VERIFICATION_DESCRIPTION" = "Your safety number with %@ matches. You can mark this contact as verified.";

/* No comment provided by engineer. */
"SUCCESSFUL_VERIFICATION_TITLE" = "Safety Number Matches!";

/* generic cancel text */
"TXT_CANCEL_TITLE" = "Cancel";

/* No comment provided by engineer. */
"TXT_DELETE_TITLE" = "Delete";

/* Pressing this button moves an archived thread from the archive back to the inbox */
"UNARCHIVE_ACTION" = "Unarchive";

/* In Inbox view, last message label for thread with corrupted attachment. */
"UNKNOWN_ATTACHMENT_LABEL" = "Unknown attachment";

/* Message shown in conversation view that offers to block an unknown user. */
"UNKNOWN_CONTACT_BLOCK_OFFER" = "User not in your contacts. Would you like to block this user?";

/* Displayed if for some reason we can't determine a contacts phone number *or* name */
"UNKNOWN_CONTACT_NAME" = "Unknown Contact";

/* button title for unlinking a device */
"UNLINK_ACTION" = "Unlink";

/* Alert message to confirm unlinking a device */
"UNLINK_CONFIRMATION_ALERT_BODY" = "By unlinking this device, it will no longer be able to send or receive messages.";

/* Alert title for confirming device deletion */
"UNLINK_CONFIRMATION_ALERT_TITLE" = "Unlink \"%@\"?";

/* Alert title when unlinking device fails */
"UNLINKING_FAILED_ALERT_TITLE" = "Signal was unable to unlink your device.";

/* Label text in device manager for a device with no name */
"UNNAMED_DEVICE" = "Unnamed Device";

/* No comment provided by engineer. */
"UNREGISTER_SIGNAL_FAIL" = "Failed to unregister from Signal.";

/* No comment provided by engineer. */
"UNSUPPORTED_ATTACHMENT" = "Received unsupported attachment type.";

/* No comment provided by engineer. */
"UNSUPPORTED_FEATURE_ERROR" = "Your device doesn't support this feature.";

/* Title for alert indicating that group members can't be removed. */
"UPDATE_GROUP_CANT_REMOVE_MEMBERS_ALERT_MESSAGE" = "You cannot remove group members. They will either have to leave, or you can create a new group without this member.";

/* Title for alert indicating that group members can't be removed. */
"UPDATE_GROUP_CANT_REMOVE_MEMBERS_ALERT_TITLE" = "Not Allowed";

/* Description of CallKit to upgrading (existing) users */
"UPGRADE_EXPERIENCE_CALLKIT_DESCRIPTION" = "Answering calls from your lock screen is easy with iOS call integration. We anonymize your caller by default, so it's private too.";

/* button label shown once when when user upgrades app, in context of call kit */
"UPGRADE_EXPERIENCE_CALLKIT_PRIVACY_SETTINGS_BUTTON" = "Learn more in your privacy settings.";

/* Header for upgrade experience */
"UPGRADE_EXPERIENCE_CALLKIT_TITLE" = "Just Swipe to Answer";

/* Description of video calling to upgrading (existing) users */
"UPGRADE_EXPERIENCE_VIDEO_DESCRIPTION" = "Signal now supports secure video calling. Just start a call like normal, tap the camera button, and wave hello.";

/* Header for upgrade experience */
"UPGRADE_EXPERIENCE_VIDEO_TITLE" = "Hello Secure Video Calls!";

/* Message for the alert indicating that user should upgrade iOS. */
"UPGRADE_IOS_ALERT_MESSAGE" = "Signal will soon require iOS 9 or later. Please upgrade in Settings app >> General >> Software Update.";

/* Title for the alert indicating that user should upgrade iOS. */
"UPGRADE_IOS_ALERT_TITLE" = "Upgrade iOS";

/* No comment provided by engineer. */
"Upgrading Signal ..." = "Upgrading Signal ...";

/* button text for back button on verification view */
"VERIFICATION_BACK_BUTTON" = "Back";

/* Text field placeholder for SMS verification code during registration */
"VERIFICATION_CHALLENGE_DEFAULT_TEXT" = "Verification Code";

/* button text during registration to request phone number verification be done via phone call */
"VERIFICATION_CHALLENGE_SEND_VIA_VOICE" = "Call Me Instead";

/* button text during registration to request another SMS code be sent */
"VERIFICATION_CHALLENGE_SUBMIT_AGAIN" = "Resend Code by SMS";

/* button text during registration to submit your SMS verification code */
"VERIFICATION_CHALLENGE_SUBMIT_CODE" = "Submit Verification Code";

/* Label indicating the phone number currently being verified. */
"VERIFICATION_PHONE_NUMBER_FORMAT" = "Enter the verification code we sent to %@.";

/* Format for info message indicating that the verification state was unverified on this device. Embeds {{user's name or phone number}}. */
"VERIFICATION_STATE_CHANGE_FORMAT_NOT_VERIFIED_LOCAL" = "You marked %@ as not verified.";

/* Format for info message indicating that the verification state was unverified on another device. Embeds {{user's name or phone number}}. */
"VERIFICATION_STATE_CHANGE_FORMAT_NOT_VERIFIED_OTHER_DEVICE" = "You marked %@ as not verified on another device.";

/* Format for info message indicating that the verification state was verified on this device. Embeds {{user's name or phone number}}. */
"VERIFICATION_STATE_CHANGE_FORMAT_VERIFIED_LOCAL" = "You marked %@ as verified.";

/* Format for info message indicating that the verification state was verified on another device. Embeds {{user's name or phone number}}. */
"VERIFICATION_STATE_CHANGE_FORMAT_VERIFIED_OTHER_DEVICE" = "You marked %@ as verified on another device.";

/* Generic message indicating that verification state changed for a given user. */
"VERIFICATION_STATE_CHANGE_GENERIC" = "Verification state changed.";

/* Label for button or row which allows users to verify the safety number of another user. */
"VERIFY_PRIVACY" = "Show Safety Number";

/* Label for button or row which allows users to verify the safety numbers of multiple users. */
"VERIFY_PRIVACY_MULTIPLE" = "Review Safety Numbers";

/* Indicates how to cancel a voice message. */
"VOICE_MESSAGE_CANCEL_INSTRUCTIONS" = "Slide to Cancel";

/* Filename for voice messages. */
"VOICE_MESSAGE_FILE_NAME" = "Voice Message";

/* Message for the alert indicating the 'voice message' needs to be held to be held down to record. */
"VOICE_MESSAGE_TOO_SHORT_ALERT_MESSAGE" = "Tap and hold to record a voice message.";

/* Title for the alert indicating the 'voice message' needs to be held to be held down to record. */
"VOICE_MESSAGE_TOO_SHORT_ALERT_TITLE" = "Voice Message";

/* Activity indicator title, shown upon returning to the device manager, until you complete the provisioning process on desktop */
"WAITING_TO_COMPLETE_DEVICE_LINK_TEXT" = "Complete setup on Signal Desktop.";

/* {{number of weeks}}, embedded in strings, e.g. 'Alice updated disappearing messages expiration to {{5 weeks}}'. See other *_TIME_AMOUNT strings */
"WEEKS_TIME_AMOUNT" = "%u weeks";

/* No comment provided by engineer. */
"WHISPER_NAV_BAR_TITLE" = "Inbox";

/* Info Message when you disable disappearing messages */
"YOU_DISABLED_DISAPPEARING_MESSAGES_CONFIGURATION" = "You disabled disappearing messages.";

/* Info message embedding a {{time amount}}, see the *_TIME_AMOUNT strings for context. */
"YOU_UPDATED_DISAPPEARING_MESSAGES_CONFIGURATION" = "You set disappearing message time to %@.";<|MERGE_RESOLUTION|>--- conflicted
+++ resolved
@@ -514,7 +514,6 @@
 /* during registration, embeds {{device type}}, e.g. \"iPhone\" or \"iPad\" */
 "EXISTING_USER_REGISTRATION_ALERT_TITLE" = "Activating this %@ will disable Signal on any other device currently associated with this phone number.";
 
-<<<<<<< HEAD
 /* Alert title
  Alert title when getting the location failed */
 "FAILED_GET_LOCATION_TITLE" = "Location unavailable";
@@ -530,7 +529,7 @@
 /* Alert body
  Alert body when getting the location failed */
 "FAILED_GET_STATIC_MAP_BODY" = "Signal needs an internet connection to send your current location";
-=======
+
 /* Message for the alert indicating the 'export with signal' file had an invalid filename. */
 "EXPORT_WITH_SIGNAL_ERROR_MESSAGE_INVALID_FILENAME" = "Invalid filename.";
 
@@ -545,7 +544,6 @@
 
 /* Title for the alert indicating the 'export with signal' attachment had an error. */
 "EXPORT_WITH_SIGNAL_ERROR_TITLE" = "Error";
->>>>>>> 226b7354
 
 /* action sheet header when re-sending message which failed because of too many attempts */
 "FAILED_SENDING_BECAUSE_RATE_LIMIT" = "Too many failures with this contact. Please try again shortly.";
@@ -819,7 +817,6 @@
    Alert title when camera is not authorized */
 "MISSING_CAMERA_PERMISSION_TITLE" = "Signal needs to access your camera.";
 
-<<<<<<< HEAD
 /* Alert body
  Alert body when location services are not authorized */
 "MISSING_LOCATION_PERMISSION_BODY" = "Signal needs to access location services to send your current position. You can grant this permission in the Settings app >> Privacy >> Location Services >> Signal";
@@ -830,10 +827,9 @@
 
 /* notification title. Embeds {{Caller's Name}} */
 "MSGVIEW_MISSED_CALL_WITH_NAME" = "Missed call from %@.";
-=======
+
 /* No comment provided by engineer. */
 "MSGVIEW_MISSED_CALL_BECAUSE_OF_CHANGED_IDENTITY" = "Missed call because their safety number has changed.";
->>>>>>> 226b7354
 
 /* notification title. Embeds {{caller's name or phone number}} */
 "MSGVIEW_MISSED_CALL_WITH_NAME" = "Missed call from %@.";
