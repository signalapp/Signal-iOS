/* Button text to dismiss missing contacts permission alert */
"AB_PERMISSION_MISSING_ACTION_NOT_NOW" = "Not Now";

/* Action sheet item */
"ACCEPT_NEW_IDENTITY_ACTION" = "Accept New Safety Number";

/* Accessibility label for attachment. */
"ACCESSIBILITY_LABEL_ATTACHMENT" = "Attachment";

/* Accessibility label for audio. */
"ACCESSIBILITY_LABEL_AUDIO" = "Audio";

/* Accessibility label for contact. */
"ACCESSIBILITY_LABEL_CONTACT" = "Contact";

/* Accessibility label for media. */
"ACCESSIBILITY_LABEL_MEDIA" = "Media";

/* Accessibility label for message. */
"ACCESSIBILITY_LABEL_MESSAGE" = "Message";

/* Accessibility label for messages sent by you. */
"ACCESSIBILITY_LABEL_SENDER_SELF" = "You";

/* Accessibility label for stickers. */
"ACCESSIBILITY_LABEL_STICKER" = "Sticker";

/* Label for 'audio call' button in contact view. */
"ACTION_AUDIO_CALL" = "Signal Call";

/* Label for 'invite' button in contact view. */
"ACTION_INVITE" = "Invite to Signal";

/* Label for 'send message' button in contact view.
   Label for button that lets you send a message to a contact. */
"ACTION_SEND_MESSAGE" = "Send Message";

/* Label for 'share contact' button. */
"ACTION_SHARE_CONTACT" = "Share Contact";

/* Label for 'video call' button in contact view. */
"ACTION_VIDEO_CALL" = "Video Call";

/* A label for the 'add by phone number' button in the 'add group member' view */
"ADD_GROUP_MEMBER_VIEW_BUTTON" = "Add";

/* Title for the 'add contact' section of the 'add group member' view. */
"ADD_GROUP_MEMBER_VIEW_CONTACT_TITLE" = "Add Contact";

/* Title for the 'add by phone number' section of the 'add group member' view. */
"ADD_GROUP_MEMBER_VIEW_PHONE_NUMBER_TITLE" = "Add by Phone Number";

/* Title for the 'add group member' view. */
"ADD_GROUP_MEMBER_VIEW_TITLE" = "Add Member";

/* Message shown in conversation view that offers to make your profile visible to a group. */
"ADD_GROUP_TO_PROFILE_WHITELIST_OFFER" = "Would you like to make your profile visible to this group?";

/* Message shown in conversation view that offers to add an unknown user to your phone's contacts. */
"ADD_TO_CONTACTS_OFFER" = "Would you like to add this user to your contacts?";

/* Message shown in conversation view that offers to make your profile visible to a user. */
"ADD_USER_TO_PROFILE_WHITELIST_OFFER" = "Would you like to make your profile visible to this user?";

/* The label for the 'discard' button in alerts and action sheets. */
"ALERT_DISCARD_BUTTON" = "Discard";

/* The label for the 'don't save' button in action sheets. */
"ALERT_DONT_SAVE" = "Don't Save";

/* No comment provided by engineer. */
"ALERT_ERROR_TITLE" = "Error";

/* The label for the 'save' button in action sheets. */
"ALERT_SAVE" = "Save";

/* notification action */
"ANSWER_CALL_BUTTON_TITLE" = "Answer";

/* notification body */
"APN_Message" = "New Message!";

/* Message for the 'app launch failed' alert. */
"APP_LAUNCH_FAILURE_ALERT_MESSAGE" = "Signal can't launch. Please send a debug log to support@signal.org so that we can troubleshoot this issue.";

/* Title for the 'app launch failed' alert. */
"APP_LAUNCH_FAILURE_ALERT_TITLE" = "Error";

/* Text prompting user to edit their profile name. */
"APP_SETTINGS_EDIT_PROFILE_NAME_PROMPT" = "Enter your name";

/* Label for the 'dismiss' button in the 'new app version available' alert. */
"APP_UPDATE_NAG_ALERT_DISMISS_BUTTON" = "Not Now";

/* Message format for the 'new app version available' alert. Embeds: {{The latest app version number}} */
"APP_UPDATE_NAG_ALERT_MESSAGE_FORMAT" = "Version %@ is now available in the App Store.";

/* Title for the 'new app version available' alert. */
"APP_UPDATE_NAG_ALERT_TITLE" = "A New Version of Signal Is Available";

/* Label for the 'update' button in the 'new app version available' alert. */
"APP_UPDATE_NAG_ALERT_UPDATE_BUTTON" = "Update";

/* Name of application */
"APPLICATION_NAME" = "Signal";

/* Pressing this button moves a thread from the inbox to the archive */
"ARCHIVE_ACTION" = "Archive";

/* No comment provided by engineer. */
"ATTACHMENT" = "Attachment";

/* One-line label indicating the user can add no more text to the attachment caption. */
"ATTACHMENT_APPROVAL_CAPTION_LENGTH_LIMIT_REACHED" = "Caption length limit reached.";

/* placeholder text for an empty captioning field */
"ATTACHMENT_APPROVAL_CAPTION_PLACEHOLDER" = "Add a caption…";

/* Title for 'caption' mode of the attachment approval view. */
"ATTACHMENT_APPROVAL_CAPTION_TITLE" = "Caption";

/* Format string for file extension label in call interstitial view */
"ATTACHMENT_APPROVAL_FILE_EXTENSION_FORMAT" = "File type: %@";

/* Format string for file size label in call interstitial view. Embeds: {{file size as 'N mb' or 'N kb'}}. */
"ATTACHMENT_APPROVAL_FILE_SIZE_FORMAT" = "Size: %@";

/* Label for 'send' button in the 'attachment approval' dialog. */
"ATTACHMENT_APPROVAL_SEND_BUTTON" = "Send";

/* Generic filename for an attachment with no known name */
"ATTACHMENT_DEFAULT_FILENAME" = "Attachment";

/* Status label when an attachment download has failed. */
"ATTACHMENT_DOWNLOADING_STATUS_FAILED" = "Download failed. Tap to retry.";

/* The title of the 'attachment error' alert. */
"ATTACHMENT_ERROR_ALERT_TITLE" = "Error Sending Attachment";

/* Attachment error message for image attachments which could not be converted to JPEG */
"ATTACHMENT_ERROR_COULD_NOT_CONVERT_TO_JPEG" = "Could not convert image to JPEG.";

/* Attachment error message for video attachments which could not be converted to MP4 */
"ATTACHMENT_ERROR_COULD_NOT_CONVERT_TO_MP4" = "Could not convert video to mp4.";

/* Attachment error message for image attachments which cannot be parsed */
"ATTACHMENT_ERROR_COULD_NOT_PARSE_IMAGE" = "Could not parse image.";

/* Attachment error message for image attachments in which metadata could not be removed */
"ATTACHMENT_ERROR_COULD_NOT_REMOVE_METADATA" = "Could not remove metadata from image.";

/* Attachment error message for image attachments which could not be resized */
"ATTACHMENT_ERROR_COULD_NOT_RESIZE_IMAGE" = "Could not resize image.";

/* Attachment error message for attachments whose data exceed file size limits */
"ATTACHMENT_ERROR_FILE_SIZE_TOO_LARGE" = "Attachment is too large.";

/* Attachment error message for attachments with invalid data */
"ATTACHMENT_ERROR_INVALID_DATA" = "Attachment includes content which is not supported or not formatted correctly.";

/* Attachment error message for attachments with an invalid file format */
"ATTACHMENT_ERROR_INVALID_FILE_FORMAT" = "Attachment has a file format which is not supported.";

/* Attachment error message for attachments without any data */
"ATTACHMENT_ERROR_MISSING_DATA" = "Attachment is empty.";

/* Accessibility hint describing what you can do with the attachment button */
"ATTACHMENT_HINT" = "Choose or take a picture and then send it";

/* A button to open the camera from the Attachment Keyboard */
"ATTACHMENT_KEYBOARD_CAMERA" = "Camera";

/* A button to select a contact from the Attachment Keyboard */
"ATTACHMENT_KEYBOARD_CONTACT" = "Contact";

/* A button to select a file from the Attachment Keyboard */
"ATTACHMENT_KEYBOARD_FILE" = "File";

/* A button to select a GIF from the Attachment Keyboard */
"ATTACHMENT_KEYBOARD_GIF" = "GIF";

/* A button to select a location from the Attachment Keyboard */
"ATTACHMENT_KEYBOARD_LOCATION" = "Location";

/* A string indicating to the user that they'll be able to send photos from this view once they enable photo access. */
"ATTACHMENT_KEYBOARD_NO_PHOTO_ACCESS" = "Grant access to your photos in settings to send them here.";

/* A string indicating to the user that once they take photos, they'll be able to send them from this view. */
"ATTACHMENT_KEYBOARD_NO_PHOTOS" = "Once you’ve taken photos, you’ll be able to send your recents here.";

/* Accessibility label for attaching photos */
"ATTACHMENT_LABEL" = "Attachment";

/* Alert title when picking a document fails for an unknown reason */
"ATTACHMENT_PICKER_DOCUMENTS_FAILED_ALERT_TITLE" = "Failed to choose document";

/* Alert body when picking a document fails because user picked a directory/bundle */
"ATTACHMENT_PICKER_DOCUMENTS_PICKED_DIRECTORY_FAILED_ALERT_BODY" = "Please create a compressed archive of this file or directory and try sending that instead.";

/* Alert title when picking a document fails because user picked a directory/bundle */
"ATTACHMENT_PICKER_DOCUMENTS_PICKED_DIRECTORY_FAILED_ALERT_TITLE" = "Unsupported File";

/* Short text label for a voice message attachment, used for thread preview and on the lock screen */
"ATTACHMENT_TYPE_VOICE_MESSAGE" = "Voice Message";

/* action sheet button title to enable built in speaker during a call */
"AUDIO_ROUTE_BUILT_IN_SPEAKER" = "Speaker";

/* return to the previous screen */
"BACK_BUTTON" = "Back";

/* Error indicating the backup export could not export the user's data. */
"BACKUP_EXPORT_ERROR_COULD_NOT_EXPORT" = "Backup data could not be exported.";

/* Error indicating that the app received an invalid response from CloudKit. */
"BACKUP_EXPORT_ERROR_INVALID_CLOUDKIT_RESPONSE" = "Invalid Service Response.";

/* Indicates that the cloud is being cleaned up. */
"BACKUP_EXPORT_PHASE_CLEAN_UP" = "Cleaning Up Backup";

/* Indicates that the backup export is being configured. */
"BACKUP_EXPORT_PHASE_CONFIGURATION" = "Initializing Backup";

/* Indicates that the database data is being exported. */
"BACKUP_EXPORT_PHASE_DATABASE_EXPORT" = "Exporting Data";

/* Indicates that the backup export data is being exported. */
"BACKUP_EXPORT_PHASE_EXPORT" = "Exporting Backup";

/* Indicates that the backup export data is being uploaded. */
"BACKUP_EXPORT_PHASE_UPLOAD" = "Uploading Backup";

/* Error indicating the backup import could not import the user's data. */
"BACKUP_IMPORT_ERROR_COULD_NOT_IMPORT" = "Backup could not be imported.";

/* Indicates that the backup import is being configured. */
"BACKUP_IMPORT_PHASE_CONFIGURATION" = "Configuring Backup";

/* Indicates that the backup import data is being downloaded. */
"BACKUP_IMPORT_PHASE_DOWNLOAD" = "Downloading Backup Data";

/* Indicates that the backup import data is being finalized. */
"BACKUP_IMPORT_PHASE_FINALIZING" = "Finalizing Backup";

/* Indicates that the backup import data is being imported. */
"BACKUP_IMPORT_PHASE_IMPORT" = "Importing backup";

/* Indicates that the backup database is being restored. */
"BACKUP_IMPORT_PHASE_RESTORING_DATABASE" = "Restoring Database";

/* Indicates that the backup import data is being restored. */
"BACKUP_IMPORT_PHASE_RESTORING_FILES" = "Restoring Files";

/* Label for the backup restore decision section. */
"BACKUP_RESTORE_DECISION_TITLE" = "Backup Available";

/* Label for the backup restore description. */
"BACKUP_RESTORE_DESCRIPTION" = "Restoring Backup";

/* Label for the backup restore progress. */
"BACKUP_RESTORE_PROGRESS" = "Progress";

/* Label for the backup restore status. */
"BACKUP_RESTORE_STATUS" = "Status";

/* Error shown when backup fails due to an unexpected error. */
"BACKUP_UNEXPECTED_ERROR" = "Unexpected Backup Error";

/* An explanation of the consequences of blocking a group. */
"BLOCK_GROUP_BEHAVIOR_EXPLANATION" = "You will no longer receive messages or updates from this group.";

/* Button label for the 'block' button */
"BLOCK_LIST_BLOCK_BUTTON" = "Block";

/* A format for the 'block group' action sheet title. Embeds the {{group name}}. */
"BLOCK_LIST_BLOCK_GROUP_TITLE_FORMAT" = "Block and Leave the \"%@\" Group?";

/* A format for the 'block user' action sheet title. Embeds {{the blocked user's name or phone number}}. */
"BLOCK_LIST_BLOCK_USER_TITLE_FORMAT" = "Block %@?";

/* Section header for groups that have been blocked */
"BLOCK_LIST_BLOCKED_GROUPS_SECTION" = "Blocked Groups";

/* Section header for users that have been blocked */
"BLOCK_LIST_BLOCKED_USERS_SECTION" = "Blocked Users";

/* Button label for the 'unblock' button */
"BLOCK_LIST_UNBLOCK_BUTTON" = "Unblock";

/* Action sheet body when confirming you want to unblock a group */
"BLOCK_LIST_UNBLOCK_GROUP_BODY" = "Existing members will be able to add you to the group again.";

/* Action sheet title when confirming you want to unblock a group. */
"BLOCK_LIST_UNBLOCK_GROUP_TITLE" = "Unblock This Group?";

/* A format for the 'unblock conversation' action sheet title. Embeds the {{conversation title}}. */
"BLOCK_LIST_UNBLOCK_TITLE_FORMAT" = "Unblock %@?";

/* A label for the block button in the block list view */
"BLOCK_LIST_VIEW_BLOCK_BUTTON" = "Block";

/* The message format of the 'conversation blocked' alert. Embeds the {{conversation title}}. */
"BLOCK_LIST_VIEW_BLOCKED_ALERT_MESSAGE_FORMAT" = "%@ has been blocked.";

/* The title of the 'user blocked' alert. */
"BLOCK_LIST_VIEW_BLOCKED_ALERT_TITLE" = "User Blocked";

/* The title of the 'group blocked' alert. */
"BLOCK_LIST_VIEW_BLOCKED_GROUP_ALERT_TITLE" = "Group Blocked";

/* The message of the 'You can't block yourself' alert. */
"BLOCK_LIST_VIEW_CANT_BLOCK_SELF_ALERT_MESSAGE" = "You can't block yourself.";

/* The title of the 'You can't block yourself' alert. */
"BLOCK_LIST_VIEW_CANT_BLOCK_SELF_ALERT_TITLE" = "Error";

/* Alert title after unblocking a group or 1:1 chat. Embeds the {{conversation title}}. */
"BLOCK_LIST_VIEW_UNBLOCKED_ALERT_TITLE_FORMAT" = "%@ has been unblocked";

/* Alert body after unblocking a group. */
"BLOCK_LIST_VIEW_UNBLOCKED_GROUP_ALERT_BODY" = "Existing members can now add you to the group again.";

/* Action sheet that will block an unknown user. */
"BLOCK_OFFER_ACTIONSHEET_BLOCK_ACTION" = "Block";

/* Title format for action sheet that offers to block an unknown user.Embeds {{the unknown user's name or phone number}}. */
"BLOCK_OFFER_ACTIONSHEET_TITLE_FORMAT" = "Block %@?";

/* An explanation of the consequences of blocking another user. */
"BLOCK_USER_BEHAVIOR_EXPLANATION" = "Blocked users can still call or message you, but you won't see anything.";

/* Label for 'continue' button. */
"BUTTON_CONTINUE" = "Continue";

/* Label for generic done button. */
"BUTTON_DONE" = "Done";

/* Label for the 'next' button. */
"BUTTON_NEXT" = "Next";

/* Label for the 'okay' button. */
"BUTTON_OKAY" = "Okay";

/* Button text to enable batch selection mode */
"BUTTON_SELECT" = "Select";

/* Label for the 'submit' button. */
"BUTTON_SUBMIT" = "Submit";

/* Label for button that lets users call a contact again. */
"CALL_AGAIN_BUTTON_TITLE" = "Call Again";

/* Alert message when calling and permissions for microphone are missing */
"CALL_AUDIO_PERMISSION_MESSAGE" = "You can enable microphone access in the iOS Settings app to make calls and record voice messages in Signal.";

/* Alert title when calling and permissions for microphone are missing */
"CALL_AUDIO_PERMISSION_TITLE" = "Microphone Access Required";

/* notification body */
"CALL_INCOMING_NOTIFICATION_BODY" = "☎️ Incoming Call";

/* Accessibility label for placing call button */
"CALL_LABEL" = "Call";

/* notification body */
"CALL_MISSED_BECAUSE_OF_IDENTITY_CHANGE_NOTIFICATION_BODY" = "☎️ Missed call because the caller's safety number changed";

/* notification body */
"CALL_MISSED_NOTIFICATION_BODY" = "☎️ Missed Call";

/* Call setup status label after outgoing call times out */
"CALL_SCREEN_STATUS_NO_ANSWER" = "No Answer";

/* embeds {{Call Status}} in call screen label. For ongoing calls, {{Call Status}} is a seconds timer like 01:23, otherwise {{Call Status}} is a short text like 'Ringing', 'Busy', or 'Failed Call' */
"CALL_STATUS_FORMAT" = "Signal call %@";

/* Label for call button for alert offering to call a user. */
"CALL_USER_ALERT_CALL_BUTTON" = "Call";

/* Message format for alert offering to call a user. Embeds {{the user's display name or phone number}}. */
"CALL_USER_ALERT_MESSAGE_FORMAT" = "Would you like to call %@?";

/* Title for alert offering to call a user. */
"CALL_USER_ALERT_TITLE" = "Call?";

/* Accessibility label for accepting incoming calls */
"CALL_VIEW_ACCEPT_INCOMING_CALL_LABEL" = "Accept incoming call";

/* Accessibility label for selection the audio source */
"CALL_VIEW_AUDIO_SOURCE_LABEL" = "Audio";

/* Accessibility label for declining incoming calls */
"CALL_VIEW_DECLINE_INCOMING_CALL_LABEL" = "Decline incoming call";

/* tooltip label when remote party has enabled their video */
"CALL_VIEW_ENABLE_VIDEO_HINT" = "Tap here to turn on your camera";

/* Accessibility label for hang up call */
"CALL_VIEW_HANGUP_LABEL" = "End call";

/* Accessibility label for muting the microphone */
"CALL_VIEW_MUTE_LABEL" = "Mute";

/* Reminder to the user of the benefits of enabling CallKit and disabling CallKit privacy. */
"CALL_VIEW_SETTINGS_NAG_DESCRIPTION_ALL" = "You can enable iOS Call Integration in your Signal privacy settings to answer incoming calls from your lock screen.";

/* Reminder to the user of the benefits of disabling CallKit privacy. */
"CALL_VIEW_SETTINGS_NAG_DESCRIPTION_PRIVACY" = "You can enable iOS Call Integration in your Signal privacy settings to see the name and phone number for incoming calls.";

/* Label for button that dismiss the call view's settings nag. */
"CALL_VIEW_SETTINGS_NAG_NOT_NOW_BUTTON" = "Not Now";

/* Label for button that shows the privacy settings. */
"CALL_VIEW_SETTINGS_NAG_SHOW_CALL_SETTINGS" = "Show Privacy Settings";

/* Accessibility label to toggle front- vs. rear-facing camera */
"CALL_VIEW_SWITCH_CAMERA_DIRECTION" = "Switch Camera Direction";

/* Accessibility label to switch to audio only */
"CALL_VIEW_SWITCH_TO_AUDIO_LABEL" = "Switch to audio call";

/* Accessibility label to switch to video call */
"CALL_VIEW_SWITCH_TO_VIDEO_LABEL" = "Switch to video call";

/* Label for the 'return to call' banner. */
"CALL_WINDOW_RETURN_TO_CALL" = "Touch to return to call";

/* notification action */
"CALLBACK_BUTTON_TITLE" = "Call Back";

/* The generic name used for calls if CallKit privacy is enabled */
"CALLKIT_ANONYMOUS_CONTACT_NAME" = "Signal User";

/* Accessibility hint describing what you can do with the camera button */
"CAMERA_BUTTON_HINT" = "Take a picture and then send it";

/* Accessibility label for camera button. */
"CAMERA_BUTTON_LABEL" = "Camera";

/* Message for alert explaining that a user cannot be verified. */
"CANT_VERIFY_IDENTITY_ALERT_MESSAGE" = "This user can't be verified until you've exchanged messages with them.";

/* Title for alert explaining that a user cannot be verified. */
"CANT_VERIFY_IDENTITY_ALERT_TITLE" = "Error";

/* Title for the 'censorship circumvention country' view. */
"CENSORSHIP_CIRCUMVENTION_COUNTRY_VIEW_TITLE" = "Select Country";

/* The label for the 'do not restore backup' button. */
"CHECK_FOR_BACKUP_DO_NOT_RESTORE" = "Do Not Restore";

/* Message for alert shown when the app failed to check for an existing backup. */
"CHECK_FOR_BACKUP_FAILED_MESSAGE" = "Could not determine whether there is a backup that can be restored.";

/* Title for alert shown when the app failed to check for an existing backup. */
"CHECK_FOR_BACKUP_FAILED_TITLE" = "Error";

/* The label for the 'restore backup' button. */
"CHECK_FOR_BACKUP_RESTORE" = "Restore";

/* Error indicating that the app could not determine that user's iCloud account status */
"CLOUDKIT_STATUS_COULD_NOT_DETERMINE" = "Signal could not determine your iCloud account status. Sign in to your iCloud Account in the iOS settings app to backup your Signal data.";

/* Error indicating that user does not have an iCloud account. */
"CLOUDKIT_STATUS_NO_ACCOUNT" = "No iCloud Account. Sign in to your iCloud Account in the iOS settings app to backup your Signal data.";

/* Error indicating that the app was prevented from accessing the user's iCloud account. */
"CLOUDKIT_STATUS_RESTRICTED" = "Signal was denied access your iCloud account for backups. Grant Signal access to your iCloud Account in the iOS settings app to backup your Signal data.";

/* The first of two messages demonstrating the chosen conversation color, by rendering this message in an outgoing message bubble. */
"COLOR_PICKER_DEMO_MESSAGE_1" = "Choose the color of outgoing messages in this conversation.";

/* The second of two messages demonstrating the chosen conversation color, by rendering this message in an incoming message bubble. */
"COLOR_PICKER_DEMO_MESSAGE_2" = "Only you will see the color you choose.";

/* Modal Sheet title when picking a conversation color. */
"COLOR_PICKER_SHEET_TITLE" = "Conversation Color";

/* Activity Sheet label */
"COMPARE_SAFETY_NUMBER_ACTION" = "Compare with Clipboard";

/* Table section header for contact listing when composing a new message */
"COMPOSE_MESSAGE_CONTACT_SECTION_TITLE" = "Contacts";

/* Table section header for group listing when composing a new message */
"COMPOSE_MESSAGE_GROUP_SECTION_TITLE" = "Groups";

/* Table section header for invite listing when composing a new message */
"COMPOSE_MESSAGE_INVITE_SECTION_TITLE" = "Invite";

/* Multi-line label explaining why compose-screen contact picker is empty. */
"COMPOSE_SCREEN_MISSING_CONTACTS_PERMISSION" = "You can enable contacts access in the iOS Settings app to see which of your contacts are Signal users.";

/* No comment provided by engineer. */
"CONFIRM_ACCOUNT_DESTRUCTION_TEXT" = "This will reset the application by deleting your messages and unregistering you with the server. The app will close after this process is complete.";

/* No comment provided by engineer. */
"CONFIRM_ACCOUNT_DESTRUCTION_TITLE" = "Are you sure you want to delete your account?";

/* Alert body */
"CONFIRM_LEAVE_GROUP_DESCRIPTION" = "You will no longer be able to send or receive messages in this group.";

/* Alert title */
"CONFIRM_LEAVE_GROUP_TITLE" = "Do you really want to leave?";

/* Button text */
"CONFIRM_LINK_NEW_DEVICE_ACTION" = "Link New Device";

/* Action sheet body presented when a user's SN has recently changed. Embeds {{contact's name or phone number}} */
"CONFIRM_SENDING_TO_CHANGED_IDENTITY_BODY_FORMAT" = "%@ may have reinstalled or changed devices. Verify your safety number with them to ensure you are chatting with the right person.";

/* Action sheet title presented when a user's SN has recently changed. Embeds {{contact's name or phone number}} */
"CONFIRM_SENDING_TO_CHANGED_IDENTITY_TITLE_FORMAT" = "Safety number with %@ has changed";

/* No comment provided by engineer. */
"CONFIRMATION_TITLE" = "Confirm";

/* Label for a contact's postal address. */
"CONTACT_ADDRESS" = "Address";

/* An indicator that a contact or group has been blocked. */
"CONTACT_CELL_IS_BLOCKED" = "Blocked";

/* An indicator that a contact is no longer verified. */
"CONTACT_CELL_IS_NO_LONGER_VERIFIED" = "Not Verified";

/* No comment provided by engineer. */
"CONTACT_DETAIL_COMM_TYPE_INSECURE" = "Unregistered Number";

/* Label for the 'edit name' button in the contact share approval view. */
"CONTACT_EDIT_NAME_BUTTON" = "Edit";

/* Label for a contact's email address. */
"CONTACT_EMAIL" = "Email";

/* Label for the 'city' field of a contact's address. */
"CONTACT_FIELD_ADDRESS_CITY" = "City";

/* Label for the 'country' field of a contact's address. */
"CONTACT_FIELD_ADDRESS_COUNTRY" = "Country";

/* Label for the 'neighborhood' field of a contact's address. */
"CONTACT_FIELD_ADDRESS_NEIGHBORHOOD" = "Neighborhood";

/* Label for the 'pobox' field of a contact's address. */
"CONTACT_FIELD_ADDRESS_POBOX" = "P.O. Box";

/* Label for the 'postcode' field of a contact's address. */
"CONTACT_FIELD_ADDRESS_POSTCODE" = "Postal Code";

/* Label for the 'region' field of a contact's address. */
"CONTACT_FIELD_ADDRESS_REGION" = "Region";

/* Label for the 'street' field of a contact's address. */
"CONTACT_FIELD_ADDRESS_STREET" = "Street";

/* Label for the 'family name' field of a contact. */
"CONTACT_FIELD_FAMILY_NAME" = "Family Name";

/* Label for the 'given name' field of a contact. */
"CONTACT_FIELD_GIVEN_NAME" = "Given Name";

/* Label for the 'middle name' field of a contact. */
"CONTACT_FIELD_MIDDLE_NAME" = "Middle Name";

/* Label for the 'name prefix' field of a contact. */
"CONTACT_FIELD_NAME_PREFIX" = "Prefix";

/* Label for the 'name suffix' field of a contact. */
"CONTACT_FIELD_NAME_SUFFIX" = "Suffix";

/* Label for the 'organization' field of a contact. */
"CONTACT_FIELD_ORGANIZATION" = "Organization";

/* Label for a contact's phone number. */
"CONTACT_PHONE" = "Phone";

/* table cell subtitle when contact card has no email */
"CONTACT_PICKER_NO_EMAILS_AVAILABLE" = "No email available.";

/* table cell subtitle when contact card has no known phone number */
"CONTACT_PICKER_NO_PHONE_NUMBERS_AVAILABLE" = "No phone number available.";

/* navbar title for contact picker when sharing a contact */
"CONTACT_PICKER_TITLE" = "Select Contact";

/* Title for the 'Approve contact share' view. */
"CONTACT_SHARE_APPROVAL_VIEW_TITLE" = "Share Contact";

/* Title for the 'edit contact share name' view. */
"CONTACT_SHARE_EDIT_NAME_VIEW_TITLE" = "Edit Name";

/* Error indicating that an invalid contact cannot be shared. */
"CONTACT_SHARE_INVALID_CONTACT" = "Invalid contact.";

/* Error indicating that at least one contact field must be selected before sharing a contact. */
"CONTACT_SHARE_NO_FIELDS_SELECTED" = "No contact fields selected.";

/* Label for 'open address in maps app' button in contact view. */
"CONTACT_VIEW_OPEN_ADDRESS_IN_MAPS_APP" = "Open in Maps";

/* Label for 'open email in email app' button in contact view. */
"CONTACT_VIEW_OPEN_EMAIL_IN_EMAIL_APP" = "Send Email";

/* Indicates that a contact has no name. */
"CONTACT_WITHOUT_NAME" = "Unnamed Contact";

/* Message for the 'conversation delete confirmation' alert. */
"CONVERSATION_DELETE_CONFIRMATION_ALERT_MESSAGE" = "This cannot be undone.";

/* Title for the 'conversation delete confirmation' alert. */
"CONVERSATION_DELETE_CONFIRMATION_ALERT_TITLE" = "Delete Conversation?";

/* Momentarily shown to the user when attempting to select more conversations than is allowed. Embeds {{max number of conversations}} that can be selected. */
"CONVERSATION_PICKER_CAN_SELECT_NO_MORE_CONVERSATIONS" = "You can't select more than %@ conversations.";

/* table section header for section containing groups */
"CONVERSATION_PICKER_SECTION_GROUPS" = "Groups";

/* table section header for section containing recent conversations */
"CONVERSATION_PICKER_SECTION_RECENTS" = "Recent Chats";

/* table section header for section containing contacts */
"CONVERSATION_PICKER_SECTION_SIGNAL_CONTACTS" = "People";

/* navbar header */
"CONVERSATION_PICKER_TITLE" = "Choose Recipients";

/* keyboard toolbar label when no messages match the search string */
"CONVERSATION_SEARCH_NO_RESULTS" = "No matches";

/* keyboard toolbar label when exactly 1 message matches the search string */
"CONVERSATION_SEARCH_ONE_RESULT" = "1 match";

/* keyboard toolbar label when more than 1 message matches the search string. Embeds {{number/position of the 'currently viewed' result}} and the {{total number of results}} */
"CONVERSATION_SEARCH_RESULTS_FORMAT" = "match %d of %d";

/* title for conversation settings screen */
"CONVERSATION_SETTINGS" = "Conversation Settings";

/* Label for 'new contact' button in conversation settings view. */
"CONVERSATION_SETTINGS_ADD_TO_EXISTING_CONTACT" = "Add to Existing Contact";

/* table cell label in conversation settings */
"CONVERSATION_SETTINGS_BLOCK_THIS_GROUP" = "Block This Group";

/* table cell label in conversation settings */
"CONVERSATION_SETTINGS_BLOCK_THIS_USER" = "Block This User";

/* Navbar title when viewing settings for a 1-on-1 thread */
"CONVERSATION_SETTINGS_CONTACT_INFO_TITLE" = "Contact Info";

/* Label for table cell which leads to picking a new conversation color */
"CONVERSATION_SETTINGS_CONVERSATION_COLOR" = "Conversation Color";

/* Navbar title when viewing settings for a group thread */
"CONVERSATION_SETTINGS_GROUP_INFO_TITLE" = "Group Info";

/* Title of the 'mute this thread' action sheet. */
"CONVERSATION_SETTINGS_MUTE_ACTION_SHEET_TITLE" = "Mute";

/* label for 'mute thread' cell in conversation settings */
"CONVERSATION_SETTINGS_MUTE_LABEL" = "Mute";

/* Indicates that the current thread is not muted. */
"CONVERSATION_SETTINGS_MUTE_NOT_MUTED" = "Not muted";

/* Label for button to mute a thread for a day. */
"CONVERSATION_SETTINGS_MUTE_ONE_DAY_ACTION" = "Mute for one day";

/* Label for button to mute a thread for a hour. */
"CONVERSATION_SETTINGS_MUTE_ONE_HOUR_ACTION" = "Mute for one hour";

/* Label for button to mute a thread for a minute. */
"CONVERSATION_SETTINGS_MUTE_ONE_MINUTE_ACTION" = "Mute for one minute";

/* Label for button to mute a thread for a week.*/
"CONVERSATION_SETTINGS_MUTE_ONE_WEEK_ACTION" = "Mute for one week";

/* Label for button to mute a thread for a month. */
"CONVERSATION_SETTINGS_MUTE_ONE_MONTH_ACTION" = "Mute for one month";

/* Label for button to mute a thread for a year. */
"CONVERSATION_SETTINGS_MUTE_ONE_YEAR_ACTION" = "Mute for one year";

/* Indicates that this thread is muted until a given date or time. Embeds {{The date or time which the thread is muted until}}. */
"CONVERSATION_SETTINGS_MUTED_UNTIL_FORMAT" = "until %@";

/* Label for 'new contact' button in conversation settings view. */
"CONVERSATION_SETTINGS_NEW_CONTACT" = "Create New Contact";

/* Table cell label in conversation settings which returns the user to the conversation with 'search mode' activated */
"CONVERSATION_SETTINGS_SEARCH" = "Search Conversation";

/* Label for button that opens conversation settings. */
"CONVERSATION_SETTINGS_TAP_TO_CHANGE" = "Tap to Change";

/* Label for button to unmute a thread. */
"CONVERSATION_SETTINGS_UNMUTE_ACTION" = "Unmute";

/* Indicates that user is in the system contacts list. */
"CONVERSATION_SETTINGS_VIEW_IS_SYSTEM_CONTACT" = "This user is in your contacts";

/* Indicates that user's profile has been shared with a group. */
"CONVERSATION_SETTINGS_VIEW_PROFILE_IS_SHARED_WITH_GROUP" = "This group can see your profile.";

/* Indicates that user's profile has been shared with a user. */
"CONVERSATION_SETTINGS_VIEW_PROFILE_IS_SHARED_WITH_USER" = "This user can see your profile.";

/* Button to confirm that user wants to share their profile with a user or group. */
"CONVERSATION_SETTINGS_VIEW_SHARE_PROFILE" = "Make Profile Visible";

/* Action that shares user profile with a group. */
"CONVERSATION_SETTINGS_VIEW_SHARE_PROFILE_WITH_GROUP" = "Make My Profile Visible";

/* Action that shares user profile with a user. */
"CONVERSATION_SETTINGS_VIEW_SHARE_PROFILE_WITH_USER" = "Make My Profile Visible";

/* Message shown in conversation view that offers to add an unknown user to your phone's contacts. */
"CONVERSATION_VIEW_ADD_TO_CONTACTS_OFFER" = "Add to Contacts";

/* Message shown in conversation view that offers to share your profile with a user. */
"CONVERSATION_VIEW_ADD_USER_TO_PROFILE_WHITELIST_OFFER" = "Make My Profile Visible To This User";

/* Title for the group of buttons show for unknown contacts offering to add them to contacts, etc. */
"CONVERSATION_VIEW_CONTACTS_OFFER_TITLE" = "This user is not in your contacts";

/* Indicates that the app is loading more messages in this conversation. */
"CONVERSATION_VIEW_LOADING_MORE_MESSAGES" = "Loading More Messages…";

/* Indicator on truncated text messages that they can be tapped to see the entire text message. */
"CONVERSATION_VIEW_OVERSIZE_TEXT_TAP_FOR_MORE" = "Tap for More";

/* Message shown in conversation view that offers to block an unknown user. */
"CONVERSATION_VIEW_UNKNOWN_CONTACT_BLOCK_OFFER" = "Block This User";

/* ActionSheet title */
"CORRUPTED_SESSION_DESCRIPTION" = "Resetting your session will allow you to receive future messages from %@, but it will not recover any already corrupted messages.";

/* No comment provided by engineer. */
"COUNTRYCODE_SELECT_TITLE" = "Select Country Code";

/* Accessibility label for the create group new group button */
"CREATE_NEW_GROUP" = "Create new group";

/* Title for the 'crop/scale image' dialog. */
"CROP_SCALE_IMAGE_VIEW_TITLE" = "Move and Scale";

/* Subtitle shown while the app is updating its database. */
"DATABASE_VIEW_OVERLAY_SUBTITLE" = "This can take a few minutes.";

/* Title shown while the app is updating its database. */
"DATABASE_VIEW_OVERLAY_TITLE" = "Optimizing Database";

/* Format string for a relative time, expressed as a certain number of hours in the past. Embeds {{The number of hours}}. */
"DATE_HOURS_AGO_FORMAT" = "%@ Hr Ago";

/* Format string for a relative time, expressed as a certain number of minutes in the past. Embeds {{The number of minutes}}. */
"DATE_MINUTES_AGO_FORMAT" = "%@ Min Ago";

/* The present; the current time. */
"DATE_NOW" = "Now";

/* The current day. */
"DATE_TODAY" = "Today";

/* The day before today. */
"DATE_YESTERDAY" = "Yesterday";

/* The day Sunday abbreviated to the first 3 letters. */
"DATE_SUNDAY_ABBREVIATED" = "Sun";

/* The day Monday abbreviated to the first 3 letters. */
"DATE_MONDAY_ABBREVIATED" = "Mon";

/* The day Tuesday abbreviated to the first 3 letters. */
"DATE_TUESDAY_ABBREVIATED" = "Tue";

/* The day Wednesday abbreviated to the first 3 letters. */
"DATE_WEDNESDAY_ABBREVIATED" = "Wed";

/* The day Thursday abbreviated to the first 3 letters. */
"DATE_THURSDAY_ABBREVIATED" = "Thu";

/* The day Friday abbreviated to the first 3 letters. */
"DATE_FRIDAY_ABBREVIATED" = "Fri";

/* The day Saterday abbreviated to the first 3 letters. */
"DATE_SATERDAY_ABBREVIATED" = "Sat";

/* Error indicating that the debug logs could not be copied. */
"DEBUG_LOG_ALERT_COULD_NOT_COPY_LOGS" = "Could not copy logs.";

/* Error indicating that the debug logs could not be packaged. */
"DEBUG_LOG_ALERT_COULD_NOT_PACKAGE_LOGS" = "Could not package logs.";

/* Error indicating that a debug log could not be uploaded. */
"DEBUG_LOG_ALERT_ERROR_UPLOADING_LOG" = "Could not upload logs.";

/* Message of the debug log alert. */
"DEBUG_LOG_ALERT_MESSAGE" = "What would you like to do with the link to your debug log?";

/* Error indicating that no debug logs could be found. */
"DEBUG_LOG_ALERT_NO_LOGS" = "Could not find any logs.";

/* Label for the 'Open a Bug Report' option of the debug log alert. */
"DEBUG_LOG_ALERT_OPTION_BUG_REPORT" = "Open a Bug Report";

/* Label for the 'copy link' option of the debug log alert. */
"DEBUG_LOG_ALERT_OPTION_COPY_LINK" = "Copy Link";

/* Label for the 'email debug log' option of the debug log alert. */
"DEBUG_LOG_ALERT_OPTION_EMAIL" = "Email Support";

/* Label for the 'send to self' option of the debug log alert. */
"DEBUG_LOG_ALERT_OPTION_SEND_TO_SELF" = "Send to Self";

/* Label for the 'Share' option of the debug log alert. */
"DEBUG_LOG_ALERT_OPTION_SHARE" = "Share";

/* Title of the alert shown for failures while uploading debug logs.
   Title of the debug log alert. */
"DEBUG_LOG_ALERT_TITLE" = "One More Step";

/* Error indicating that the app could not launch the Email app. */
"DEBUG_LOG_COULD_NOT_EMAIL" = "Could not open Email app.";

/* Message of the alert before redirecting to GitHub Issues. */
"DEBUG_LOG_GITHUB_ISSUE_ALERT_MESSAGE" = "The gist link was copied in your clipboard. You are about to be redirected to the GitHub issue list.";

/* Title of the alert before redirecting to GitHub Issues. */
"DEBUG_LOG_GITHUB_ISSUE_ALERT_TITLE" = "GitHub Redirection";

/* Label for button that lets users re-register using the same phone number. */
"DEREGISTRATION_REREGISTER_WITH_SAME_PHONE_NUMBER" = "Re-register this phone number";

/* Label warning the user that they have been de-registered. */
"DEREGISTRATION_WARNING" = "Device no longer registered. Your phone number may be registered with Signal on a different device. Tap to re-register.";

/* {{Short Date}} when device last communicated with Signal Server. */
"DEVICE_LAST_ACTIVE_AT_LABEL" = "Last active: %@";

/* {{Short Date}} when device was linked. */
"DEVICE_LINKED_AT_LABEL" = "Linked: %@";

/* Alert title that can occur when viewing device manager. */
"DEVICE_LIST_UPDATE_FAILED_TITLE" = "Failed to update device list";

/* table cell label in conversation settings */
"DISAPPEARING_MESSAGES" = "Disappearing Messages";

/* Info Message when added to a group which has enabled disappearing messages. Embeds {{time amount}} before messages disappear, see the *_TIME_AMOUNT strings for context. */
"DISAPPEARING_MESSAGES_CONFIGURATION_GROUP_EXISTING_FORMAT" = "Messages in this conversation will disappear after %@.";

/* subheading in conversation settings */
"DISAPPEARING_MESSAGES_DESCRIPTION" = "When enabled, messages sent and received in this conversation will disappear after they have been seen.";

/* Accessibility hint that contains current timeout information */
"DISAPPEARING_MESSAGES_HINT" = "Currently messages disappear after %@";

/* Accessibility label for disappearing messages */
"DISAPPEARING_MESSAGES_LABEL" = "Disappearing messages settings";

/* Short text to dismiss current modal / actionsheet / screen */
"DISMISS_BUTTON_TEXT" = "Dismiss";

/* Section title for the 'domain fronting country' view. */
"DOMAIN_FRONTING_COUNTRY_VIEW_SECTION_HEADER" = "Censorship Circumvention Location";

/* Alert body for when the user has just tried to edit a contacts after declining to give Signal contacts permissions */
"EDIT_CONTACT_WITHOUT_CONTACTS_PERMISSION_ALERT_BODY" = "You can enable access in the iOS Settings app.";

/* Alert title for when the user has just tried to edit a contacts after declining to give Signal contacts permissions */
"EDIT_CONTACT_WITHOUT_CONTACTS_PERMISSION_ALERT_TITLE" = "Signal Needs Contact Access to Edit Contact Information";

/* table cell label in conversation settings */
"EDIT_GROUP_ACTION" = "Edit Group";

/* a title for the contacts section of the 'new/update group' view. */
"EDIT_GROUP_CONTACTS_SECTION_TITLE" = "Contacts";

/* The navbar title for the 'update group' view. */
"EDIT_GROUP_DEFAULT_TITLE" = "Edit Group";

/* Label for the cell that lets you add a new member to a group. */
"EDIT_GROUP_MEMBERS_ADD_MEMBER" = "Add…";

/* a title for the members section of the 'new/update group' view. */
"EDIT_GROUP_MEMBERS_SECTION_TITLE" = "Members";

/* An indicator that a user is a new member of the group. */
"EDIT_GROUP_NEW_MEMBER_LABEL" = "Added";

/* The title for the 'update group' button. */
"EDIT_GROUP_UPDATE_BUTTON" = "Update";

/* The alert message if user tries to exit update group view without saving changes. */
"EDIT_GROUP_VIEW_UNSAVED_CHANGES_MESSAGE" = "Would you like to save the changes that you made to this group?";

/* The alert title if user tries to exit update group view without saving changes. */
"EDIT_GROUP_VIEW_UNSAVED_CHANGES_TITLE" = "Unsaved Changes";

/* Short name for edit menu item to copy contents of media message. */
"EDIT_ITEM_COPY_ACTION" = "Copy";

/* No comment provided by engineer. */
"EDIT_TXT" = "Edit";

/* body of email sent to contacts when inviting to install Signal. Embeds {{link to install Signal}} and {{link to the Signal home page}} */
"EMAIL_INVITE_BODY" = "Hey,\n\nLately I've been using Signal to keep the conversations on my iPhone private. I'd like you to install it too, so we can be confident that only you and I can read our messages or hear our calls.\n\nSignal is available for iPhones and Android. Get it here: %@\n\nSignal works like your existing messaging app. We can send pictures and video, make calls, and start group chats. The best thing about Signal is that it is open source, so anyone can check tha the app really does not collect any infromation whatsoever. It offers real privacy, not just by protecting messages from being intercepted, but also by not collecting any information from you phone.The best thing about Signal is that it is open source, so anyone can check tha the app really does not collect any infromation whatsoever. It offers real privacy, not just by protecting messages from being intercepted, but also by not collecting any information from you phone. Even the organization who made the app can't see anything!\n\nYou can read more about Open Whisper Systems, the people who make Signal, here: %@";

/* subject of email sent to contacts when inviting to install Signal */
"EMAIL_INVITE_SUBJECT" = "Let's use Signal for a conversation";

/* Full width label displayed when attempting to compose message */
"EMPTY_CONTACTS_LABEL_LINE1" = "None of your contacts have Signal.";

/* Full width label displayed when attempting to compose message */
"EMPTY_CONTACTS_LABEL_LINE2" = "Why don't you invite someone?";

/* Indicates that user should confirm their 'two factor auth pin'. */
"ENABLE_2FA_VIEW_CONFIRM_PIN_INSTRUCTIONS" = "Confirm your PIN.";

/* Error indicating that attempt to disable 'two-factor auth' failed. */
"ENABLE_2FA_VIEW_COULD_NOT_DISABLE_2FA" = "Could not disable Registration Lock.";

/* Error indicating that attempt to enable 'two-factor auth' failed. */
"ENABLE_2FA_VIEW_COULD_NOT_ENABLE_2FA" = "Could not enable Registration Lock.";

/* Label for the 'enable two-factor auth' item in the settings view */
"ENABLE_2FA_VIEW_DISABLE_2FA" = "Disable";

/* Label for the 'enable two-factor auth' item in the settings view */
"ENABLE_2FA_VIEW_ENABLE_2FA" = "Enable";

/* Label for the 'next' button in the 'enable two factor auth' views. */
"ENABLE_2FA_VIEW_NEXT_BUTTON" = "Next";

/* Error indicating that the entered 'two-factor auth PINs' do not match. */
"ENABLE_2FA_VIEW_PIN_DOES_NOT_MATCH" = "PIN does not match.";

/* Error indicating that the entered 'two-factor auth PIN' is too long. */
"ENABLE_2FA_VIEW_PIN_TOO_LONG" = "PIN can be no longer than 20 digits.";

/* Error indicating that the entered 'two-factor auth PIN' is too short. */
"ENABLE_2FA_VIEW_PIN_TOO_SHORT" = "PIN must be at least 4 digits.";

/* Indicates that user should select a 'two factor auth pin'. */
"ENABLE_2FA_VIEW_SELECT_PIN_INSTRUCTIONS" = "Enter a Registration Lock PIN. You will be asked to enter this PIN the next time you register this phone number with Signal.";

/* Indicates that user has 'two factor auth pin' disabled. */
"ENABLE_2FA_VIEW_STATUS_DISABLED_INSTRUCTIONS" = "For increased security, enable a Registration Lock PIN that will be required in order to register this phone number with Signal again.";

/* Indicates that user has 'two factor auth pin' enabled. */
"ENABLE_2FA_VIEW_STATUS_ENABLED_INSTRUCTIONS" = "Registration Lock is enabled. You'll need to enter your PIN when registering your phone number with Signal again. This prevents anyone else from registering Signal using your phone number.";

/* Title for the 'enable two factor auth PIN' views. */
"ENABLE_2FA_VIEW_TITLE" = "Registration Lock";

/* Call setup status label */
"END_CALL_RESPONDER_IS_BUSY" = "Contact is Busy";

/* Call setup status label */
"END_CALL_UNCATEGORIZED_FAILURE" = "Call Failed.";

/* Error indicating that the phone's contacts could not be retrieved. */
"ERROR_COULD_NOT_FETCH_CONTACTS" = "Could not access contacts.";

/* Generic notice when message failed to send. */
"ERROR_DESCRIPTION_CLIENT_SENDING_FAILURE" = "Failed to send message.";

/* Error message indicating that message send is disabled due to prekey update failures */
"ERROR_DESCRIPTION_MESSAGE_SEND_DISABLED_PREKEY_UPDATE_FAILURES" = "Unable to send due to stale prekey data.";

/* Error message indicating that message send failed due to block list */
"ERROR_DESCRIPTION_MESSAGE_SEND_FAILED_DUE_TO_BLOCK_LIST" = "Failed to message user because you blocked them.";

/* Error message indicating that message send failed due to failed attachment write */
"ERROR_DESCRIPTION_MESSAGE_SEND_FAILED_DUE_TO_FAILED_ATTACHMENT_WRITE" = "Failed to write and send attachment.";

/* Generic error used whenever Signal can't contact the server */
"ERROR_DESCRIPTION_NO_INTERNET" = "Signal was unable to connect to the internet. Please try again.";

/* Error indicating that an outgoing message had no valid recipients. */
"ERROR_DESCRIPTION_NO_VALID_RECIPIENTS" = "Message send failed due to a lack of valid recipients.";

/* Error indicating that a socket request failed. */
"ERROR_DESCRIPTION_REQUEST_FAILED" = "Network request failed.";

/* Error indicating that a socket request timed out. */
"ERROR_DESCRIPTION_REQUEST_TIMED_OUT" = "Network request timed out.";

/* Error indicating that a socket response failed. */
"ERROR_DESCRIPTION_RESPONSE_FAILED" = "Invalid response from service.";

/* Error message when attempting to send message */
"ERROR_DESCRIPTION_SENDING_UNAUTHORIZED" = "This device is no longer registered with your phone number. Please reinstall Signal.";

/* Generic server error */
"ERROR_DESCRIPTION_SERVER_FAILURE" = "Server Error. Please try again later.";

/* Worst case generic error message */
"ERROR_DESCRIPTION_UNKNOWN_ERROR" = "An unknown error occurred.";

/* Error message when attempting to send message */
"ERROR_DESCRIPTION_UNREGISTERED_RECIPIENT" = "Contact is not a Signal user.";

/* Error message indicating that attachment download(s) failed. */
"ERROR_MESSAGE_ATTACHMENT_DOWNLOAD_FAILED" = "Attachment download failed.";

/* Error message when unable to receive an attachment because the sending client is too old. */
"ERROR_MESSAGE_ATTACHMENT_FROM_OLD_CLIENT" = "Attachment failure: Ask this contact to send their message again after updating to the latest version of Signal.";

/* No comment provided by engineer. */
"ERROR_MESSAGE_DUPLICATE_MESSAGE" = "Received a duplicate message.";

/* No comment provided by engineer. */
"ERROR_MESSAGE_INVALID_KEY_EXCEPTION" = "The recipient's key is not valid.";

/* No comment provided by engineer. */
"ERROR_MESSAGE_INVALID_MESSAGE" = "Received message was out of sync.";

/* No comment provided by engineer. */
"ERROR_MESSAGE_INVALID_VERSION" = "Received a message that is not compatible with this version.";

/* No comment provided by engineer. */
"ERROR_MESSAGE_NO_SESSION" = "No available session for contact.";

/* Shown when signal users safety numbers changed */
"ERROR_MESSAGE_NON_BLOCKING_IDENTITY_CHANGE" = "Safety number changed.";

/* Shown when signal users safety numbers changed, embeds the user's {{name or phone number}} */
"ERROR_MESSAGE_NON_BLOCKING_IDENTITY_CHANGE_FORMAT" = "Your safety number with %@ has changed.";

/* No comment provided by engineer. */
"ERROR_MESSAGE_UNKNOWN_ERROR" = "An unknown error occurred.";

/* No comment provided by engineer. */
"ERROR_MESSAGE_WRONG_TRUSTED_IDENTITY_KEY" = "Safety number changed.";

/* Error indicating a send failure due to an expired application. */
"ERROR_SENDING_EXPIRED" = "Your version of Signal has expired. Please update to send further messages.";

/* Format string for 'unregistered user' error. Embeds {{the unregistered user's name or signal id}}. */
"ERROR_UNREGISTERED_USER_FORMAT" = "Unregistered User: %@";

/* Button to dismiss/ignore the one time splash screen that appears after upgrading */
"EXPERIENCE_UPGRADE_DISMISS_BUTTON" = "Not Now";

/* Button to dismiss/ignore the one time splash screen that appears after upgrading */
"EXPERIENCE_UPGRADE_LETS_GO_BUTTON" = "Let's Go";

/* Label notifying the user that the app has expired. */
"EXPIRATION_ERROR" = "Your version of Signal has expired! Messages will no longer send successfully. Tap to update to the most recent version.";

/* Label warning the user that the app will expire soon. */
"EXPIRATION_WARNING_SOON" = "Your version of Signal will expire in %d days. Tap to update to the most recent version.";

/* Label warning the user that the app will expire today. */
"EXPIRATION_WARNING_TODAY" = "Your version of Signal will expire today. Tap to update to the most recent version.";

/* action sheet header when re-sending message which failed because of too many attempts */
"FAILED_SENDING_BECAUSE_RATE_LIMIT" = "Too many failures with this contact. Please try again later.";

/* action sheet header when re-sending message which failed because of untrusted identity keys */
"FAILED_SENDING_BECAUSE_UNTRUSTED_IDENTITY_KEY" = "Your safety number with %@ has recently changed. You may wish to verify before sending this message again.";

/* alert title */
"FAILED_VERIFICATION_TITLE" = "Failed to Verify Safety Number!";

/* Button that marks user as verified after a successful fingerprint scan. */
"FINGERPRINT_SCAN_VERIFY_BUTTON" = "Mark as Verified";

/* No comment provided by engineer. */
"FINGERPRINT_SHRED_KEYMATERIAL_BUTTON" = "Reset Session";

/* Accessibility label for finishing new group */
"FINISH_GROUP_CREATION_LABEL" = "Finish creating group";

/* Label indicating media gallery is empty */
"GALLERY_TILES_EMPTY_GALLERY" = "You don't have any media in this conversation.";

/* Label indicating loading is in progress */
"GALLERY_TILES_LOADING_MORE_RECENT_LABEL" = "Loading Newer Media…";

/* Label indicating loading is in progress */
"GALLERY_TILES_LOADING_OLDER_LABEL" = "Loading Older Media…";

/* A label for generic attachments. */
"GENERIC_ATTACHMENT_LABEL" = "Attachment";

/* Error displayed when there is a failure fetching a GIF from the remote service. */
"GIF_PICKER_ERROR_FETCH_FAILURE" = "Failed to fetch the requested GIF. Please verify you are online.";

/* Generic error displayed when picking a GIF */
"GIF_PICKER_ERROR_GENERIC" = "An unknown error occurred.";

/* Shown when selected GIF couldn't be fetched */
"GIF_PICKER_FAILURE_ALERT_TITLE" = "Unable to use this GIF.";

/* Alert message shown when user tries to search for GIFs without entering any search terms. */
"GIF_PICKER_VIEW_MISSING_QUERY" = "Please enter your search.";

/* Title for the 'GIF picker' dialog. */
"GIF_PICKER_VIEW_TITLE" = "GIF Search";

/* Indicates that an error occurred while searching. */
"GIF_VIEW_SEARCH_ERROR" = "Error. Tap to Retry.";

/* Indicates that the user's search had no results. */
"GIF_VIEW_SEARCH_NO_RESULTS" = "No Results.";

/* Placeholder text for the search field in GIF view */
"GIF_VIEW_SEARCH_PLACEHOLDER_TEXT" = "Enter your search";

/* No comment provided by engineer. */
"GROUP_AVATAR_CHANGED" = "Avatar changed.";

/* No comment provided by engineer. */
"GROUP_CREATED" = "Group created.";

/* Message shown in conversation view that indicates there were issues with group creation. */
"GROUP_CREATION_FAILED" = "Not all members could be added to the group. Tap to retry.";

/* Conversation settings table section title */
"GROUP_MANAGEMENT_SECTION" = "Group Management";

/* No comment provided by engineer. */
"GROUP_MEMBER_JOINED" = " %@ joined the group.";

/* No comment provided by engineer. */
"GROUP_MEMBER_LEFT" = " %@ left the group.";

/* Button label to add information to an unknown contact */
"GROUP_MEMBERS_ADD_CONTACT_INFO" = "Add Contact";

/* Button label for the 'call group member' button */
"GROUP_MEMBERS_CALL" = "Call";

/* Label for the button that clears all verification errors in the 'group members' view. */
"GROUP_MEMBERS_RESET_NO_LONGER_VERIFIED" = "Clear Verification for All";

/* Label for the 'reset all no-longer-verified group members' confirmation alert. */
"GROUP_MEMBERS_RESET_NO_LONGER_VERIFIED_ALERT_MESSAGE" = "This will clear the verification of all group members whose safety numbers have changed since they were last verified.";

/* Title for the 'members' section of the 'group members' view. */
"GROUP_MEMBERS_SECTION_TITLE_MEMBERS" = "Members";

/* Title for the 'no longer verified' section of the 'group members' view. */
"GROUP_MEMBERS_SECTION_TITLE_NO_LONGER_VERIFIED" = "No Longer Marked as Verified";

/* Button label for the 'send message to group member' button */
"GROUP_MEMBERS_SEND_MESSAGE" = "Send Message";

/* Button label for the 'show contact info' button */
"GROUP_MEMBERS_VIEW_CONTACT_INFO" = "Contact Info";

/* No comment provided by engineer. */
"GROUP_TITLE_CHANGED" = "Title is now '%@'. ";

/* No comment provided by engineer. */
"GROUP_UPDATED" = "Group updated.";

/* No comment provided by engineer. */
"GROUP_YOU_LEFT" = "You have left the group.";

/* Label for 'archived conversations' button. */
"HOME_VIEW_ARCHIVED_CONVERSATIONS" = "Archived Conversations";

/* Table cell subtitle label for a conversation the user has blocked. */
"HOME_VIEW_BLOCKED_CONVERSATION" = "Blocked";

/* Placeholder text for search bar which filters conversations. */
"HOME_VIEW_CONVERSATION_SEARCHBAR_PLACEHOLDER" = "Search";

/* Format string for a label offering to start a new conversation with your contacts, if you have 1 Signal contact.  Embeds {{The name of 1 of your Signal contacts}}. */
"HOME_VIEW_FIRST_CONVERSATION_OFFER_1_CONTACT_FORMAT" = "Some of your contacts are already on Signal, including %@.";

/* Format string for a label offering to start a new conversation with your contacts, if you have 2 Signal contacts.  Embeds {{The names of 2 of your Signal contacts}}. */
"HOME_VIEW_FIRST_CONVERSATION_OFFER_2_CONTACTS_FORMAT" = "Some of your contacts are already on Signal, including %@ and %@.";

/* Format string for a label offering to start a new conversation with your contacts, if you have at least 3 Signal contacts.  Embeds {{The names of 3 of your Signal contacts}}. */
"HOME_VIEW_FIRST_CONVERSATION_OFFER_3_CONTACTS_FORMAT" = "Some of your contacts are already on Signal, including %@, %@ and %@.";

/* A label offering to start a new conversation with your contacts, if you have no Signal contacts. */
"HOME_VIEW_FIRST_CONVERSATION_OFFER_NO_CONTACTS" = "Start your first conversation here.";

/* Table cell subtitle label for a conversation the user has not accepted. */
"HOME_VIEW_MESSAGE_REQUEST_CONVERSATION" = "Message Request";

/* Format string when search returns no results. Embeds {{search term}} */
"HOME_VIEW_SEARCH_NO_RESULTS_FORMAT" = "No results found for '%@'";

/* Title for the home view's 'archive' mode. */
"HOME_VIEW_TITLE_ARCHIVE" = "Archive";

/* Title for the home view's default mode. */
"HOME_VIEW_TITLE_INBOX" = "Signal";

/* Momentarily shown to the user when attempting to select more images than is allowed. Embeds {{max number of items}} that can be shared. */
"IMAGE_PICKER_CAN_SELECT_NO_MORE_TOAST_FORMAT" = "You can't share more than %@ items.";

/* alert title */
"IMAGE_PICKER_FAILED_TO_PROCESS_ATTACHMENTS" = "Failed to select attachment";

/* Call setup status label */
"IN_CALL_CONNECTING" = "Connecting…";

/* Call setup status label */
"IN_CALL_RECONNECTING" = "Reconnecting…";

/* Call setup status label */
"IN_CALL_RINGING" = "Ringing…";

/* Call setup status label */
"IN_CALL_SECURING" = "Answered. Securing…";

/* Call setup status label */
"IN_CALL_TERMINATED" = "Call Ended.";

/* Label reminding the user that they are in archive mode. */
"INBOX_VIEW_ARCHIVE_MODE_REMINDER" = "These conversations are archived and will only appear in the Inbox if new messages are received.";

/* Message shown in the home view when the inbox is empty. */
"INBOX_VIEW_EMPTY_INBOX" = "Give your inbox something to write home about. Get started by messaging a friend.";

/* Multi-line label explaining how to show names instead of phone numbers in your inbox */
"INBOX_VIEW_MISSING_CONTACTS_PERMISSION" = "You can enable contacts access in the iOS Settings app to see contact names in your Signal conversation list.";

/* info message text in conversation view */
"INCOMING_CALL" = "Incoming call";

/* info message recorded in conversation history when local user declined a call */
"INCOMING_DECLINED_CALL" = "You declined a call";

/* info message text in conversation view */
"INCOMING_INCOMPLETE_CALL" = "Incoming call";

/* info message text shown in conversation view */
"INFO_MESSAGE_MISSED_CALL_DUE_TO_CHANGED_IDENITY" = "Missed call because their safety number has changed.";

/* Shown in inbox and conversation when a user joins Signal, embeds the new user's {{contact name}} */
"INFO_MESSAGE_USER_JOINED_SIGNAL_BODY_FORMAT" = "%@ is on Signal!";

/* Message for the alert indicating that an audio file is invalid. */
"INVALID_AUDIO_FILE_ALERT_ERROR_MESSAGE" = "Invalid audio file.";

/* Alert body when contacts disabled while trying to invite contacts to signal */
"INVITE_FLOW_REQUIRES_CONTACT_ACCESS_BODY" = "You can enable contacts access in the iOS Settings app to invite your friends to join Signal.";

/* Alert title when contacts disabled while trying to invite contacts to signal */
"INVITE_FLOW_REQUIRES_CONTACT_ACCESS_TITLE" = "Allow Contact Access";

/* Label for the cell that presents the 'invite contacts' workflow. */
"INVITE_FRIENDS_CONTACT_TABLE_BUTTON" = "Invite Friends to Signal";

/* Search */
"INVITE_FRIENDS_PICKER_SEARCHBAR_PLACEHOLDER" = "Search";

/* Navbar title */
"INVITE_FRIENDS_PICKER_TITLE" = "Invite Friends";

/* Alert warning that sending an invite to multiple users will create a group message whose recipients will be able to see each other. */
"INVITE_WARNING_MULTIPLE_INVITES_BY_TEXT" = "Inviting multiple users at the same time will start a group message and the recipients will be able to see each other.";

/* Slider label embeds {{TIME_AMOUNT}}, e.g. '2 hours'. See *_TIME_AMOUNT strings for examples. */
"KEEP_MESSAGES_DURATION" = "Messages disappear after %@.";

/* Slider label when disappearing messages is off */
"KEEP_MESSAGES_FOREVER" = "Messages do not disappear.";

/* Confirmation button within contextual alert */
"LEAVE_BUTTON_TITLE" = "Leave";

/* table cell label in conversation settings */
"LEAVE_GROUP_ACTION" = "Leave Group";

/* report an invalid linking code */
"LINK_DEVICE_INVALID_CODE_BODY" = "This QR code is not valid. Please make sure you are scanning the QR code that is displayed on the device you want to link.";

/* report an invalid linking code */
"LINK_DEVICE_INVALID_CODE_TITLE" = "Linking Device Failed";

/* confirm the users intent to link a new device */
"LINK_DEVICE_PERMISSION_ALERT_BODY" = "This device will be able to see your groups and contacts, access your conversations, and send messages in your name.";

/* confirm the users intent to link a new device */
"LINK_DEVICE_PERMISSION_ALERT_TITLE" = "Link this device?";

/* attempt another linking */
"LINK_DEVICE_RESTART" = "Retry";

/* QR Scanning screen instructions, placed alongside a camera view for scanning QR Codes */
"LINK_DEVICE_SCANNING_INSTRUCTIONS" = "Scan the QR code that is displayed on the device you want to link.";

/* Subheading for 'Link New Device' navigation */
"LINK_NEW_DEVICE_SUBTITLE" = "Scan QR Code";

/* Navigation title when scanning QR code to add new device. */
"LINK_NEW_DEVICE_TITLE" = "Link New Device";

/* Label for link previews with an unknown host. */
"LINK_PREVIEW_UNKNOWN_DOMAIN" = "Link Preview";

/* Menu item and navbar title for the device manager */
"LINKED_DEVICES_TITLE" = "Linked Devices";

/* Alert Title */
"LINKING_DEVICE_FAILED_TITLE" = "Linking Device Failed";

/* table cell label in conversation settings */
"LIST_GROUP_MEMBERS_ACTION" = "Group Members";

/* A string indicating that the user can search for a location */
"LOCATION_PICKER_SEARCH_PLACEHOLDER" = "Search by name or address";

/* The title for the location picker view */
"LOCATION_PICKER_TITLE" = "Select Location";

/* No comment provided by engineer. */
"LOGGING_SECTION" = "Logging";

/* Title for the 'long text message' view. */
"LONG_TEXT_VIEW_TITLE" = "Message";

/* nav bar button item */
"MEDIA_DETAIL_VIEW_ALL_MEDIA_BUTTON" = "All Media";

/* media picker option to take photo or video */
"MEDIA_FROM_CAMERA_BUTTON" = "Camera";

/* media picker option to choose from library */
"MEDIA_FROM_LIBRARY_BUTTON" = "Photo Library";

/* Confirmation button text to delete selected media from the gallery, embeds {{number of messages}} */
"MEDIA_GALLERY_DELETE_MULTIPLE_MESSAGES_FORMAT" = "Delete %d Messages";

/* Confirmation button text to delete selected media message from the gallery */
"MEDIA_GALLERY_DELETE_SINGLE_MESSAGE" = "Delete Message";

/* embeds {{sender name}} and {{sent datetime}}, e.g. 'Sarah on 10/30/18, 3:29' */
"MEDIA_GALLERY_LANDSCAPE_TITLE_FORMAT" = "%@ on %@";

/* Format for the 'more items' indicator for media galleries. Embeds {{the number of additional items}}. */
"MEDIA_GALLERY_MORE_ITEMS_FORMAT" = "+%@";

/* Short sender label for media sent by you */
"MEDIA_GALLERY_SENDER_NAME_YOU" = "You";

/* Section header in media gallery collection view */
"MEDIA_GALLERY_THIS_MONTH_HEADER" = "This Month";

/* Action sheet button title */
"MESSAGE_ACTION_COPY_MEDIA" = "Copy Media";

/* Action sheet button title */
"MESSAGE_ACTION_COPY_TEXT" = "Copy Message Text";

/* Action sheet button title */
"MESSAGE_ACTION_DELETE_MESSAGE" = "Delete This Message";

/* Action sheet button subtitle */
"MESSAGE_ACTION_DELETE_MESSAGE_SUBTITLE" = "It will only be deleted on this device.";

/* Action sheet button title */
"MESSAGE_ACTION_DETAILS" = "More Info";

/* Action sheet button title */
"MESSAGE_ACTION_REPLY" = "Reply to This Message";

/* Action sheet button title */
"MESSAGE_ACTION_SAVE_MEDIA" = "Save Media";

/* Title for the 'message approval' dialog. */
"MESSAGE_APPROVAL_DIALOG_TITLE" = "Message";

/* Label for the recipient name in the 'message approval' dialog. */
"MESSAGE_APPROVAL_RECIPIENT_LABEL" = "To:";

/* No comment provided by engineer. */
"MESSAGE_COMPOSEVIEW_TITLE" = "New Message";

/* Label for file size of attachments in the 'message metadata' view. */
"MESSAGE_METADATA_VIEW_ATTACHMENT_FILE_SIZE" = "File Size";

/* Label for the MIME type of attachments in the 'message metadata' view. */
"MESSAGE_METADATA_VIEW_ATTACHMENT_MIME_TYPE" = "MIME type";

/* Status label for messages which are delivered. */
"MESSAGE_METADATA_VIEW_MESSAGE_STATUS_DELIVERED" = "Delivered";

/* Status label for messages which are failed. */
"MESSAGE_METADATA_VIEW_MESSAGE_STATUS_FAILED" = "Failed";

/* Status label for messages which are read. */
"MESSAGE_METADATA_VIEW_MESSAGE_STATUS_READ" = "Read";

/* Status label for messages which are sending. */
"MESSAGE_METADATA_VIEW_MESSAGE_STATUS_SENDING" = "Sending";

/* Status label for messages which are sent. */
"MESSAGE_METADATA_VIEW_MESSAGE_STATUS_SENT" = "Sent";

/* Status label for messages which were skipped. */
"MESSAGE_METADATA_VIEW_MESSAGE_STATUS_SKIPPED" = "Skipped";

/* Status label for messages which are uploading. */
"MESSAGE_METADATA_VIEW_MESSAGE_STATUS_UPLOADING" = "Uploading";

/* Label for messages without a body or attachment in the 'message metadata' view. */
"MESSAGE_METADATA_VIEW_NO_ATTACHMENT_OR_BODY" = "Message has no content or attachment.";

/* Label for the 'received date & time' field of the 'message metadata' view. */
"MESSAGE_METADATA_VIEW_RECEIVED_DATE_TIME" = "Received";

/* Label for the 'sender' field of the 'message metadata' view. */
"MESSAGE_METADATA_VIEW_SENDER" = "Sender";

/* Label for the 'sent date & time' field of the 'message metadata' view. */
"MESSAGE_METADATA_VIEW_SENT_DATE_TIME" = "Sent";

/* Label for the original filename of any attachment in the 'message metadata' view. */
"MESSAGE_METADATA_VIEW_SOURCE_FILENAME" = "Filename";

/* Title for the 'message metadata' view. */
"MESSAGE_METADATA_VIEW_TITLE" = "Message";

/* A button used to block a user on an incoming message request. */
"MESSAGE_REQUEST_VIEW_ACCEPT_BUTTON" = "Accept";

/* A button used to block a user on an incoming message request. */
"MESSAGE_REQUEST_VIEW_BLOCK_BUTTON" = "Block";

/* A button used to block a user on an incoming message request. */
"MESSAGE_REQUEST_VIEW_DELETE_BUTTON" = "Delete";

/* A prompt notifying that the user must share their profile with this conversation. Embeds {{contact name}}. */
"MESSAGE_REQUEST_VIEW_EXISTING_CONTACT_PROMPT_FORMAT" = "You must share your profile to continue your conversation with %@.";

/* A prompt notifying that the user must share their profile with this group. Embeds {{group name}}. */
"MESSAGE_REQUEST_VIEW_EXISTING_GROUP_PROMPT_FORMAT" = "You must share your profile to continue your conversation in %@.";

/* A button used to learn more about why you must share your profile. */
"MESSAGE_REQUEST_VIEW_LEARN_MORE_BUTTON" = "Learn More";

/* A prompt asking if the user wants to accept a conversation invite. Embeds {{contact name}}. */
"MESSAGE_REQUEST_VIEW_NEW_CONTACT_PROMPT_FORMAT" = "Do you want to let %@ message you? They won’t know you’ve seen their messages until you accept.";

/* A prompt asking if the user wants to accept a group invite. Embeds {{group name}}. */
"MESSAGE_REQUEST_VIEW_NEW_GROUP_PROMPT_FORMAT" = "Do you want to join the group %@? They won’t know you’ve seen their messages until you accept.";

/* A button used to share your profile with an existing thread. */
"MESSAGE_REQUEST_VIEW_SHARE_PROFILE_BUTTON" = "Share Profile";

/* message status for message delivered to their recipient. */
"MESSAGE_STATUS_DELIVERED" = "Delivered";

/* message status while message is downloading. */
"MESSAGE_STATUS_DOWNLOADING" = "Downloading";

/* status message for failed messages */
"MESSAGE_STATUS_FAILED" = "Sending failed.";

/* status message for failed messages */
"MESSAGE_STATUS_FAILED_SHORT" = "Failed";

/* status message for read messages */
"MESSAGE_STATUS_READ" = "Read";

/* message status if message delivery to a recipient is skipped. We skip delivering group messages to users who have left the group or unregistered their Signal account. */
"MESSAGE_STATUS_RECIPIENT_SKIPPED" = "Skipped";

/* Label indicating that a message failed to send. */
"MESSAGE_STATUS_SEND_FAILED" = "Send Failed";

/* message status while message is sending. */
"MESSAGE_STATUS_SENDING" = "Sending…";

/* status message for sent messages */
"MESSAGE_STATUS_SENT" = "Sent";

/* status message while attachment is uploading */
"MESSAGE_STATUS_UPLOADING" = "Uploading…";

/* placeholder text for the editable message field */
"MESSAGE_TEXT_FIELD_PLACEHOLDER" = "New Message";

/* Indicates that one member of this group conversation is no longer verified. Embeds {{user's name or phone number}}. */
"MESSAGES_VIEW_1_MEMBER_NO_LONGER_VERIFIED_FORMAT" = "%@ is no longer marked as verified. Tap for options.";

/* Indicates that this 1:1 conversation has been blocked. */
"MESSAGES_VIEW_CONTACT_BLOCKED" = "You Blocked This Person";

/* Indicates that this 1:1 conversation is no longer verified. Embeds {{user's name or phone number}}. */
"MESSAGES_VIEW_CONTACT_NO_LONGER_VERIFIED_FORMAT" = "%@ is no longer marked as verified. Tap for options.";

/* Indicates that a single member of this group has been blocked. */
"MESSAGES_VIEW_GROUP_1_MEMBER_BLOCKED" = "You Blocked 1 Member of This Group";

/* Indicates that this group conversation has been blocked. */
"MESSAGES_VIEW_GROUP_BLOCKED" = "You Blocked This Group";

/* Indicates that some members of this group has been blocked. Embeds {{the number of blocked users in this group}}. */
"MESSAGES_VIEW_GROUP_N_MEMBERS_BLOCKED_FORMAT" = "You Blocked %@ Members of This Group";

<<<<<<< HEAD
/* Text for banner in group conversation view that offers to share your profile with this group. */
"MESSAGES_VIEW_GROUP_PROFILE_WHITELIST_BANNER" = "Make Your Profile Visible To This Group?";

=======
>>>>>>> 47c855f2
/* Indicates that more than one member of this group conversation is no longer verified. */
"MESSAGES_VIEW_N_MEMBERS_NO_LONGER_VERIFIED" = "More than one member of this group is no longer marked as verified. Tap for options.";

/* The subtitle for the messages view title indicates that the title can be tapped to access settings for this conversation. */
"MESSAGES_VIEW_TITLE_SUBTITLE" = "Tap here for settings";

/* Indicator that separates read from unread messages. */
"MESSAGES_VIEW_UNREAD_INDICATOR" = "New Messages";

/* Messages that indicates that there are more unseen messages. */
"MESSAGES_VIEW_UNREAD_INDICATOR_HAS_MORE_UNSEEN_MESSAGES" = "There are more unread messages.";

/* Messages that indicates that there are more unseen messages including safety number changes. */
"MESSAGES_VIEW_UNREAD_INDICATOR_HAS_MORE_UNSEEN_MESSAGES_AND_SAFETY_NUMBER_CHANGES" = "There are more unread messages (including safety number changes).";

/* info message text in conversation view */
"MISSED_CALL" = "Missed call";

/* Alert body
   Alert body when camera is not authorized */
"MISSING_CAMERA_PERMISSION_MESSAGE" = "You can enable camera access in the iOS Settings app to make video calls in Signal.";

/* Alert title
   Alert title when camera is not authorized */
"MISSING_CAMERA_PERMISSION_TITLE" = "Signal needs to access your camera";

/* Alert body indicating the user has denied location permissios */
"MISSING_LOCATION_PERMISSION_MESSAGE" = "You can enable this permission in the iOS Settings app.";

/* Alert title indicating the user has denied location permissios */
"MISSING_LOCATION_PERMISSION_TITLE" = "Signal requires access to your location for this feature.";

/* Alert body when user has previously denied media library access */
"MISSING_MEDIA_LIBRARY_PERMISSION_MESSAGE" = "You can enable this permission in the iOS Settings app.";

/* Alert title when user has previously denied media library access */
"MISSING_MEDIA_LIBRARY_PERMISSION_TITLE" = "Signal requires access to your photos for this feature";

/* alert title: cannot link - reached max linked devices */
"MULTIDEVICE_PAIRING_MAX_DESC" = "You cannot link any more devices";

/* alert body: cannot link - reached max linked devices */
"MULTIDEVICE_PAIRING_MAX_RECOVERY" = "You have reached the maximum of devices you can currently link with your account. Please remove a device and try again.";

/* An explanation of the consequences of muting a thread. */
"MUTE_BEHAVIOR_EXPLANATION" = "You will not receive notifications for muted conversations.";

/* A button to skip a view. */
"NAVIGATION_ITEM_SKIP_BUTTON" = "Skip";

/* No comment provided by engineer. */
"NETWORK_ERROR_RECOVERY" = "Please check if you are online and try again.";

/* Indicates to the user that censorship circumvention has been activated. */
"NETWORK_STATUS_CENSORSHIP_CIRCUMVENTION_ACTIVE" = "Censorship Circumvention: On";

/* No comment provided by engineer. */
"NETWORK_STATUS_CONNECTED" = "Connected";

/* No comment provided by engineer. */
"NETWORK_STATUS_CONNECTING" = "Connecting";

/* Error indicating that this device is no longer registered. */
"NETWORK_STATUS_DEREGISTERED" = "No Longer Registered";

/* No comment provided by engineer. */
"NETWORK_STATUS_HEADER" = "Network Status";

/* No comment provided by engineer. */
"NETWORK_STATUS_OFFLINE" = "Offline";

/* A label the cell that lets you add a new member to a group. */
"NEW_CONVERSATION_FIND_BY_PHONE_NUMBER" = "Find by Phone Number";

/* A label for the cell that lets you add a new non-contact member to a group. */
"NEW_GROUP_ADD_NON_CONTACT" = "Add by Phone Number";

/* Action Sheet title prompting the user for a group avatar */
"NEW_GROUP_ADD_PHOTO_ACTION" = "Set Group Photo";

/* The title for the 'create group' button. */
"NEW_GROUP_CREATE_BUTTON" = "Create";

/* Used in place of the group name when a group has not yet been named. */
"NEW_GROUP_DEFAULT_TITLE" = "New Group";

/* An indicator that a user is a member of the new group. */
"NEW_GROUP_MEMBER_LABEL" = "Member";

/* notification title. Embeds {{author name}} and {{group name}}. Example: Send new message written by {{author name}} to {{group name}} */
"NEW_GROUP_MESSAGE_NOTIFICATION_TITLE" = "%@ to %@";

/* Placeholder text for group name field */
"NEW_GROUP_NAMEGROUP_REQUEST_DEFAULT" = "Name this group chat";

/* a title for the non-contacts section of the 'new group' view. */
"NEW_GROUP_NON_CONTACTS_SECTION_TITLE" = "Other Users";

/* The alert message if user tries to exit the new group view without saving changes. */
"NEW_GROUP_VIEW_UNSAVED_CHANGES_MESSAGE" = "Would you like to discard these changes?";

/* The alert title if user tries to exit the new group view without saving changes. */
"NEW_GROUP_VIEW_UNSAVED_CHANGES_TITLE" = "Unsaved Changes";

/* No comment provided by engineer. */
"new_message" = "New Message";

/* A label for the 'add by phone number' button in the 'new non-contact conversation' view */
"NEW_NONCONTACT_CONVERSATION_VIEW_BUTTON" = "Search";

/* Title for the 'new non-contact conversation' view. */
"NEW_NONCONTACT_CONVERSATION_VIEW_TITLE" = "Find User";

/* Label for a button that lets users search for contacts by phone number */
"NO_CONTACTS_SEARCH_BY_PHONE_NUMBER" = "Find Contacts by Phone Number";

/* Label for 1:1 conversation with yourself. */
"NOTE_TO_SELF" = "Note to Self";

/* Lock screen notification text presented after user powers on their device without unlocking. Embeds {{device model}} (either 'iPad' or 'iPhone') */
"NOTIFICATION_BODY_PHONE_LOCKED_FORMAT" = "You may have received messages while your %@ was restarting.";

/* No comment provided by engineer. */
"NOTIFICATIONS_FOOTER_WARNING" = "Due to known bugs in Apple's push framework, message previews will only be shown if the message is retrieved within 30 seconds after being sent. The application badge might be inaccurate as a result.";

/* No comment provided by engineer. */
"NOTIFICATIONS_NONE" = "No Name and No Content";

/* Table cell switch label. When disabled, Signal will not play notification sounds while the app is in the foreground. */
"NOTIFICATIONS_SECTION_INAPP" = "Play While App is Open";

/* Label for settings UI that allows user to change the notification sound. */
"NOTIFICATIONS_SECTION_SOUNDS" = "Sounds";

/* No comment provided by engineer. */
"NOTIFICATIONS_SENDER_AND_MESSAGE" = "Name and Content";

/* No comment provided by engineer. */
"NOTIFICATIONS_SENDER_ONLY" = "Name Only";

/* No comment provided by engineer. */
"NOTIFICATIONS_SHOW" = "Show";

/* No comment provided by engineer. */
"OK" = "OK";

/* Label indicating that the 2fa pin is exhausted in the 'onboarding 2fa' view. */
"ONBOARDING_2FA_ATTEMPTS_EXHAUSTED" = "Incorrect PIN. Attempts exhausted.";

/* The first explanation in the 'onboarding 2FA' view. */
"ONBOARDING_2FA_EXPLANATION_1" = "This phone number has Registration Lock enabled. Please enter the Registration Lock PIN.";

/* The first explanation in the 'onboarding 2FA' view. */
"ONBOARDING_2FA_EXPLANATION_2" = "Your Registration Lock PIN is separate from the automated verification code that was sent to your phone during the last step.";

/* Label for the 'forgot 2FA PIN' link in the 'onboarding 2FA' view. */
"ONBOARDING_2FA_FORGOT_PIN_LINK" = "Forgot your PIN?";

/* Label indicating that the 2fa pin is invalid in the 'onboarding 2fa' view. */
"ONBOARDING_2FA_INVALID_PIN" = "Incorrect PIN";

/* Label indicating that the 2fa pin is invalid with a retry count other than one in the 'onboarding 2fa' view. */
"ONBOARDING_2FA_INVALID_PIN_PLURAL_FORMAT" = "Incorrect PIN. %lu attempts remaining.";

/* Label indicating that the 2fa pin is invalid with a retry count of one in the 'onboarding 2fa' view. */
"ONBOARDING_2FA_INVALID_PIN_SINGLE" = "Incorrect PIN. 1 attempt remaining.";

/* Title of the 'onboarding 2FA' view. */
"ONBOARDING_2FA_TITLE" = "Registration Lock";

/* Explanation of the 'onboarding account locked' view. */
"ONBOARDING_ACCOUNT_LOCKED_EXPLANATION" = "To protect your privacy and the security of your account, we’ve locked it for 7 days.\n\nAfter 7 days of inactivity, you’ll be able to reregister this phone number without needing your PIN. All content will be wiped.";

/* Label for the 'learn more' link in the 'onboarding account locked' view. */
"ONBOARDING_ACCOUNT_LOCKED_LEARN_MORE" = "Learn more about locked accounts";

/* Title of the 'onboarding account locked' view. */
"ONBOARDING_ACCOUNT_LOCKED_TITLE" = "Account Locked";

/* Title of the 'onboarding Captcha' view. */
"ONBOARDING_CAPTCHA_TITLE" = "Add a touch of humanity to your messages";

/* Label for the 'give access' button in the 'onboarding permissions' view. */
"ONBOARDING_PERMISSIONS_ENABLE_PERMISSIONS_BUTTON" = "Grant Permissions";

/* Explanation in the 'onboarding permissions' view. */
"ONBOARDING_PERMISSIONS_EXPLANATION" = "Your contact information is always transmitted securely.";

/* Label for the 'not now' button in the 'onboarding permissions' view. */
"ONBOARDING_PERMISSIONS_NOT_NOW_BUTTON" = "Not Now";

/* Title of the 'onboarding permissions' view. */
"ONBOARDING_PERMISSIONS_TITLE" = "Signal can let you know when you get a message (and who it is from)";

/* Title of the 'onboarding phone number' view. */
"ONBOARDING_PHONE_NUMBER_TITLE" = "Enter your phone number to get started";

/* Label indicating that the phone number is invalid in the 'onboarding phone number' view. */
"ONBOARDING_PHONE_NUMBER_VALIDATION_WARNING" = "Invalid number";

/* Title of the 'onboarding PIN' view. */
"ONBOARDING_PIN_EXPLANATION" = "Enter the PIN you created for your account. This is different from your SMS verification code.";

/* Title of the 'onboarding PIN' view. */
"ONBOARDING_PIN_TITLE" = "Enter your PIN";

/* Explanation in the 'onboarding profile' view. */
"ONBOARDING_PROFILE_EXPLANATION" = "Your Signal Profile will be visible only to people who are in your contact list, to people who you intitiated a conversation with, and to people for who you explicitly gave permission by tapping the option \'Make My Profile Visible\'. Signal profiles are end-to-end encrypted, so even the Signal service never has access to your profile information.";

/* Placeholder text for the profile name in the 'onboarding profile' view. */
"ONBOARDING_PROFILE_NAME_PLACEHOLDER" = "Your Name";

/* Title of the 'onboarding profile' view. */
"ONBOARDING_PROFILE_TITLE" = "Set up your profile";

/* Link to the 'terms and privacy policy' in the 'onboarding splash' view. */
"ONBOARDING_SPLASH_TERM_AND_PRIVACY_POLICY" = "Terms & Privacy Policy";

/* Title of the 'onboarding splash' view. */
"ONBOARDING_SPLASH_TITLE" = "Take privacy with you.\nBe yourself in every message.";

/* Label for the link that lets users change their phone number in the onboarding views. */
"ONBOARDING_VERIFICATION_BACK_LINK" = "Wrong number?";

/* Format for the label of the 'sent code' label of the 'onboarding verification' view. Embeds {{the time until the code can be resent}}. */
"ONBOARDING_VERIFICATION_CODE_COUNTDOWN_FORMAT" = "I didn't get a code (available in %@)";

/* action sheet item shown after a number of failures to receive a verificaiton SMS during registration */
"ONBOARDING_VERIFICATION_EMAIL_SIGNAL_SUPPORT" = "Contact Signal Support";

/* Label indicating that the verification code is incorrect in the 'onboarding verification' view. */
"ONBOARDING_VERIFICATION_INVALID_CODE" = "This code is incorrect";

/* Label for link that can be used when the original code did not arrive. */
"ONBOARDING_VERIFICATION_ORIGINAL_CODE_MISSING_LINK" = "I didn't get a code";

/* Message for the 'resend code' alert in the 'onboarding verification' view. */
"ONBOARDING_VERIFICATION_RESEND_CODE_ALERT_MESSAGE" = "Please ensure that you have cellular service and can receive SMS messages.";

/* Title for the 'resend code' alert in the 'onboarding verification' view. */
"ONBOARDING_VERIFICATION_RESEND_CODE_ALERT_TITLE" = "No code?";

/* Label for the 'resend code by SMS' button in the 'onboarding verification' view. */
"ONBOARDING_VERIFICATION_RESEND_CODE_BY_SMS_BUTTON" = "Resend Code";

/* Label for the 'resend code by voice' button in the 'onboarding verification' view. */
"ONBOARDING_VERIFICATION_RESEND_CODE_BY_VOICE_BUTTON" = "Call Me Instead";

/* Label for link that can be used when the resent code did not arrive. */
"ONBOARDING_VERIFICATION_RESENT_CODE_MISSING_LINK" = "Still no code?";

/* Format for the title of the 'onboarding verification' view. Embeds {{the user's phone number}}. */
"ONBOARDING_VERIFICATION_TITLE_DEFAULT_FORMAT" = "Enter the code we sent to %@";

/* Format for the title of the 'onboarding verification' view after the verification code has been resent. Embeds {{the user's phone number}}. */
"ONBOARDING_VERIFICATION_TITLE_RESENT_FORMAT" = "We just resent a code to %@";

/* Button text which opens the settings app */
"OPEN_SETTINGS_BUTTON" = "Settings";

/* Info Message when {{other user}} disables or doesn't support disappearing messages */
"OTHER_DISABLED_DISAPPEARING_MESSAGES_CONFIGURATION" = "%@ disabled disappearing messages.";

/* Info Message when {{other user}} updates message expiration to {{time amount}}, see the *_TIME_AMOUNT strings for context. */
"OTHER_UPDATED_DISAPPEARING_MESSAGES_CONFIGURATION" = "%@ set disappearing message time to %@.";

/* Label warning the user that the Signal service may be down. */
"OUTAGE_WARNING" = "Signal is experiencing technical difficulties. We are working hard to restore service as quickly as possible.";

/* info message text in conversation view */
"OUTGOING_CALL" = "Outgoing call";

/* info message text in conversation view */
"OUTGOING_INCOMPLETE_CALL" = "Outgoing call";

/* info message recorded in conversation history when local user tries and fails to call another user. */
"OUTGOING_MISSED_CALL" = "Unanswered outgoing call";

/* A display format for oversize text messages. */
"OVERSIZE_TEXT_DISPLAY_FORMAT" = "%@…";

/* Error indicating that a PDF could not be displayed. */
"PDF_VIEW_COULD_NOT_RENDER" = "PDF could not be displayed";

/* Navbar title for for PDF view. */
"PDF_VIEW_TITLE" = "PDF";

/* Label for view-once messages that have invalid content. */
"PER_MESSAGE_EXPIRATION_INVALID_CONTENT" = "Error handling incoming message";

/* Notification for incoming disappearing photo. */
"PER_MESSAGE_EXPIRATION_NOTIFICATION" = "Disappearing Photo";

/* Label for outgoing view-once messages. */
"PER_MESSAGE_EXPIRATION_OUTGOING_MESSAGE" = "Photo";

/* Label for view-once messages indicating that user can tap to view the message's contents. */
"PER_MESSAGE_EXPIRATION_TAP_TO_VIEW" = "View Photo";

/* Label for view-once messages indicating that the local user has viewed the message's contents. */
"PER_MESSAGE_EXPIRATION_VIEWED" = "Viewed";

/* A format for a label showing an example phone number. Embeds {{the example phone number}}. */
"PHONE_NUMBER_EXAMPLE_FORMAT" = "Example: %@";

/* Format for phone number label with an index. Embeds {{Phone number label (e.g. 'home')}} and {{index, e.g. 2}}. */
"PHONE_NUMBER_TYPE_AND_INDEX_NAME_FORMAT" = "%@ %@";

/* Label for 'Home' phone numbers. */
"PHONE_NUMBER_TYPE_HOME" = "Home";

/* Label for 'HomeFAX' phone numbers. */
"PHONE_NUMBER_TYPE_HOME_FAX" = "Home Fax";

/* Label for 'iPhone' phone numbers. */
"PHONE_NUMBER_TYPE_IPHONE" = "iPhone";

/* Label for 'Main' phone numbers. */
"PHONE_NUMBER_TYPE_MAIN" = "Main";

/* Label for 'Mobile' phone numbers. */
"PHONE_NUMBER_TYPE_MOBILE" = "Mobile";

/* Label for 'Other' phone numbers. */
"PHONE_NUMBER_TYPE_OTHER" = "Other";

/* Label for 'Other FAX' phone numbers. */
"PHONE_NUMBER_TYPE_OTHER_FAX" = "Other Fax";

/* Label for 'Pager' phone numbers. */
"PHONE_NUMBER_TYPE_PAGER" = "Pager";

/* Label used when we don't what kind of phone number it is (e.g. mobile/work/home). */
"PHONE_NUMBER_TYPE_UNKNOWN" = "Unknown";

/* Label for 'Work' phone numbers. */
"PHONE_NUMBER_TYPE_WORK" = "Work";

/* Label for 'Work FAX' phone numbers. */
"PHONE_NUMBER_TYPE_WORK_FAX" = "Work Fax";

/* alert title, generic error preventing user from capturing a photo */
"PHOTO_CAPTURE_GENERIC_ERROR" = "Unable to capture image";

/* alert title */
"PHOTO_CAPTURE_UNABLE_TO_CAPTURE_IMAGE" = "Unable to capture image";

/* alert title */
"PHOTO_CAPTURE_UNABLE_TO_INITIALIZE_CAMERA" = "Failed to configure camera";

/* label for system photo collections which have no name. */
"PHOTO_PICKER_UNNAMED_COLLECTION" = "Unnamed Album";

/* The bold portion of the explanation in the 'pin creation' view. */
"PIN_CREATION_BOLD_EXPLANATION" = "There is no way to recover your PIN, so remember it.";

/* Title of the 'pin creation' recreation view. */
"PIN_CREATION_CHANGING_TITLE" = "Change your PIN";

/* The explanation of confirmation in the 'pin creation' view. */
"PIN_CREATION_CONFIRMATION_EXPLANATION" = "Confirm your new PIN.";

/* The explanation in the 'pin creation' view. */
"PIN_CREATION_EXPLANATION" = "Your PIN adds and extra layer of security and backs up your account.";

/* Label indicating that the attempted PIN does not match the first PIN */
"PIN_CREATION_MISMATCH_ERROR" = "PINs don’t match. Try again.";

/* The placeholder when confirming a pin in the 'pin creation' view. */
"PIN_CREATION_PIN_CONFIRMATION_PLACEHOLDER" = "Re-enter PIN";

/* The placeholder when creating a pin in the 'pin creation' view. */
"PIN_CREATION_PIN_CREATION_PLACEHOLDER" = "PIN must be 4+ digits";

/* The bold portion of the re-creation explanation in the 'pin creation' view. */
"PIN_CREATION_RECREATION_BOLD_EXPLANATION" = "When you’re logged out, there is no way to recover your PIN.";

/* The re-creation explanation in the 'pin creation' view. */
"PIN_CREATION_RECREATION_EXPLANATION" = "Because you’re still logged in, you can create a new PIN.";

/* Title of the 'pin creation' recreation view. */
"PIN_CREATION_RECREATION_TITLE" = "Create a new PIN";

/* Title of the 'pin creation' view. */
"PIN_CREATION_TITLE" = "Create your PIN";

/* Label indicating that the attempted PIN is too long */
"PIN_CREATION_TOO_LONG_ERROR" = "PIN must be no more than 20 digits.";

/* Label indicating that the attempted PIN is too short */
"PIN_CREATION_TOO_SHORT_ERROR" = "PIN must be at least 4 digits.";

/* The explanation for the 'pin reminder' dialog. */
"PIN_REMINDER_EXPLANATION" = "To help you memorize your PIN, we’ll ask you to enter it periodically. We’ll ask less over time.";

/* Text asking if the user forgot their pin for the 'pin reminder' dialog. */
"PIN_REMINDER_FORGOT_PIN" = "Forgot your PIN?";

/* Label indicating that the attempted PIN does not match the user's PIN */
"PIN_REMINDER_MISMATCH_ERROR" = "Invalid PIN, try again.";

/* The title for the 'pin reminder' dialog. */
"PIN_REMINDER_TITLE" = "Enter your Signal PIN";

/* Label indicating that the attempted PIN is too short */
"PIN_REMINDER_TOO_SHORT_ERROR" = "PIN must be at least 4 digits.";

/* Accessibility label for button to start media playback */
"PLAY_BUTTON_ACCESSABILITY_LABEL" = "Play Media";

/* Label indicating that the user is not verified. Embeds {{the user's name or phone number}}. */
"PRIVACY_IDENTITY_IS_NOT_VERIFIED_FORMAT" = "You have not marked %@ as verified.";

/* Badge indicating that the user is verified. */
"PRIVACY_IDENTITY_IS_VERIFIED_BADGE" = "Verified";

/* Label indicating that the user is verified. Embeds {{the user's name or phone number}}. */
"PRIVACY_IDENTITY_IS_VERIFIED_FORMAT" = "%@ is verified.";

/* Label for a link to more information about safety numbers and verification. */
"PRIVACY_SAFETY_NUMBERS_LEARN_MORE" = "Learn More";

/* Button that shows the 'scan with camera' view. */
"PRIVACY_TAP_TO_SCAN" = "Tap to Scan";

/* Button that lets user mark another user's identity as unverified. */
"PRIVACY_UNVERIFY_BUTTON" = "Clear Verification";

/* Alert body when verifying with {{contact name}} */
"PRIVACY_VERIFICATION_FAILED_I_HAVE_WRONG_KEY_FOR_THEM" = "This doesn't look like your safety number with %@. Are you verifying the correct contact?";

/* Alert body */
"PRIVACY_VERIFICATION_FAILED_MISMATCHED_SAFETY_NUMBERS_IN_CLIPBOARD" = "The number in your clipboard doesn't look like the correct safety number for this conversation.";

/* Alert body for user error */
"PRIVACY_VERIFICATION_FAILED_NO_SAFETY_NUMBERS_IN_CLIPBOARD" = "Signal couldn't find any safety number in your clipboard. Have you copied it correctly?";

/* Alert body when verifying with {{contact name}} */
"PRIVACY_VERIFICATION_FAILED_THEY_HAVE_WRONG_KEY_FOR_ME" = "Every pair of Signal users shares a distinct safety number. Double-check that %@ is displaying *your* distinct safety number.";

/* alert body */
"PRIVACY_VERIFICATION_FAILED_WITH_OLD_LOCAL_VERSION" = "You're running an old version of Signal. You need to update before you can verify.";

/* alert body */
"PRIVACY_VERIFICATION_FAILED_WITH_OLD_REMOTE_VERSION" = "Your partner is running an old version of Signal. They need to update before you can verify.";

/* alert body */
"PRIVACY_VERIFICATION_FAILURE_INVALID_QRCODE" = "The scanned code doesn't look like a safety number. Are you both on an up-to-date version of Signal?";

/* Paragraph(s) shown alongside the safety number when verifying privacy with {{contact name}} */
"PRIVACY_VERIFICATION_INSTRUCTIONS" = "If you wish to verify the security of your end-to-end encryption with %@, compare the numbers above with the numbers on their device.\n\nAlternatively, you can scan the code on their phone, or ask them to scan your code.";

/* Navbar title */
"PRIVACY_VERIFICATION_TITLE" = "Verify Safety Number";

/* Button that lets user mark another user's identity as verified. */
"PRIVACY_VERIFY_BUTTON" = "Mark as Verified";

/* No comment provided by engineer. */
"PROCEED_BUTTON" = "Proceed";

/* Action Sheet title prompting the user for a profile avatar */
"PROFILE_VIEW_AVATAR_ACTIONSHEET_TITLE" = "Set Profile Avatar";

/* Label for action that clear's the user's profile avatar */
"PROFILE_VIEW_CLEAR_AVATAR" = "Clear Avatar";

/* Error message shown when user tries to update profile with a profile name that is too long. */
"PROFILE_VIEW_ERROR_PROFILE_NAME_TOO_LONG" = "Your profile name is too long.";

/* Error message shown when a profile update fails. */
"PROFILE_VIEW_ERROR_UPDATE_FAILED" = "Profile update failed.";

/* Default text for the profile name field of the profile view. */
"PROFILE_VIEW_NAME_DEFAULT_TEXT" = "Enter your name";

/* Label for the profile avatar field of the profile view. */
"PROFILE_VIEW_PROFILE_AVATAR_FIELD" = "Avatar";

/* Description of the user profile. */
"PROFILE_VIEW_PROFILE_DESCRIPTION" = "Your Signal Profile will be visible only to people who are in your contact list, to people who you intitiated a conversation with, and to people for who you explicitly gave permission by tapping the option \'Make My Profile Visible\'. Signal profiles are end-to-end encrypted, so even the Signal service never has access to your profile information.";

/* Link to more information about the user profile. */
"PROFILE_VIEW_PROFILE_DESCRIPTION_LINK" = "Tap here to learn more.";

/* Label for the profile name field of the profile view. */
"PROFILE_VIEW_PROFILE_NAME_FIELD" = "Profile Name";

/* Button to save the profile view in the profile view. */
"PROFILE_VIEW_SAVE_BUTTON" = "Save";

/* Title for the profile view. */
"PROFILE_VIEW_TITLE" = "Profile";

/* Notification action button title */
"PUSH_MANAGER_MARKREAD" = "Mark as Read";

/* Notification action button title */
"PUSH_MANAGER_REPLY" = "Reply";

/* Title of alert shown when push tokens sync job succeeds. */
"PUSH_REGISTER_SUCCESS" = "Successfully re-registered for push notifications";

/* Used in table section header and alert view title contexts */
"PUSH_REGISTER_TITLE" = "Push Notifications";

/* No comment provided by engineer. */
"QUESTIONMARK_PUNCTUATION" = "?";

/* Indicates the author of a quoted message. Embeds {{the author's name or phone number}}. */
"QUOTED_REPLY_AUTHOR_INDICATOR_FORMAT" = "Replying to %@";

/* message header label when someone else is quoting you */
"QUOTED_REPLY_AUTHOR_INDICATOR_YOU" = "Replying to You";

/* message header label when quoting yourself */
"QUOTED_REPLY_AUTHOR_INDICATOR_YOURSELF" = "Replying to Yourself";

/* Footer label that appears below quoted messages when the quoted content was not derived locally. When the local user doesn't have a copy of the message being quoted, e.g. if it had since been deleted, we instead show the content specified by the sender. */
"QUOTED_REPLY_CONTENT_FROM_REMOTE_SOURCE" = "Original message not found.";

/* Toast alert text shown when tapping on a quoted message which we cannot scroll to because the local copy of the message was since deleted. */
"QUOTED_REPLY_ORIGINAL_MESSAGE_DELETED" = "Original message no longer available.";

/* Toast alert text shown when tapping on a quoted message which we cannot scroll to because the local copy of the message didn't exist when the quote was received. */
"QUOTED_REPLY_ORIGINAL_MESSAGE_REMOTELY_SOURCED" = "Original message not found.";

/* Indicates this message is a quoted reply to an attachment of unknown type. */
"QUOTED_REPLY_TYPE_ATTACHMENT" = "Attachment";

/* Indicates this message is a quoted reply to an audio file. */
"QUOTED_REPLY_TYPE_AUDIO" = "Audio";

/* Indicates this message is a quoted reply to animated GIF file. */
"QUOTED_REPLY_TYPE_GIF" = "GIF";

/* Indicates this message is a quoted reply to an image file. */
"QUOTED_REPLY_TYPE_IMAGE" = "Image";

/* Indicates this message is a quoted reply to a video file. */
"QUOTED_REPLY_TYPE_VIDEO" = "Video";

/* Label for 'I forgot my PIN' link in the 2FA registration view. */
"REGISTER_2FA_FORGOT_PIN" = "I forgot my PIN.";

/* Alert message explaining what happens if you forget your 'two-factor auth pin'. */
"REGISTER_2FA_FORGOT_PIN_ALERT_MESSAGE" = "For your privacy and security, there is no way to recover your PIN. If you can’t remember your PIN, you may re-verify with SMS after 7 days of inactivity. In this case, your account will be wiped and all content deleted.";

/* Alert title explaining what happens if you forget your 'two-factor auth pin'. */
"REGISTER_2FA_FORGOT_PIN_ALERT_TITLE" = "Forgot your PIN?";

/* Alert message explaining what happens if you get your pin wrong and have multiple attempts remaining 'two-factor auth pin'. */
"REGISTER_2FA_INVALID_PIN_ALERT_MESSAGE_PLURAL_FORMAT" = "You have %lu attempts remaining. If you run out of attempts your account will be locked. After 7 days of inactivity, you can re-register without your PIN. Your account will be wiped and all content deleted.";

/* Alert message explaining what happens if you get your pin wrong and have one attempt remaining 'two-factor auth pin'. */
"REGISTER_2FA_INVALID_PIN_ALERT_MESSAGE_SINGLE" = "You have 1 attempt remaining. If you run out of attempts your account will be locked. After 7 days of inactivity, you can re-register without your PIN. Your account will be wiped and all content deleted.";

/* Alert title explaining what happens if you forget your 'two-factor auth pin'. */
"REGISTER_2FA_INVALID_PIN_ALERT_TITLE" = "Incorrect PIN";

/* Label for 'submit' button in the 2FA registration view. */
"REGISTER_2FA_SUBMIT_BUTTON" = "Submit";

/* No comment provided by engineer. */
"REGISTER_CONTACTS_WELCOME" = "Welcome!";

/* No comment provided by engineer. */
"REGISTER_FAILED_TRY_AGAIN" = "Try Again";

/* No comment provided by engineer. */
"REGISTER_RATE_LIMITING_BODY" = "You have tried too often. Please wait a minute before trying again.";

/* No comment provided by engineer. */
"REGISTER_RATE_LIMITING_ERROR" = "You have tried too often. Please wait a minute before trying again.";

/* Title of alert shown when push tokens sync job fails. */
"REGISTRATION_BODY" = "Failed to re-register for push notifications.";

/* Label for the country code field */
"REGISTRATION_DEFAULT_COUNTRY_NAME" = "Country Code";

/* Placeholder text for the phone number textfield */
"REGISTRATION_ENTERNUMBER_DEFAULT_TEXT" = "Enter Number";

/* No comment provided by engineer. */
"REGISTRATION_ERROR" = "Registration Error";

/* alert body during registration */
"REGISTRATION_ERROR_BLANK_VERIFICATION_CODE" = "We can't activate your account until you verify the code we sent you.";

/* alert body when registering an iPad */
"REGISTRATION_IPAD_CONFIRM_BODY" = "Registering now will disable Signal on any other device currently registered with this phone number.";

/* button text to proceed with registration when on an iPad */
"REGISTRATION_IPAD_CONFIRM_BUTTON" = "Register this iPad";

/* alert title when registering an iPad */
"REGISTRATION_IPAD_CONFIRM_TITLE" = "Already have a Signal account?";

/* No comment provided by engineer. */
"REGISTRATION_NON_VALID_NUMBER" = "This phone number format is not supported, please contact support.";

/* Label for the phone number textfield */
"REGISTRATION_PHONENUMBER_BUTTON" = "Phone Number";

/* No comment provided by engineer. */
"REGISTRATION_RESTRICTED_MESSAGE" = "You need to register before you can send a message.";

/* Alert view title */
"REGISTRATION_VERIFICATION_FAILED_TITLE" = "Verification Failed";

/* Error message indicating that registration failed due to a missing or incorrect verification code. */
"REGISTRATION_VERIFICATION_FAILED_WRONG_CODE_DESCRIPTION" = "The numbers you submitted don't match what we sent. Want to double check?";

/* Error message indicating that registration failed due to a missing or incorrect 2FA PIN. */
"REGISTRATION_VERIFICATION_FAILED_WRONG_PIN" = "Incorrect Registration Lock PIN.";

/* Message of alert indicating that users needs to enter a valid phone number to register. */
"REGISTRATION_VIEW_INVALID_PHONE_NUMBER_ALERT_MESSAGE" = "Please enter a valid phone number to register.";

/* Title of alert indicating that users needs to enter a valid phone number to register. */
"REGISTRATION_VIEW_INVALID_PHONE_NUMBER_ALERT_TITLE" = "Invalid Phone Number";

/* Message of alert indicating that users needs to enter a phone number to register. */
"REGISTRATION_VIEW_NO_PHONE_NUMBER_ALERT_MESSAGE" = "Please enter a phone number to register.";

/* Title of alert indicating that users needs to enter a phone number to register. */
"REGISTRATION_VIEW_NO_PHONE_NUMBER_ALERT_TITLE" = "No Phone Number";

/* notification action */
"REJECT_CALL_BUTTON_TITLE" = "Reject";

/* No comment provided by engineer. */
"RELAY_REGISTERED_ERROR_RECOVERY" = "The phone number you are trying to register has already been registered on another server, please unregister from there and try again.";

/* Body text for when user is periodically prompted to enter their registration lock PIN */
"REMINDER_2FA_BODY" = "Registration Lock is enabled for your phone number. To help you memorize your Registration Lock PIN, Signal will periodically ask you to confirm it.";

/* Body header for when user is periodically prompted to enter their registration lock PIN */
"REMINDER_2FA_BODY_HEADER" = "Reminder:";

/* Alert message explaining what happens if you forget your 'two-factor auth pin' */
"REMINDER_2FA_FORGOT_PIN_ALERT_MESSAGE" = "Registration Lock helps protect your phone number from unauthorized registration attempts. This feature can be disabled at any time in your Signal privacy settings.";

/* Navbar title for when user is periodically prompted to enter their registration lock PIN */
"REMINDER_2FA_NAV_TITLE" = "Enter Your Registration Lock PIN";

/* Alert body after wrong guess for 'two-factor auth pin' reminder activity */
"REMINDER_2FA_WRONG_PIN_ALERT_BODY" = "You can set a new PIN in your privacy settings.";

/* Alert title after wrong guess for 'two-factor auth pin' reminder activity */
"REMINDER_2FA_WRONG_PIN_ALERT_TITLE" = "That is not the correct PIN.";

/* No comment provided by engineer. */
"REREGISTER_FOR_PUSH" = "Re-register for push notifications";

/* Generic text for button that retries whatever the last action was. */
"RETRY_BUTTON_TEXT" = "Retry";

/* button title to confirm adding a recipient to a group when their safety number has recently changed */
"SAFETY_NUMBER_CHANGED_CONFIRM_ADD_TO_GROUP_ACTION" = "Add to Group Anyway";

/* alert button text to confirm placing an outgoing call after the recipients Safety Number has changed. */
"SAFETY_NUMBER_CHANGED_CONFIRM_CALL_ACTION" = "Call Anyway";

/* button title to confirm sending to a recipient whose safety number recently changed */
"SAFETY_NUMBER_CHANGED_CONFIRM_SEND_ACTION" = "Send Anyway";

/* Snippet to share {{safety number}} with a friend. sent e.g. via SMS */
"SAFETY_NUMBER_SHARE_FORMAT" = "Our Signal Safety Number:\n%@";

/* Action sheet heading */
"SAFETY_NUMBERS_ACTIONSHEET_TITLE" = "Your safety number with %@ has changed. You may wish to verify it.";

/* label presented once scanning (camera) view is visible. */
"SCAN_CODE_INSTRUCTIONS" = "Scan the QR Code on your contact's device.";

/* Title for the 'scan QR code' view. */
"SCAN_QR_CODE_VIEW_TITLE" = "Scan QR Code";

/* Indicates a delay of zero seconds, and that 'screen lock activity' will timeout immediately. */
"SCREEN_LOCK_ACTIVITY_TIMEOUT_NONE" = "Instant";

/* Indicates that an unknown error occurred while using Touch ID/Face ID/Phone Passcode. */
"SCREEN_LOCK_ENABLE_UNKNOWN_ERROR" = "Authentication could not be accessed.";

/* Indicates that Touch ID/Face ID/Phone Passcode authentication failed. */
"SCREEN_LOCK_ERROR_LOCAL_AUTHENTICATION_FAILED" = "Authentication failed.";

/* Indicates that Touch ID/Face ID/Phone Passcode is 'locked out' on this device due to authentication failures. */
"SCREEN_LOCK_ERROR_LOCAL_AUTHENTICATION_LOCKOUT" = "Too many failed authentication attempts. Please try again later.";

/* Indicates that Touch ID/Face ID/Phone Passcode are not available on this device. */
"SCREEN_LOCK_ERROR_LOCAL_AUTHENTICATION_NOT_AVAILABLE" = "You must enable a passcode in your iOS Settings in order to use Screen Lock.";

/* Indicates that Touch ID/Face ID/Phone Passcode is not configured on this device. */
"SCREEN_LOCK_ERROR_LOCAL_AUTHENTICATION_NOT_ENROLLED" = "You must enable a passcode in your iOS Settings in order to use Screen Lock.";

/* Indicates that Touch ID/Face ID/Phone Passcode passcode is not set. */
"SCREEN_LOCK_ERROR_LOCAL_AUTHENTICATION_PASSCODE_NOT_SET" = "You must enable a passcode in your iOS Settings in order to use Screen Lock.";

/* Description of how and why Signal iOS uses Touch ID/Face ID/Phone Passcode to unlock 'screen lock'. */
"SCREEN_LOCK_REASON_UNLOCK_SCREEN_LOCK" = "Authenticate to open Signal.";

/* Title for alert indicating that screen lock could not be unlocked. */
"SCREEN_LOCK_UNLOCK_FAILED" = "Authentication Failed";

/* Label for button on lock screen that lets users unlock Signal. */
"SCREEN_LOCK_UNLOCK_SIGNAL" = "Unlock Signal";

/* No comment provided by engineer. */
"SEARCH_BYNAMEORNUMBER_PLACEHOLDER_TEXT" = "Search by name or number";

/* placeholder text in an empty search field */
"SEARCH_FIELD_PLACE_HOLDER_TEXT" = "Search";

/* section header for search results that match a contact who doesn't have an existing conversation */
"SEARCH_SECTION_CONTACTS" = "Other Contacts";

/* section header for search results that match existing conversations (either group or contact conversations) */
"SEARCH_SECTION_CONVERSATIONS" = "Conversations";

/* section header for search results that match a message in a conversation */
"SEARCH_SECTION_MESSAGES" = "Messages";

/* No comment provided by engineer. */
"SECURE_SESSION_RESET" = "Secure session was reset.";

/* Table section header for conversations you haven't recently used. */
"SELECT_THREAD_TABLE_OTHER_CHATS_TITLE" = "Other Contacts";

/* Table section header for recently active conversations */
"SELECT_THREAD_TABLE_RECENT_CHATS_TITLE" = "Recent Chats";

/* No comment provided by engineer. */
"SEND_AGAIN_BUTTON" = "Send Again";

/* Label for the button to send a message */
"SEND_BUTTON_TITLE" = "Send";

/* notification body */
"SEND_FAILED_NOTIFICATION_BODY" = "Your message failed to send.";

/* Alert body after invite failed */
"SEND_INVITE_FAILURE" = "Sending invite failed, please try again later.";

/* Alert body after invite succeeded */
"SEND_INVITE_SUCCESS" = "You invited your friend to use Signal!";

/* Text for button to send a Signal invite via SMS. %@ is placeholder for the recipient's phone number. */
"SEND_INVITE_VIA_SMS_BUTTON_FORMAT" = "Invite via SMS: %@";

/* alert title when user attempts to leave the send media flow when they have an in-progress album */
"SEND_MEDIA_ABANDON_TITLE" = "Discard Media?";

/* alert action, confirming the user wants to exit the media flow and abandon any photos they've taken */
"SEND_MEDIA_CONFIRM_ABANDON_ALBUM" = "Discard Media";

/* alert action when the user decides not to cancel the media flow after all. */
"SEND_MEDIA_RETURN_TO_CAMERA" = "Return to Camera";

/* alert action when the user decides not to cancel the media flow after all. */
"SEND_MEDIA_RETURN_TO_MEDIA_LIBRARY" = "Return to Media Library";

/* No comment provided by engineer. */
"SEND_SMS_CONFIRM_TITLE" = "Invite a friend via insecure SMS?";

/* No comment provided by engineer. */
"SEND_SMS_INVITE_TITLE" = "Would you like to invite the following number to Signal: ";

/* Navbar title */
"SETTINGS_ABOUT" = "About";

/* Title for the 'block contact' section of the 'add to block list' view. */
"SETTINGS_ADD_TO_BLOCK_LIST_BLOCK_CONTACT_TITLE" = "Block Contact";

/* Title for the 'block phone number' section of the 'add to block list' view. */
"SETTINGS_ADD_TO_BLOCK_LIST_BLOCK_PHONE_NUMBER_TITLE" = "Block Phone Number";

/* Title for the 'add to block list' view. */
"SETTINGS_ADD_TO_BLOCK_LIST_TITLE" = "Block";

/* Label for the  'manual censorship circumvention' switch. */
"SETTINGS_ADVANCED_CENSORSHIP_CIRCUMVENTION" = "Censorship Circumvention";

/* Label for the 'manual censorship circumvention' country. Embeds {{the manual censorship circumvention country}}. */
"SETTINGS_ADVANCED_CENSORSHIP_CIRCUMVENTION_COUNTRY_FORMAT" = "Location: %@";

/* Table footer for the 'censorship circumvention' section when censorship circumvention can be manually enabled. */
"SETTINGS_ADVANCED_CENSORSHIP_CIRCUMVENTION_FOOTER" = "If enabled, Signal will attempt to circumvent censorship. Do not enable this feature unless you are in a location where Signal is censored.";

/* Table footer for the 'censorship circumvention' section shown when censorship circumvention has been auto-enabled based on local phone number. */
"SETTINGS_ADVANCED_CENSORSHIP_CIRCUMVENTION_FOOTER_AUTO_ENABLED" = "Censorship circumvention has been automatically enabled because your phone number belongs to a risk region.";

/* Table footer for the 'censorship circumvention' section shown when censorship circumvention has been manually disabled. */
"SETTINGS_ADVANCED_CENSORSHIP_CIRCUMVENTION_FOOTER_MANUALLY_DISABLED" = "You have manually disabled censorship circumvention.";

/* Table footer for the 'censorship circumvention' section shown when the app is not connected to the internet. */
"SETTINGS_ADVANCED_CENSORSHIP_CIRCUMVENTION_FOOTER_NO_CONNECTION" = "Censorship circumvention can only be activated when connected to the internet.";

/* Table footer for the 'censorship circumvention' section shown when the app is connected to the Signal service. */
"SETTINGS_ADVANCED_CENSORSHIP_CIRCUMVENTION_FOOTER_WEBSOCKET_CONNECTED" = "Censorship circumvention is not necessary; you are already connected to the Signal service.";

/* Table header for the 'censorship circumvention' section. */
"SETTINGS_ADVANCED_CENSORSHIP_CIRCUMVENTION_HEADER" = "Censorship Circumvention";

/* No comment provided by engineer. */
"SETTINGS_ADVANCED_DEBUGLOG" = "Enable Debug Log";

/* No comment provided by engineer. */
"SETTINGS_ADVANCED_SUBMIT_DEBUGLOG" = "Upload Debug Log";

/* No comment provided by engineer. */
"SETTINGS_ADVANCED_TITLE" = "Advanced";

/* Format string for the default 'Note' sound. Embeds the system {{sound name}}. */
"SETTINGS_AUDIO_DEFAULT_TONE_LABEL_FORMAT" = "%@ (default)";

/* Label for the backup view in app settings. */
"SETTINGS_BACKUP" = "Backup";

/* Label for 'backup now' button in the backup settings view. */
"SETTINGS_BACKUP_BACKUP_NOW" = "Create Backup Now";

/* Label for 'cancel backup' button in the backup settings view. */
"SETTINGS_BACKUP_CANCEL_BACKUP" = "Cancel Creating Backup";

/* Label for switch in settings that controls whether or not backup is enabled. When enabled, Signal will also start making automated periodic backups. The keyword "Let" indicates "giving control out of hand" which suggest the user gives Signal permission to make backups as Signal sees fit. */
"SETTINGS_BACKUP_ENABLING_SWITCH" = "Let Signal Create Backups";

/* Label for iCloud status row in the in the backup settings view. */
"SETTINGS_BACKUP_ICLOUD_STATUS" = "iCloud Status";

/* Indicates that the last backup restore failed. */
"SETTINGS_BACKUP_IMPORT_STATUS_FAILED" = "Backup Restore Failed";

/* Indicates that app is not restoring up. */
"SETTINGS_BACKUP_IMPORT_STATUS_IDLE" = "Backup Restore Idle";

/* Indicates that app is restoring up. */
"SETTINGS_BACKUP_IMPORT_STATUS_IN_PROGRESS" = "Backup Restore In Progress";

/* Indicates that the last backup restore succeeded. */
"SETTINGS_BACKUP_IMPORT_STATUS_SUCCEEDED" = "Backup Restore Succeeded";

/* Label for phase row in the in the backup settings view. */
"SETTINGS_BACKUP_PHASE" = "Phase";

/* Label for phase row in the in the backup settings view. */
"SETTINGS_BACKUP_PROGRESS" = "Progress";

/* Label for backup status row in the in the backup settings view. */
"SETTINGS_BACKUP_STATUS" = "Status";

/* Indicates that the last backup failed. */
"SETTINGS_BACKUP_STATUS_FAILED" = "Creating Backup Failed";

/* Indicates that app is not backing up. */
"SETTINGS_BACKUP_STATUS_IDLE" = "Waiting";

/* Indicates that app is backing up. */
"SETTINGS_BACKUP_STATUS_IN_PROGRESS" = "Creating Backup";

/* Indicates that the last backup succeeded. */
"SETTINGS_BACKUP_STATUS_SUCCEEDED" = "Backup Created Successfully";

/* A label for the 'add phone number' button in the block list table. */
"SETTINGS_BLOCK_LIST_ADD_BUTTON" = "Add Blocked User";

/* A label that indicates the user has no Signal contacts. */
"SETTINGS_BLOCK_LIST_NO_CONTACTS" = "You have no contacts on Signal.";

/* A label that indicates the user's search has no matching results. */
"SETTINGS_BLOCK_LIST_NO_SEARCH_RESULTS" = "No Search Results";

/* Label for the block list section of the settings view */
"SETTINGS_BLOCK_LIST_TITLE" = "Blocked";

/* Table cell label */
"SETTINGS_CALLING_HIDES_IP_ADDRESS_PREFERENCE_TITLE" = "Always Relay Calls";

/* User settings section footer, a detailed explanation */
"SETTINGS_CALLING_HIDES_IP_ADDRESS_PREFERENCE_TITLE_DETAIL" = "Relay all calls through a Signal server to avoid revealing your IP address to your contact. Enabling will reduce call quality.";

/* No comment provided by engineer. */
"SETTINGS_CLEAR_HISTORY" = "Clear Conversation History";

/* No comment provided by engineer. */
"SETTINGS_COPYRIGHT" = "Copyright Signal Messenger \n Licensed under the GPLv3";

/* No comment provided by engineer. */
"SETTINGS_DELETE_ACCOUNT_BUTTON" = "Delete Account";

/* Label for 'delete data' button. */
"SETTINGS_DELETE_DATA_BUTTON" = "Delete All Data";

/* Alert message before user confirms clearing history */
"SETTINGS_DELETE_HISTORYLOG_CONFIRMATION" = "Are you sure you want to delete all history (messages, attachments, calls, etc.)? This action cannot be reverted.";

/* Confirmation text for button which deletes all message, calling, attachments, etc. */
"SETTINGS_DELETE_HISTORYLOG_CONFIRMATION_BUTTON" = "Delete Everything";

/* No comment provided by engineer. */
"SETTINGS_HELP_HEADER" = "Help";

/* Section header */
"SETTINGS_HISTORYLOG_TITLE" = "Clear Conversation History";

/* No comment provided by engineer. */
"SETTINGS_INFORMATION_HEADER" = "Information";

/* Settings table view cell label */
"SETTINGS_INVITE_TITLE" = "Invite Your Friends";

/* content of tweet when inviting via twitter - please do not translate URL */
"SETTINGS_INVITE_TWITTER_TEXT" = "You can reach me using @signalapp. Get it now: https://signal.org/download/";

/* Label for settings view that allows user to change the notification sound. */
"SETTINGS_ITEM_NOTIFICATION_SOUND" = "Message Sound";

/* table cell label */
"SETTINGS_LEGAL_TERMS_CELL" = "Terms & Privacy Policy";

/* Setting for enabling & disabling link previews. */
"SETTINGS_LINK_PREVIEWS" = "Send Link Previews";

/* Footer for setting for enabling & disabling link previews. */
"SETTINGS_LINK_PREVIEWS_FOOTER" = "Previews are supported for Imgur, Instagram, Pinterest, Reddit, and YouTube links.";

/* Header for setting for enabling & disabling link previews. */
"SETTINGS_LINK_PREVIEWS_HEADER" = "Link Previews";

/* Title for settings activity */
"SETTINGS_NAV_BAR_TITLE" = "Settings";

/* table section footer */
"SETTINGS_NOTIFICATION_CONTENT_DESCRIPTION" = "Call and Message notifications can appear while your phone is locked. You may wish to limit what is shown in these notifications.";

/* table section header */
"SETTINGS_NOTIFICATION_CONTENT_TITLE" = "Notification Content";

/* When the local device discovers a contact has recently installed signal, the app can generates a message encouraging the local user to say hello. Turning this switch off disables that feature. */
"SETTINGS_NOTIFICATION_EVENTS_CONTACT_JOINED_SIGNAL" = "Contact Joined Signal";

/* table section header */
"SETTINGS_NOTIFICATION_EVENTS_SECTION_TITLE" = "Events";

/* No comment provided by engineer. */
"SETTINGS_NOTIFICATIONS" = "Notifications";

/* Footer for the 'PINs' section of the privacy settings. */
"SETTINGS_PINS_FOOTER" = "Your PIN adds an extra layer of security and backs up your account. You’ll be asked for it when you register your phone number with Signal. If you forget your PIN, you’ll be locked out of your account for 7 days.";

/* Label for the 'pins' item of the privacy settings. */
"SETTINGS_PINS_ITEM" = "Change your PIN";

/* Title for the 'PINs' section of the privacy settings. */
"SETTINGS_PINS_TITLE" = "PIN";

/* Label for 'CallKit privacy' preference */
"SETTINGS_PRIVACY_CALLKIT_PRIVACY_TITLE" = "Show Caller's Name & Number";

/* Settings table section footer. */
"SETTINGS_PRIVACY_CALLKIT_SYSTEM_CALL_LOG_PREFERENCE_DESCRIPTION" = "Show calls in the \"Recents\" list in the iOS Phone app.";

/* Short table cell label */
"SETTINGS_PRIVACY_CALLKIT_SYSTEM_CALL_LOG_PREFERENCE_TITLE" = "Show Calls in Recents";

/* Short table cell label */
"SETTINGS_PRIVACY_CALLKIT_TITLE" = "iOS Call Integration";

/* Settings table view cell label */
"SETTINGS_PRIVACY_TITLE" = "Privacy";

/* Label for the 'read receipts' setting. */
"SETTINGS_READ_RECEIPT" = "Read Receipts";

/* An explanation of the 'read receipts' setting. */
"SETTINGS_READ_RECEIPTS_SECTION_FOOTER" = "If read receipts are disabled, others won\'t be able to see if you read their messages, but you also won\'t be able to see if others have read your messages.";

/* Label for re-registration button. */
"SETTINGS_REREGISTER_BUTTON" = "Re-register";

/* Label for the 'screen lock activity timeout' setting of the privacy settings. */
"SETTINGS_SCREEN_LOCK_ACTIVITY_TIMEOUT" = "Screen Lock Timeout";

/* Footer for the 'screen lock' section of the privacy settings. */
"SETTINGS_SCREEN_LOCK_SECTION_FOOTER" = "Unlock Signal's screen using Touch ID, Face ID, or your iOS device passcode. You can still answer incoming calls and receive message notifications while Screen Lock is enabled. Signal's notification settings allow you to customize the information that is displayed.";

/* Title for the 'screen lock' section of the privacy settings. */
"SETTINGS_SCREEN_LOCK_SECTION_TITLE" = "Screen Lock";

/* Label for the 'enable screen lock' switch of the privacy settings. */
"SETTINGS_SCREEN_LOCK_SWITCH_LABEL" = "Screen Lock";

/* No comment provided by engineer. */
"SETTINGS_SCREEN_SECURITY" = "Block Screenshots";

/* No comment provided by engineer. */
"SETTINGS_SCREEN_SECURITY_DETAIL" = "Prevent Signal previews from appearing in the app switcher and block other apps from taking screenshots.";

/* Settings table section footer. */
"SETTINGS_SECTION_CALL_KIT_DESCRIPTION" = "iOS Call Integration shows Signal calls on your lock screen and in the system's call history. You may optionally show your contact's name and number. If iCloud is enabled, this call history will be shared with Apple.";

/* Label for the notifications section of conversation settings view. */
"SETTINGS_SECTION_NOTIFICATIONS" = "Notifications";

/* Header Label for the sounds section of settings views. */
"SETTINGS_SECTION_SOUNDS" = "Sounds";

/* settings topic header for table section */
"SETTINGS_SECTION_TITLE_CALLING" = "Calling";

/* Section header */
"SETTINGS_SECURITY_TITLE" = "Screen Security";

/* No comment provided by engineer. */
"SETTINGS_SUPPORT" = "Support";

/* Indicates that 'two factor auth' is disabled in the privacy settings. */
"SETTINGS_TWO_FACTOR_AUTH_DISABLED" = "Disabled";

/* Indicates that 'two factor auth' is enabled in the privacy settings. */
"SETTINGS_TWO_FACTOR_AUTH_ENABLED" = "Enabled";

/* Label for the 'two factor auth' item of the privacy settings. */
"SETTINGS_TWO_FACTOR_AUTH_ITEM" = "Registration Lock";

/* Title for the 'two factor auth' section of the privacy settings. */
"SETTINGS_TWO_FACTOR_AUTH_TITLE" = "Registration Lock";

/* Label for the 'typing indicators' setting. */
"SETTINGS_TYPING_INDICATORS" = "Typing Indicators";

/* An explanation of the 'typing indicators' setting. */
"SETTINGS_TYPING_INDICATORS_FOOTER" = "If typing indicators are disabled, others won\'t be able to see when you are typing, but you also won\'t be able to see when others are typing.";

/* Label for a link to more info about unidentified delivery. */
"SETTINGS_UNIDENTIFIED_DELIVERY_LEARN_MORE" = "Learn More";

/* table section label */
"SETTINGS_UNIDENTIFIED_DELIVERY_SECTION_TITLE" = "Sealed Sender";

/* switch label */
"SETTINGS_UNIDENTIFIED_DELIVERY_SHOW_INDICATORS" = "Show indicator for sealed sender";

/* table section footer */
"SETTINGS_UNIDENTIFIED_DELIVERY_SHOW_INDICATORS_FOOTER" = "Show a status icon when you select \"More Info\" on messages that were delivered using sealed sender.";

/* switch label */
"SETTINGS_UNIDENTIFIED_DELIVERY_UNRESTRICTED_ACCESS" = "Allow from Anyone";

/* table section footer */
"SETTINGS_UNIDENTIFIED_DELIVERY_UNRESTRICTED_ACCESS_FOOTER" = "Enable sealed sender for incoming messages from non-contacts and people with whom you have not shared your profile.";

/* No comment provided by engineer. */
"SETTINGS_VERSION" = "Version";

/* action sheet item to open native mail app */
"SHARE_ACTION_MAIL" = "Mail";

/* action sheet item to open native messages app */
"SHARE_ACTION_MESSAGE" = "Message";

/* action sheet item */
"SHARE_ACTION_TWEET" = "Twitter";

/* alert body when sharing file failed because of untrusted/changed identity keys */
"SHARE_EXTENSION_FAILED_SENDING_BECAUSE_UNTRUSTED_IDENTITY_FORMAT" = "Your safety number with %@ has recently changed. You may wish to verify it in the main app before resending.";

/* Indicates that the share extension is still loading. */
"SHARE_EXTENSION_LOADING" = "Loading…";

/* Message indicating that the share extension cannot be used until the user has registered in the main app. */
"SHARE_EXTENSION_NOT_REGISTERED_MESSAGE" = "Launch the Signal app to register.";

/* Title indicating that the share extension cannot be used until the user has registered in the main app. */
"SHARE_EXTENSION_NOT_REGISTERED_TITLE" = "Not Registered";

/* Message indicating that the share extension cannot be used until the main app has been launched at least once. */
"SHARE_EXTENSION_NOT_YET_MIGRATED_MESSAGE" = "Launch the Signal app to update or register.";

/* Title indicating that the share extension cannot be used until the main app has been launched at least once. */
"SHARE_EXTENSION_NOT_YET_MIGRATED_TITLE" = "Not Ready";

/* Alert title */
"SHARE_EXTENSION_SENDING_FAILURE_TITLE" = "Unable to Send Attachment";

/* Alert title */
"SHARE_EXTENSION_SENDING_IN_PROGRESS_TITLE" = "Uploading…";

/* Shown when trying to share content to a Signal user for the share extension. Followed by failure details. */
"SHARE_EXTENSION_UNABLE_TO_BUILD_ATTACHMENT_ALERT_TITLE" = "Unable to Prepare Attachment";

/* Title for the 'share extension' view. */
"SHARE_EXTENSION_VIEW_TITLE" = "Share to Signal";

/* Action sheet item */
"SHOW_SAFETY_NUMBER_ACTION" = "Show Safety Number";

/* notification action */
"SHOW_THREAD_BUTTON_TITLE" = "Show Conversation";

/* body sent to contacts when inviting to Install Signal */
"SMS_INVITE_BODY" = "I'm inviting you to install Signal! Here is the link:";

/* Label for the 'no sound' option that allows users to disable sounds for notifications, etc. */
"SOUNDS_NONE" = "None";

/* Preview text shown in notifications and home view for sticker messages. */
"STICKER_MESSAGE_PREVIEW" = "Sticker Message";

/* Tooltip indicating that a sticker pack was installed. */
"STICKER_PACK_INSTALLED_TOOLTIP" = "Sticker pack installed";

/* Label for a sticker that failed to download. */
"STICKERS_FAILED_DOWNLOAD" = "Sticker";

/* Label for the 'install sticker pack' button. */
"STICKERS_INSTALL_BUTTON" = "Install";

/* Title for the 'available built-in stickers' section of the 'manage stickers' view. */
"STICKERS_MANAGE_VIEW_AVAILABLE_BUILT_IN_PACKS_SECTION_TITLE" = "Signal Artist Series";

/* Title for the 'available known stickers' section of the 'manage stickers' view. */
"STICKERS_MANAGE_VIEW_AVAILABLE_KNOWN_PACKS_SECTION_TITLE" = "Stickers You Received";

/* Label indicating that one or more known sticker packs failed to load. */
"STICKERS_MANAGE_VIEW_FAILED_KNOWN_PACKS" = "Some sticker packs failed to load";

/* Title for the 'installed stickers' section of the 'manage stickers' view. */
"STICKERS_MANAGE_VIEW_INSTALLED_PACKS_SECTION_TITLE" = "Installed Stickers";

/* Label indicating that one or more known sticker packs is loading. */
"STICKERS_MANAGE_VIEW_LOADING_KNOWN_PACKS" = "Loading…";

/* Label indicating that the user has no installed sticker packs. */
"STICKERS_MANAGE_VIEW_NO_INSTALLED_PACKS" = "No stickers installed";

/* Label indicating that the user has no known sticker packs. */
"STICKERS_MANAGE_VIEW_NO_KNOWN_PACKS" = "Stickers from incoming messages will appear here";

/* Title for the 'manage stickers' view. */
"STICKERS_MANAGE_VIEW_TITLE" = "Stickers";

/* Default title for sticker packs. */
"STICKERS_PACK_DEFAULT_TITLE" = "Sticker Pack";

/* Error message shown when a sticker pack failed to install. */
"STICKERS_PACK_INSTALL_FAILED" = "Sticker pack install failed.";

/* Title of the 'share sticker pack' view. */
"STICKERS_PACK_SHARE_VIEW_TITLE" = "Share Sticker Pack";

/* The default title for the 'sticker pack' view. */
"STICKERS_PACK_VIEW_DEFAULT_TITLE" = "Sticker Pack";

/* Label indicating that the sticker pack failed to load. */
"STICKERS_PACK_VIEW_FAILED_TO_LOAD" = "Sticker Pack failed to load";

/* Label for the 'uninstall sticker pack' button. */
"STICKERS_UNINSTALL_BUTTON" = "Uninstall";

/* Alert body after verifying privacy with {{other user's name}} */
"SUCCESSFUL_VERIFICATION_DESCRIPTION" = "Your safety number with %@ matches. You can mark this contact as verified.";

/* No comment provided by engineer. */
"SUCCESSFUL_VERIFICATION_TITLE" = "Safety Number Matches!";

/* Label for button to verify a user's safety number. */
"SYSTEM_MESSAGE_ACTION_VERIFY_SAFETY_NUMBER" = "Verify Safety Number";

/* The number of members in a group. Embeds {{member count}} */
"THREAD_DETAILS_GROUP_MEMBER_COUNT_FORMAT" = "%lu members";

/* A string indicating two mutual groups the user shares with this contact and that there are more unlisted. Embeds {{mutual group name}} */
"THREAD_DETAILS_MORE_MUTUAL_GROUP" = "Member of %@, %@, and %lu additional groups";

/* A string indicating a mutual group the user shares with this contact. Embeds {{mutual group name}} */
"THREAD_DETAILS_ONE_MUTUAL_GROUP" = "Member of %@";

/* A string indicating three mutual groups the user shares with this contact. Embeds {{mutual group name}} */
"THREAD_DETAILS_THREE_MUTUAL_GROUP" = "Member of %@, %@, and %@";

/* A string indicating two mutual groups the user shares with this contact. Embeds {{mutual group name}} */
"THREAD_DETAILS_TWO_MUTUAL_GROUP" = "Member of %@ and %@";

/* {{number of days}} embedded in strings, e.g. 'Alice updated disappearing messages expiration to {{5 days}}'. See other *_TIME_AMOUNT strings */
"TIME_AMOUNT_DAYS" = "%@ days";

/* Label text below navbar button, embeds {{number of days}}. Must be very short, like 1 to 3 characters. If two units of time use the same letter, use more than one letter on BOTH of those units to keep a clear distinction. (e.g. 'min' and 'mth') The space is intentionally omitted between the text and the embedded duration so that we get, e.g. '5d' not '5 d'. See other *_TIME_AMOUNT strings */
"TIME_AMOUNT_DAYS_SHORT_FORMAT" = "%@d";

/* {{number of hours}} embedded in strings, e.g. 'Alice updated disappearing messages expiration to {{5 hours}}'. See other *_TIME_AMOUNT strings */
"TIME_AMOUNT_HOURS" = "%@ hours";

/* Label text below navbar button, embeds {{number of hours}}. Must be very short, like 1 to 3 characters. If two units of time use the same letter, use more than one letter on BOTH of those units to keep a clear distinction. (e.g. 'min' and 'mth') The space is intentionally omitted between the text and the embedded duration so that we get, e.g. '5h' not '5 h'. See other *_TIME_AMOUNT strings */
"TIME_AMOUNT_HOURS_SHORT_FORMAT" = "%@h";

/* {{number of minutes}} embedded in strings, e.g. 'Alice updated disappearing messages expiration to {{5 minutes}}'. See other *_TIME_AMOUNT strings */
"TIME_AMOUNT_MINUTES" = "%@ minutes";

/* Label text below navbar button, embeds {{number of minutes}}. Must be very short, like 1 to 3 characters. If two units of time use the same letter, use more than one letter on BOTH of those units to keep a clear distinction. (e.g. 'min' and 'mth') The space is intentionally omitted between the text and the embedded duration so that we get, e.g. '5min' not '5 min'. See other *_TIME_AMOUNT strings */
"TIME_AMOUNT_MINUTES_SHORT_FORMAT" = "%@min";

/* {{number of seconds}} embedded in strings, e.g. 'Alice updated disappearing messages expiration to {{5 seconds}}'. See other *_TIME_AMOUNT strings */
"TIME_AMOUNT_SECONDS" = "%@ seconds";

/* Label text below navbar button, embeds {{number of seconds}}. Must be very short, like 1 to 3 characters. If two units of time use the same letter, use more than one letter on BOTH of those units to keep a clear distinction. (e.g. 'min' and 'mth') The space is intentionally omitted between the text and the embedded duration so that we get, e.g. '5s' not '5 s'. See other *_TIME_AMOUNT strings */
"TIME_AMOUNT_SECONDS_SHORT_FORMAT" = "%@s";

/* {{1 day}} embedded in strings, e.g. 'Alice updated disappearing messages expiration to {{1 day}}'. See other *_TIME_AMOUNT strings */
"TIME_AMOUNT_SINGLE_DAY" = "%@ day";

/* {{1 hour}} embedded in strings, e.g. 'Alice updated disappearing messages expiration to {{1 hour}}'. See other *_TIME_AMOUNT strings */
"TIME_AMOUNT_SINGLE_HOUR" = "%@ hour";

/* {{1 minute}} embedded in strings, e.g. 'Alice updated disappearing messages expiration to {{1 minute}}'. See other *_TIME_AMOUNT strings */
"TIME_AMOUNT_SINGLE_MINUTE" = "%@ minute";

/* {{1 week}} embedded in strings, e.g. 'Alice updated disappearing messages expiration to {{1 week}}'. See other *_TIME_AMOUNT strings */
"TIME_AMOUNT_SINGLE_WEEK" = "%@ week";

/* {{number of weeks}}, embedded in strings, e.g. 'Alice updated disappearing messages expiration to {{5 weeks}}'. See other *_TIME_AMOUNT strings */
"TIME_AMOUNT_WEEKS" = "%@ weeks";

/* Label text below navbar button, embeds {{number of weeks}}. Must be very short, like 1 to 3 characters. If two units of time use the same letter, use more than one letter on BOTH of those units to keep a clear distinction. (e.g. 'min' and 'mth') The space is intentionally omitted between the text and the embedded duration so that we get, e.g. '5w' not '5 w'. See other *_TIME_AMOUNT strings */
"TIME_AMOUNT_WEEKS_SHORT_FORMAT" = "%@w";

/* {{1 month}} embedded in strings, e.g. 'Alice updated disappearing messages expiration to {{1 month}}'. See other *_TIME_AMOUNT strings */
"TIME_AMOUNT_SINGLE_MONTH" = "%@ month";

/* {{number of months}}, embedded in strings, e.g. 'Alice updated disappearing messages expiration to {{5 months}}'. See other *_TIME_AMOUNT strings */
"TIME_AMOUNT_MONTHS" = "%@ months";

/* Label text below navbar button, embeds {{number of months}}. Must be very short, like 1 to 3 characters. If two units of time use the same letter, use more than one letter on BOTH of those units to keep a clear distinction. (e.g. 'min' and 'mth') The space is intentionally omitted between the text and the embedded duration so that we get, e.g. '5mth' not '5 mth'. See other *_TIME_AMOUNT strings */
"TIME_AMOUNT_MONTHS_SHORT_FORMAT" = "%@mth";

/* {{1 year}} embedded in strings, e.g. 'Alice updated disappearing messages expiration to {{1 year}}'. See other *_TIME_AMOUNT strings */
"TIME_AMOUNT_SINGLE_YEAR" = "%@ year";

/* {{number of years}}, embedded in strings, e.g. 'Alice updated disappearing messages expiration to {{5 years}}'. See other *_TIME_AMOUNT strings */
"TIME_AMOUNT_YEARS" = "%@ years";

/* Label text below navbar button, embeds {{number of years}}. Must be very short, like 1 to 3 characters. If two units of time use the same letter, use more than one letter on BOTH of those units to keep a clear distinction. (e.g. 'min' and 'mth') The space is intentionally omitted between the text and the embedded duration so that we get, e.g. '5y' not '5 y'. See other *_TIME_AMOUNT strings */
"TIME_AMOUNT_YEARS_SHORT_FORMAT" = "%@y";

/* Label for the cancel button in an alert or action sheet. */
"TXT_CANCEL_TITLE" = "Cancel";

/* No comment provided by engineer. */
"TXT_DELETE_TITLE" = "Delete";

/* Pressing this button moves an archived thread from the archive back to the inbox */
"UNARCHIVE_ACTION" = "Unarchive";

/* Message shown in conversation view that offers to block an unknown user. */
"UNKNOWN_CONTACT_BLOCK_OFFER" = "User not in your contacts. Would you like to block this user?";

/* Displayed if for some reason we can't determine a contacts phone number *or* name */
"UNKNOWN_CONTACT_NAME" = "Unknown Contact";

/* Label for unknown countries. */
"UNKNOWN_COUNTRY_NAME" = "Unknown Country";

/* Info message recorded in conversation history when local user receives an unknown message from a linked device and needs to upgrade. */
"UNKNOWN_PROTOCOL_VERSION_NEED_TO_UPGRADE_FROM_LINKED_DEVICE" = "One of your devices sent a message that can't be processed or displayed here because it uses a new Signal feature.";

/* Info message recorded in conversation history when local user receives an unknown message and needs to upgrade. Embeds {{user's name or phone number}}. */
"UNKNOWN_PROTOCOL_VERSION_NEED_TO_UPGRADE_WITH_NAME_FORMAT" = "%@ sent you a message that can't be processed or displayed because it uses a new Signal feature.";

/* Info message recorded in conversation history when local user receives an unknown message and needs to upgrade. */
"UNKNOWN_PROTOCOL_VERSION_NEED_TO_UPGRADE_WITHOUT_NAME" = "You received a message that can't be processed or displayed because it uses a new Signal feature.";

/* Label for button that lets users upgrade the app. */
"UNKNOWN_PROTOCOL_VERSION_UPGRADE_BUTTON" = "Update Signal Now";

/* Info message recorded in conversation history when local user has received an unknown unknown message from a linked device and has upgraded. */
"UNKNOWN_PROTOCOL_VERSION_UPGRADE_COMPLETE_FROM_LINKED_DEVICE" = "Updated to the latest version of Signal. You can now receive this message type on your device.";

/* Info message recorded in conversation history when local user has received an unknown message and has upgraded. Embeds {{user's name or phone number}}. */
"UNKNOWN_PROTOCOL_VERSION_UPGRADE_COMPLETE_WITH_NAME_FORMAT" = "You can ask %@ to re-send this message now that you are using an up-to-date version of Signal.";

/* Info message recorded in conversation history when local user has received an unknown message and has upgraded. */
"UNKNOWN_PROTOCOL_VERSION_UPGRADE_COMPLETE_WITHOUT_NAME" = "You can ask the sender to re-send this message now that you are using an up-to-date version of Signal.";

/* Indicates an unknown or unrecognizable value. */
"UNKNOWN_VALUE" = "Unknown";

/* button title for unlinking a device */
"UNLINK_ACTION" = "Unlink";

/* Alert message to confirm unlinking a device */
"UNLINK_CONFIRMATION_ALERT_BODY" = "This device will no longer be able to send or receive messages if it is unlinked.";

/* Alert title for confirming device deletion */
"UNLINK_CONFIRMATION_ALERT_TITLE" = "Unlink \"%@\"?";

/* Alert title when unlinking device fails */
"UNLINKING_FAILED_ALERT_TITLE" = "Signal was unable to unlink your device.";

/* Label text in device manager for a device with no name */
"UNNAMED_DEVICE" = "Unnamed Device";

/* No comment provided by engineer. */
"UNREGISTER_SIGNAL_FAIL" = "Failed to unregister from Signal.";

/* No comment provided by engineer. */
"UNSUPPORTED_ATTACHMENT" = "Received unsupported attachment type.";

/* No comment provided by engineer. */
"UNSUPPORTED_FEATURE_ERROR" = "Your device doesn't support this feature.";

/* Message body of alert indicating that group members can't be removed. */
"UPDATE_GROUP_CANT_REMOVE_MEMBERS_ALERT_MESSAGE" = "You cannot remove group members. They will either have to leave, or you can create a new group without this member.";

/* Title for alert indicating that group members can't be removed. */
"UPDATE_GROUP_CANT_REMOVE_MEMBERS_ALERT_TITLE" = "Not Supported";

/* Button to start a create pin flow from the one time splash screen that appears after upgrading */
"UPGRADE_EXPERIENCE_INTRODUCING_PINS_CREATE_BUTTON" = "Create your PIN";

/* Button to open a help document explaining more about why a PIN is required */
"UPGRADE_EXPERIENCE_INTRODUCING_PINS_LEARN_MORE_BUTTON" = "Learn more about PINs";

/* Body text for PINs migration splash screen */
"UPGRADE_EXPERIENCE_INTRODUCING_PINS_MIGRATION_DESCRIPTION" = "Your Registration Lock now does more. With PINs you can take your contacts with you when you switch devices.";

/* Header for PINs migration splash screen */
"UPGRADE_EXPERIENCE_INTRODUCING_PINS_MIGRATION_TITLE" = "Registration Lock = PIN";

/* Body text for PINs splash screen */
"UPGRADE_EXPERIENCE_INTRODUCING_PINS_SETUP_DESCRIPTION" = "Add even more security to your account and take your contacts with you when you switch phones.";

/* Header for PINs splash screen */
"UPGRADE_EXPERIENCE_INTRODUCING_PINS_SETUP_TITLE" = "Introducing PINs";

/* Button to open a help document explaining more about why a PIN is required */
"UPGRADE_EXPERIENCE_INTRODUCING_PINS_WHY_BUTTON" = "Do I have to create a PIN?";

/* Body text for stickers splash screen */
"UPGRADE_EXPERIENCE_INTRODUCING_STICKERS_DESCRIPTION" = "Why use words when you can use stickers? Tap this icon on your keyboard:";

/* Header for stickers splash screen */
"UPGRADE_EXPERIENCE_INTRODUCING_STICKERS_TITLE" = "Introducing Stickers";

/* Message for the alert indicating that user should upgrade iOS. */
"UPGRADE_IOS_ALERT_MESSAGE" = "Signal will soon require iOS 10 or later. Please upgrade in Settings app >> General >> Software Update.";

/* Title for the alert indicating that user should upgrade iOS. */
"UPGRADE_IOS_ALERT_TITLE" = "Upgrade iOS";

/* Format for info message indicating that the verification state was unverified on this device. Embeds {{user's name or phone number}}. */
"VERIFICATION_STATE_CHANGE_FORMAT_NOT_VERIFIED_LOCAL" = "You marked %@ as not verified.";

/* Format for info message indicating that the verification state was unverified on another device. Embeds {{user's name or phone number}}. */
"VERIFICATION_STATE_CHANGE_FORMAT_NOT_VERIFIED_OTHER_DEVICE" = "You marked %@ as not verified on another device.";

/* Format for info message indicating that the verification state was verified on this device. Embeds {{user's name or phone number}}. */
"VERIFICATION_STATE_CHANGE_FORMAT_VERIFIED_LOCAL" = "You marked %@ as verified.";

/* Format for info message indicating that the verification state was verified on another device. Embeds {{user's name or phone number}}. */
"VERIFICATION_STATE_CHANGE_FORMAT_VERIFIED_OTHER_DEVICE" = "You marked %@ as verified on another device.";

/* Generic message indicating that verification state changed for a given user. */
"VERIFICATION_STATE_CHANGE_GENERIC" = "Verification state changed.";

/* Label for button or row which allows users to verify the safety number of another user. */
"VERIFY_PRIVACY" = "View Safety Number";

/* Label for button or row which allows users to verify the safety numbers of multiple users. */
"VERIFY_PRIVACY_MULTIPLE" = "Review Safety Numbers";

/* Indicates how to cancel a voice message. */
"VOICE_MESSAGE_CANCEL_INSTRUCTIONS" = "Slide to Cancel";

/* Filename for voice messages. */
"VOICE_MESSAGE_FILE_NAME" = "Voice Message";

/* Message for the alert indicating the 'voice message' needs to be held to be held down to record. */
"VOICE_MESSAGE_TOO_SHORT_ALERT_MESSAGE" = "Tap and hold to record a voice message.";

/* Title for the alert indicating the 'voice message' needs to be held to be held down to record. */
"VOICE_MESSAGE_TOO_SHORT_ALERT_TITLE" = "Voice Message";

/* Activity indicator title, shown upon returning to the device manager, until you complete the provisioning process on desktop */
"WAITING_TO_COMPLETE_DEVICE_LINK_TEXT" = "Complete setup on Signal Desktop.";

/* Info Message when you disable disappearing messages */
"YOU_DISABLED_DISAPPEARING_MESSAGES_CONFIGURATION" = "You disabled disappearing messages.";

/* Info message embedding a {{time amount}}, see the *_TIME_AMOUNT strings for context. */
"YOU_UPDATED_DISAPPEARING_MESSAGES_CONFIGURATION" = "You set disappearing message time to %@.";<|MERGE_RESOLUTION|>--- conflicted
+++ resolved
@@ -1503,12 +1503,6 @@
 /* Indicates that some members of this group has been blocked. Embeds {{the number of blocked users in this group}}. */
 "MESSAGES_VIEW_GROUP_N_MEMBERS_BLOCKED_FORMAT" = "You Blocked %@ Members of This Group";
 
-<<<<<<< HEAD
-/* Text for banner in group conversation view that offers to share your profile with this group. */
-"MESSAGES_VIEW_GROUP_PROFILE_WHITELIST_BANNER" = "Make Your Profile Visible To This Group?";
-
-=======
->>>>>>> 47c855f2
 /* Indicates that more than one member of this group conversation is no longer verified. */
 "MESSAGES_VIEW_N_MEMBERS_NO_LONGER_VERIFIED" = "More than one member of this group is no longer marked as verified. Tap for options.";
 
